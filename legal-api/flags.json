--- conflicted
+++ resolved
@@ -19,13 +19,7 @@
             "dissolutions-job": false,
             "furnishings-job": true,
             "emailer-reminder-job": false,
-<<<<<<< HEAD
-            "future-effective-job": false,
             "update-colin-filings-job": false
-=======
-            "update-colin-filings-job": false,
-            "update-legal-filings-job": false
->>>>>>> 2dcbab4d
         }
     }
 }