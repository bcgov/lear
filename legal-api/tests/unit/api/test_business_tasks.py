--- conflicted
+++ resolved
@@ -117,14 +117,8 @@
 def test_bcorp_get_tasks_prev_year_incomplete_filing_exists(session, client):
     """Assert that the one incomplete filing for previous year and a to-do for current year are returned."""
     identifier = 'CP7654321'
-<<<<<<< HEAD
     b = factory_business(identifier, datetime.now()-datedelta.datedelta(years=2), last_ar_date='2018-03-03')
     filings = factory_filing(b, AR_FILING_PREVIOUS_YEAR, datetime(2018, 8, 5, 7, 7, 58, 272362))
-=======
-    b = factory_business(identifier, datetime.now() - datedelta.datedelta(years=2), last_ar_date='2018-03-03')
-    filings = factory_filing(b, AR_FILING_PREVIOUS_YEAR)
->>>>>>> bfb07548
-
     print('test_get_all_business_filings - filing:', filings)
 
     rv = client.get(f'/api/v1/businesses/{identifier}/tasks')
@@ -151,11 +145,7 @@
     identifier = 'CP7654321'
     b = factory_business(identifier, last_ar_date='2019-08-13')
     factory_business_mailing_address(b)
-<<<<<<< HEAD
-    filing = factory_error_filing(b, AR_FILING, datetime(2019, 8, 5, 7, 7, 58, 272362))
-=======
-    filing = factory_pending_filing(b, AR_FILING)
->>>>>>> bfb07548
+    filing = factory_pending_filing(b, AR_FILING, datetime(2019, 8, 5, 7, 7, 58, 272362))
     filing.save()
     assert filing.status == Filing.Status.PENDING.value
 
