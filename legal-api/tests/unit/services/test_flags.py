# Copyright © 2019 Province of British Columbia
#
# Licensed under the Apache License, Version 2.0 (the "License");
# you may not use this file except in compliance with the License.
# You may obtain a copy of the License at
#
#     http://www.apache.org/licenses/LICENSE-2.0
#
# Unless required by applicable law or agreed to in writing, software
# distributed under the License is distributed on an "AS IS" BASIS,
# WITHOUT WARRANTIES OR CONDITIONS OF ANY KIND, either express or implied.
# See the License for the specific language governing permissions and
# limitations under the License.
"""Tests to assure the Flag Services.

Test-Suite to ensure that the Flag Service is working as expected.
"""
import pytest
from flask import Flask

from legal_api.models import User
from legal_api.services import Flags


def test_flags_init():
    """Ensure that extension can be initialized."""
    app = Flask(__name__)
    app.env = 'development'

    with app.app_context():
        flags = Flags(app)

    assert flags
    assert app.extensions['featureflags']


def test_flags_init_app():
    """Ensure that extension can be initialized."""
    app = Flask(__name__)
<<<<<<< HEAD
    app.env = 'development'
=======
    app.config['LD_SDK_KEY'] = 'https://no.flag/avail'
>>>>>>> 94c91216

    with app.app_context():
        flags = Flags()
        flags.init_app(app)
    assert app.extensions['featureflags']


def test_flags_init_app_production():
    """Ensure that extension can be initialized."""
    app = Flask(__name__)
    app.env = 'production'
    app.config['LD_SDK_KEY'] = 'https://no.flag/avail'

    with app.app_context():
        flags = Flags()
        flags.init_app(app)
    assert app.extensions['featureflags']


def test_flags_init_app_no_key_dev():
    """Assert that the extension is setup with a KEY, but in non-production mode."""
    app = Flask(__name__)
    app.config['LD_SDK_KEY'] = None
    app.env = 'development'

    with app.app_context():
        flags = Flags()
        flags.init_app(app)
    assert app.extensions['featureflags']


def test_flags_init_app_no_key_prod():
    """Assert that prod with no key initializes, but does not setup the extension."""
    app = Flask(__name__)
    app.config['LD_SDK_KEY'] = None
    app.env = 'production'

    with app.app_context():
        flags = Flags()
        flags.init_app(app)
        with pytest.raises(KeyError):
            client = app.extensions['featureflags']
            assert not client


def test_flags_bool_no_key_prod():
    """Assert that prod with no key initializes, but does not setup the extension."""
    app = Flask(__name__)
    app.config['LD_SDK_KEY'] = None
    app.env = 'production'

    with app.app_context():
        flags = Flags()
        flags.init_app(app)
        on = flags.is_on('bool-flag')

    assert not on


def test_flags_bool(app):
    """Assert that a boolean (True) is returned, when using the local Flag.json file."""
    from legal_api import flags
    app.env = 'development'

    with app.app_context():
        flag_on = flags.is_on('bool-flag')

    assert flag_on


def test_flags_bool_missing_flag(app):
    """Assert that a boolean (True) is returned, when using the local Flag.json file."""
    from legal_api import flags
    app_env = app.env
    try:
        with app.app_context():
            flag_on = flags.is_on('no flag here')

        assert not flag_on
    except:  # pylint: disable=bare-except; # noqa: B901, E722
        # for tests we don't care
        assert False
    finally:
        app.env = app_env


def test_flags_bool_using_current_app():
    """Assert that a boolean (True) is returned, when using the local Flag.json file."""
    from legal_api import flags
    app = Flask(__name__)
    app.env = 'development'

    with app.app_context():
        flag_on = flags.is_on('bool-flag')

    assert flag_on


@pytest.mark.parametrize('test_name,flag_name,expected', [
    ('boolean flag', 'bool-flag', True),
    ('string flag', 'string-flag', 'a string value'),
    ('integer flag', 'integer-flag', 10),
])
def test_flags_bool_value(test_name, flag_name, expected):
    """Assert that a boolean (True) is returned, when using the local Flag.json file."""
    from legal_api import flags
    app = Flask(__name__)
    app.env = 'development'

    with app.app_context():
        val = flags.value(flag_name)

    assert val == expected


def test_flag_bool_unique_user(app):
    """Assert that a unique user can retrieve a flag, when using the local Flag.json file."""
    from legal_api import flags
    user = User(username='username', firstname='firstname', lastname='lastname', sub='sub', iss='iss')

    app_env = app.env
    try:
        with app.app_context():
            app.env = 'development'
            val = flags.value('bool-flag', user)
            flag_on = flags.is_on('bool-flag', user)

        assert val
        assert flag_on
    except:  # pylint: disable=bare-except; # noqa: B901, E722
        # for tests we don't care
        assert False
    finally:
        app.env = app_env<|MERGE_RESOLUTION|>--- conflicted
+++ resolved
@@ -37,11 +37,8 @@
 def test_flags_init_app():
     """Ensure that extension can be initialized."""
     app = Flask(__name__)
-<<<<<<< HEAD
     app.env = 'development'
-=======
     app.config['LD_SDK_KEY'] = 'https://no.flag/avail'
->>>>>>> 94c91216
 
     with app.app_context():
         flags = Flags()
