--- conflicted
+++ resolved
@@ -34,11 +34,7 @@
         ('SUCCESS', datetime(2001, 8, 5, 0, 0, 0, 0, tzinfo=timezone.utc),
          'BC', 'CA', 'BC', 'CA',
          None, None),
-<<<<<<< HEAD
-        ('SUCCESS', datetime(2001, 8, 5, 0, 0, 0, 0, tzinfo=timezone.utc),
-=======
         ('SUCCESS-NON_CA_COUNTRY', datetime(2001, 8, 5, 0, 0, 0, 0, tzinfo=timezone.utc),
->>>>>>> 3f109df1
          'AM', 'DE', 'AM', 'DE',
          None, None),
         ('Director[1] Nonsense Country', datetime(2001, 8, 5, 0, 0, 0, 0, tzinfo=timezone.utc),
