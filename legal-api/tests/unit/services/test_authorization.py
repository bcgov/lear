# Copyright © 2019 Province of British Columbia
#
# Licensed under the Apache License, Version 2.0 (the "License");
# you may not use this file except in compliance with the License.
# You may obtain a copy of the License at
#
#     http://www.apache.org/licenses/LICENSE-2.0
#
# Unless required by applicable law or agreed to in writing, software
# distributed under the License is distributed on an "AS IS" BASIS,
# WITHOUT WARRANTIES OR CONDITIONS OF ANY KIND, either express or implied.
# See the License for the specific language governing permissions and
# limitations under the License.

"""Tests to assure the Authorization Services.

Test-Suite to ensure that the Authorization Service is working as expected.
"""
import random

import copy
from datetime import datetime as _datetime
from enum import Enum
from http import HTTPStatus
from typing import Union

import jwt as pyjwt
import pytest
from unittest.mock import MagicMock, patch, PropertyMock
from flask import jsonify
from registry_schemas.example_data import (
    AGM_EXTENSION,
    AGM_LOCATION_CHANGE,
    ALTERATION_FILING_TEMPLATE,
    ANNUAL_REPORT,
    CHANGE_OF_REGISTRATION_TEMPLATE,
    CONSENT_CONTINUATION_OUT,
    CONTINUATION_IN,
    CONTINUATION_OUT,
    CORRECTION_AR,
    DISSOLUTION,
    FILING_TEMPLATE,
    PUT_BACK_OFF,
    PUT_BACK_ON,
    RESTORATION,
)

from legal_api.models import Filing
from legal_api.models.business import Business

from legal_api.models.user import User
from legal_api.services.authz import BASIC_USER, COLIN_SVC_ROLE, PUBLIC_USER, STAFF_ROLE, \
    are_digital_credentials_allowed, authorized, is_allowed, get_allowed, get_allowed_filings, get_allowable_actions
from legal_api.services.warnings.business.business_checks import WarningType
from tests import integration_authorization, not_github_ci
from tests.unit.models import factory_business, factory_filing, factory_incomplete_statuses, factory_completed_filing
from tests.unit.services.utils import create_business, helper_create_jwt


def test_jwt_manager_initialized(jwt):
    """Assert that the jwt_manager is created as part of the fixtures."""
    assert jwt


@not_github_ci
def test_jwt_manager_correct_test_config(app_request, jwt):
    """Assert that the test configuration for the JWT is working as expected."""
    message = 'This is a protected end-point'
    protected_route = '/fake_jwt_route'

    @app_request.route(protected_route)
    @jwt.has_one_of_roles([STAFF_ROLE])
    def get():
        return jsonify(message=message)

    # assert that JWT is setup correctly for a known role
    token = helper_create_jwt(jwt, [STAFF_ROLE])
    headers = {'Authorization': 'Bearer ' + token}
    rv = app_request.test_client().get(protected_route, headers=headers)
    assert rv.status_code == HTTPStatus.OK

    # assert the JWT fails for an unknown role
    token = helper_create_jwt(jwt, ['SHOULD-FAIL'])
    headers = {'Authorization': 'Bearer ' + token}
    rv = app_request.test_client().get(protected_route, headers=headers)
    assert rv.status_code == HTTPStatus.UNAUTHORIZED


TEST_AUTHZ_DATA = [
    ('staff_role',  # test name
     'CP1234567',  # business identifier
     'happy-staff',  # username
     [STAFF_ROLE],  # roles
     ['view', 'edit'],  # allowed actions
     ['edit'],  # requested action
     HTTPStatus.OK),  # expected response
    ('colin svc role', 'CP1234567', 'CP1234567', [COLIN_SVC_ROLE], ['view', 'edit'], ['edit'],
     HTTPStatus.OK),
    ('authorized_user', 'CP0001237', 'CP1234567', [BASIC_USER], ['view', 'edit'], ['edit'],
     HTTPStatus.OK),
    ('unauthorized_user', 'CP1234567', 'Not-Match-Identifier', [BASIC_USER], None, ['edit'],
     HTTPStatus.METHOD_NOT_ALLOWED),
    ('missing_action', 'CP1234567', 'Not-Match-Identifier', [BASIC_USER], None, None,
     HTTPStatus.METHOD_NOT_ALLOWED),
    ('invalid_action', 'CP1234567', 'Not-Match-Identifier', [BASIC_USER], None, ['scrum'],
     HTTPStatus.METHOD_NOT_ALLOWED),
    ('add_comment_not_allowed', 'CP0001237', 'CP1234567', [BASIC_USER], None, ['add_comment'],
     HTTPStatus.METHOD_NOT_ALLOWED),
]


class FilingKey(str, Enum):
    """Define an enum for expected allowable filing keys."""

    ADMN_FRZE = 'ADMN_FRZE'
    IA_CP = 'IA_CP'
    IA_BC = 'IA_BC'
    IA_BEN = 'IA_BEN'
    IA_CC = 'IA_CC'
    IA_ULC = 'IA_ULC'
    CONTINUATION_IN_C = 'CONTINUATION_IN_C'
    CONTINUATION_IN_CBEN = 'CONTINUATION_IN_CBEN'
    CONTINUATION_IN_CCC = 'CONTINUATION_IN_CCC'
    CONTINUATION_IN_CUL = 'CONTINUATION_IN_CUL'
    REG_SP = 'REG_SP'
    REG_GP = 'REG_GP'
    CORRCTN = 'CORRCTN'
    CORRCTN_FIRMS = 'CORRCTN_FIRMS'
    AR_CP = 'AR_CP'
    AR_CORPS = 'AR_CORPS'
    COA_CP = 'COA_CP'
    COA_CORPS = 'COA_CORPS'
    COD_CP = 'COD_CP'
    COD_CORPS = 'COD_CORPS'
    COURT_ORDER = 'COURT_ORDER'
    VOL_DISS = 'VOL_DISS'
    ADM_DISS = 'ADM_DISS'
    VOL_DISS_FIRMS = 'VOL_DISS_FIRMS'
    ADM_DISS_FIRMS = 'ADM_DISS_FIRMS'
    REGISTRARS_NOTATION = 'REGISTRARS_NOTATION'
    REGISTRARS_ORDER = 'REGISTRARS_ORDER'
    SPECIAL_RESOLUTION = 'SPECIAL_RESOLUTION'
    AGM_EXTENSION = 'AGM_EXTENSION'
    AGM_LOCATION_CHANGE = 'AGM_LOCATION_CHANGE'
    ALTERATION = 'ALTERATION'
    CONSENT_CONTINUATION_OUT = 'CONSENT_CONTINUATION_OUT'
    CONTINUATION_OUT = 'CONTINUATION_OUT'
    TRANSITION = 'TRANSITION'
    CHANGE_OF_REGISTRATION = 'CHANGE_OF_REGISTRATION'
    CONV_FIRMS = 'CONV_FIRM'
    RESTRN_FULL_CORPS = 'RESTRN_FULL_CORPS'
    RESTRN_LTD_CORPS = 'RESTRN_LTD_CORPS'
    RESTRN_LTD_EXT_CORPS = 'RESTRN_LTD_EXT_CORPS'
    RESTRN_LTD_EXT_LLC = 'RESTRN_LTD_EXT_LLC'
    RESTRN_LTD_TO_FULL_CORPS = 'RESTRN_LTD_TO_FULL_CORPS'
    RESTRN_LTD_TO_FULL_LLC = 'RESTRN_LTD_TO_FULL_LLC'
    PUT_BACK_OFF = 'PUT_BACK_OFF'
    PUT_BACK_ON = 'PUT_BACK_ON'
    AMALGAMATION_REGULAR = 'AMALGAMATION_REGULAR'
    AMALGAMATION_VERTICAL = 'AMALGAMATION_VERTICAL'
    AMALGAMATION_HORIZONTAL = 'AMALGAMATION_HORIZONTAL'
    NOTICE_OF_WITHDRAWAL = 'NOTICE_OF_WITHDRAWAL'
    TRANSPARENCY_REGISTER_ANNUAL = 'TRANSPARENCY_REGISTER_ANNUAL'
    TRANSPARENCY_REGISTER_CHANGE = 'TRANSPARENCY_REGISTER_CHANGE'
    TRANSPARENCY_REGISTER_INITIAL = 'TRANSPARENCY_REGISTER_INITIAL'


EXPECTED_DATA = {
    FilingKey.ADMN_FRZE: {'displayName': 'Admin Freeze', 'feeCode': 'NOFEE', 'name': 'adminFreeze'},
    FilingKey.AR_CP: {'displayName': 'Annual Report', 'feeCode': 'OTANN', 'name': 'annualReport'},
    FilingKey.AR_CORPS: {'displayName': 'Annual Report', 'feeCode': 'BCANN', 'name': 'annualReport'},
    FilingKey.COA_CP: {'displayName': 'Address Change', 'feeCode': 'OTADD', 'name': 'changeOfAddress'},
    FilingKey.COA_CORPS: {'displayName': 'Address Change', 'feeCode': 'BCADD', 'name': 'changeOfAddress'},
    FilingKey.COD_CP: {'displayName': 'Director Change', 'feeCode': 'OTCDR', 'name': 'changeOfDirectors'},
    FilingKey.COD_CORPS: {'displayName': 'Director Change', 'feeCode': 'BCCDR', 'name': 'changeOfDirectors'},
    FilingKey.CORRCTN: {'displayName': 'Register Correction Application', 'feeCode': 'CRCTN', 'name': 'correction'},
    FilingKey.CORRCTN_FIRMS: {'displayName': 'Register Correction Application', 'feeCode': 'FMCORR',
                              'name': 'correction'},
    FilingKey.COURT_ORDER: {'displayName': 'Court Order', 'feeCode': 'NOFEE', 'name': 'courtOrder'},
    FilingKey.VOL_DISS: {'displayName': 'Voluntary Dissolution', 'feeCode': 'DIS_VOL',
                         'name': 'dissolution', 'type': 'voluntary'},
    FilingKey.ADM_DISS: {'displayName': 'Administrative Dissolution', 'feeCode': 'DIS_ADM',
                         'name': 'dissolution', 'type': 'administrative'},
    FilingKey.VOL_DISS_FIRMS: {'displayName': 'Statement of Dissolution', 'feeCode': 'DIS_VOL',
                               'name': 'dissolution', 'type': 'voluntary'},
    FilingKey.ADM_DISS_FIRMS: {'displayName': 'Statement of Dissolution', 'feeCode': 'DIS_ADM',
                               'name': 'dissolution', 'type': 'administrative'},
    FilingKey.REGISTRARS_NOTATION: {'displayName': "Registrar's Notation", 'feeCode': 'NOFEE',
                                    'name': 'registrarsNotation'},
    FilingKey.REGISTRARS_ORDER: {'displayName': "Registrar's Order", 'feeCode': 'NOFEE', 'name': 'registrarsOrder'},
    FilingKey.SPECIAL_RESOLUTION: {'displayName': 'Special Resolution', 'feeCode': 'SPRLN', 'name': 'specialResolution'},
    FilingKey.AGM_EXTENSION: {'displayName': 'Request for AGM Extension', 'feeCode': 'AGMDT', 'name': 'agmExtension'},
    FilingKey.AGM_LOCATION_CHANGE: {'displayName': 'AGM Location Change', 'feeCode': 'AGMLC', 'name': 'agmLocationChange'},
    FilingKey.ALTERATION: {'displayName': 'Alteration', 'feeCode': 'ALTER', 'name': 'alteration'},
    FilingKey.CONSENT_CONTINUATION_OUT: {'displayName': '6-Month Consent to Continue Out', 'feeCode': 'CONTO',
                                         'name': 'consentContinuationOut'},
    FilingKey.CONTINUATION_OUT: {'displayName': 'Continuation Out', 'feeCode': 'COUTI', 'name': 'continuationOut'},
    FilingKey.TRANSITION: {'displayName': 'Transition Application', 'feeCode': 'TRANS', 'name': 'transition'},
    FilingKey.IA_CP: {'displayName': 'Incorporation Application', 'feeCode': 'OTINC',
                      'name': 'incorporationApplication'},
    FilingKey.IA_BC: {'displayName': 'BC Limited Company Incorporation Application', 'feeCode': 'BCINC',
                      'name': 'incorporationApplication'},
    FilingKey.IA_BEN: {'displayName': 'BC Benefit Company Incorporation Application', 'feeCode': 'BCINC',
                       'name': 'incorporationApplication'},
    FilingKey.IA_CC: {'displayName': 'BC Community Contribution Company Incorporation Application', 'feeCode': 'BCINC',
                      'name': 'incorporationApplication'},
    FilingKey.IA_ULC: {'displayName': 'BC Unlimited Liability Company Incorporation Application', 'feeCode': 'BCINC',
                       'name': 'incorporationApplication'},
    FilingKey.CONTINUATION_IN_C: {'displayName': 'BC Limited Company Continuation Application', 'feeCode': 'CONTI',
                                  'name': 'continuationIn'},
    FilingKey.CONTINUATION_IN_CBEN: {'displayName': 'BC Benefit Company Continuation Application', 'feeCode': 'CONTI',
                                     'name': 'continuationIn'},
    FilingKey.CONTINUATION_IN_CCC: {'displayName': 'BC Community Contribution Company Continuation Application',
                                    'feeCode': 'CONTI', 'name': 'continuationIn'},
    FilingKey.CONTINUATION_IN_CUL: {'displayName': 'BC Unlimited Liability Company Continuation Application',
                                    'feeCode': 'CONTI', 'name': 'continuationIn'},
    FilingKey.REG_SP: {'displayName': 'BC Sole Proprietorship Registration', 'feeCode': 'FRREG',
                       'name': 'registration'},
    FilingKey.REG_GP: {'displayName': 'BC General Partnership Registration', 'feeCode': 'FRREG',
                       'name': 'registration'},
    FilingKey.CHANGE_OF_REGISTRATION: {'displayName': 'Change of Registration Application', 'feeCode': 'FMCHANGE',
                                       'name': 'changeOfRegistration'},
    FilingKey.CONV_FIRMS: {'displayName': 'Record Conversion', 'feeCode': 'FMCONV', 'name': 'conversion'},
    FilingKey.RESTRN_FULL_CORPS: {'displayName': 'Full Restoration Application', 'feeCode': 'RESTF',
                                  'name': 'restoration', 'type': 'fullRestoration'},
    FilingKey.RESTRN_LTD_CORPS: {'displayName': 'Limited Restoration Application', 'feeCode': 'RESTL',
                                 'name': 'restoration', 'type': 'limitedRestoration'},
    FilingKey.RESTRN_LTD_EXT_CORPS: {'displayName': 'Limited Restoration Extension Application', 'feeCode': 'RESXL',
                                     'name': 'restoration', 'type': 'limitedRestorationExtension'},
    FilingKey.RESTRN_LTD_TO_FULL_CORPS: {'displayName': 'Conversion to Full Restoration Application', 'feeCode': 'RESXF',
                                         'name': 'restoration', 'type': 'limitedRestorationToFull'},
    FilingKey.RESTRN_LTD_EXT_LLC: {'displayName': 'Limited Restoration Extension Application', 'feeCode': None,
                                   'name': 'restoration', 'type': 'limitedRestorationExtension'},
    FilingKey.RESTRN_LTD_TO_FULL_LLC: {'displayName': 'Conversion to Full Restoration Application', 'feeCode': None,
                                       'name': 'restoration', 'type': 'limitedRestorationToFull'},
    FilingKey.PUT_BACK_OFF: {'displayName': 'Correction - Put Back Off', 'feeCode': 'NOFEE', 'name': 'putBackOff'},
    FilingKey.PUT_BACK_ON: {'displayName': 'Correction - Put Back On', 'feeCode': 'NOFEE', 'name': 'putBackOn'},
    FilingKey.AMALGAMATION_REGULAR: {'name': 'amalgamationApplication', 'type': 'regular', 'displayName': 'Amalgamation Application (Regular)', 'feeCode': 'AMALR'},
    FilingKey.AMALGAMATION_VERTICAL: {'name': 'amalgamationApplication', 'type': 'vertical', 'displayName': 'Amalgamation Application Short-form (Vertical)', 'feeCode': 'AMALV'},
    FilingKey.AMALGAMATION_HORIZONTAL: {'name': 'amalgamationApplication', 'type': 'horizontal', 'displayName': 'Amalgamation Application Short-form (Horizontal)', 'feeCode': 'AMALH'},
<<<<<<< HEAD
    FilingKey.NOTICE_OF_WITHDRAWAL: {
        'displayName': 'Notice of Withdrawal', 'feeCode': 'NWITH', 'name': 'noticeOfWithdrawal'}
=======
    FilingKey.NOTICE_OF_WITHDRAWAL: {'displayName': 'Notice of Withdrawal', 'feeCode': 'NWITH', 'name': 'noticeOfWithdrawal'},
    FilingKey.TRANSPARENCY_REGISTER_ANNUAL: {'name': 'transparencyRegister', 'type': 'annual', 'displayName': 'Transparency Register - Annual Filing', 'feeCode': 'REGSIGIN'},
    FilingKey.TRANSPARENCY_REGISTER_CHANGE: {'name': 'transparencyRegister', 'type': 'change', 'displayName': 'Transparency Register Filing', 'feeCode': 'REGSIGIN'},
    FilingKey.TRANSPARENCY_REGISTER_INITIAL: {'name': 'transparencyRegister', 'type': 'initial', 'displayName': 'Transparency Register Filing', 'feeCode': 'REGSIGIN'},
>>>>>>> f8ada254
}

EXPECTED_DATA_CONT_IN = {
    FilingKey.ADMN_FRZE: {'displayName': 'Admin Freeze', 'feeCode': 'NOFEE', 'name': 'adminFreeze'},
    FilingKey.AR_CP: {'displayName': 'Annual Report', 'feeCode': 'OTANN', 'name': 'annualReport'},
    FilingKey.AR_CORPS: {'displayName': 'Annual Report', 'feeCode': 'BCANN', 'name': 'annualReport'},
    FilingKey.COA_CP: {'displayName': 'Address Change', 'feeCode': 'OTADD', 'name': 'changeOfAddress'},
    FilingKey.COA_CORPS: {'displayName': 'Address Change', 'feeCode': 'BCADD', 'name': 'changeOfAddress'},
    FilingKey.COD_CP: {'displayName': 'Director Change', 'feeCode': 'OTCDR', 'name': 'changeOfDirectors'},
    FilingKey.COD_CORPS: {'displayName': 'Director Change', 'feeCode': 'BCCDR', 'name': 'changeOfDirectors'},
    FilingKey.CORRCTN: {'displayName': 'Register Correction Application', 'feeCode': 'CRCTN', 'name': 'correction'},
    FilingKey.CORRCTN_FIRMS: {'displayName': 'Register Correction Application', 'feeCode': 'FMCORR',
                              'name': 'correction'},
    FilingKey.COURT_ORDER: {'displayName': 'Court Order', 'feeCode': 'NOFEE', 'name': 'courtOrder'},
    FilingKey.VOL_DISS: {'displayName': 'Voluntary Dissolution', 'feeCode': 'DIS_VOL',
                         'name': 'dissolution', 'type': 'voluntary'},
    FilingKey.ADM_DISS: {'displayName': 'Administrative Dissolution', 'feeCode': 'DIS_ADM',
                         'name': 'dissolution', 'type': 'administrative'},
    FilingKey.VOL_DISS_FIRMS: {'displayName': 'Statement of Dissolution', 'feeCode': 'DIS_VOL',
                               'name': 'dissolution', 'type': 'voluntary'},
    FilingKey.ADM_DISS_FIRMS: {'displayName': 'Statement of Dissolution', 'feeCode': 'DIS_ADM',
                               'name': 'dissolution', 'type': 'administrative'},
    FilingKey.REGISTRARS_NOTATION: {'displayName': "Registrar's Notation", 'feeCode': 'NOFEE',
                                    'name': 'registrarsNotation'},
    FilingKey.REGISTRARS_ORDER: {'displayName': "Registrar's Order", 'feeCode': 'NOFEE', 'name': 'registrarsOrder'},
    FilingKey.SPECIAL_RESOLUTION: {'displayName': 'Special Resolution', 'feeCode': 'SPRLN', 'name': 'specialResolution'},
    FilingKey.AGM_EXTENSION: {'displayName': 'Request for AGM Extension', 'feeCode': 'AGMDT', 'name': 'agmExtension'},
    FilingKey.AGM_LOCATION_CHANGE: {'displayName': 'AGM Location Change', 'feeCode': 'AGMLC', 'name': 'agmLocationChange'},
    FilingKey.ALTERATION: {'displayName': 'Alteration', 'feeCode': 'ALTER', 'name': 'alteration'},
    FilingKey.CONSENT_CONTINUATION_OUT: {'displayName': '6-Month Consent to Continue Out', 'feeCode': 'CONTO',
                                         'name': 'consentContinuationOut'},
    FilingKey.CONTINUATION_OUT: {'displayName': 'Continuation Out', 'feeCode': 'COUTI', 'name': 'continuationOut'},
    FilingKey.TRANSITION: {'displayName': 'Transition Application', 'feeCode': 'TRANS', 'name': 'transition'},
    FilingKey.IA_CP: {'displayName': 'Incorporation Application', 'feeCode': 'OTINC',
                      'name': 'incorporationApplication'},
    FilingKey.IA_BC: {'displayName': 'BC Limited Company Incorporation Application', 'feeCode': 'BCINC',
                      'name': 'incorporationApplication'},
    FilingKey.IA_BEN: {'displayName': 'BC Benefit Company Incorporation Application', 'feeCode': 'BCINC',
                       'name': 'incorporationApplication'},
    FilingKey.IA_CC: {'displayName': 'BC Community Contribution Company Incorporation Application', 'feeCode': 'BCINC',
                      'name': 'incorporationApplication'},
    FilingKey.IA_ULC: {'displayName': 'BC Unlimited Liability Company Incorporation Application', 'feeCode': 'BCINC',
                       'name': 'incorporationApplication'},
    FilingKey.CONTINUATION_IN_C: {'displayName': 'BC Limited Company Continuation Application', 'feeCode': 'CONTI',
                                  'name': 'continuationIn'},
    FilingKey.CONTINUATION_IN_CBEN: {'displayName': 'BC Benefit Company Continuation Application', 'feeCode': 'CONTI',
                                     'name': 'continuationIn'},
    FilingKey.CONTINUATION_IN_CCC: {'displayName': 'BC Community Contribution Company Continuation Application',
                                    'feeCode': 'CONTI', 'name': 'continuationIn'},
    FilingKey.CONTINUATION_IN_CUL: {'displayName': 'BC Unlimited Liability Company Continuation Application',
                                    'feeCode': 'CONTI', 'name': 'continuationIn'},
    FilingKey.REG_SP: {'displayName': 'BC Sole Proprietorship Registration', 'feeCode': 'FRREG',
                       'name': 'registration'},
    FilingKey.REG_GP: {'displayName': 'BC General Partnership Registration', 'feeCode': 'FRREG',
                       'name': 'registration'},
    FilingKey.CHANGE_OF_REGISTRATION: {'displayName': 'Change of Registration Application', 'feeCode': 'FMCHANGE',
                                       'name': 'changeOfRegistration'},
    FilingKey.CONV_FIRMS: {'displayName': 'Record Conversion', 'feeCode': 'FMCONV', 'name': 'conversion'},
    FilingKey.RESTRN_FULL_CORPS: {'displayName': 'Full Restoration Application', 'feeCode': 'RESTF',
                                  'name': 'restoration', 'type': 'fullRestoration'},
    FilingKey.RESTRN_LTD_CORPS: {'displayName': 'Limited Restoration Application', 'feeCode': 'RESTL',
                                 'name': 'restoration', 'type': 'limitedRestoration'},
    FilingKey.RESTRN_LTD_EXT_CORPS: {'displayName': 'Limited Restoration Extension Application', 'feeCode': 'RESXL',
                                     'name': 'restoration', 'type': 'limitedRestorationExtension'},
    FilingKey.RESTRN_LTD_TO_FULL_CORPS: {'displayName': 'Conversion to Full Restoration Application', 'feeCode': 'RESXF',
                                         'name': 'restoration', 'type': 'limitedRestorationToFull'},
    FilingKey.RESTRN_LTD_EXT_LLC: {'displayName': 'Limited Restoration Extension Application', 'feeCode': None,
                                   'name': 'restoration', 'type': 'limitedRestorationExtension'},
    FilingKey.RESTRN_LTD_TO_FULL_LLC: {'displayName': 'Conversion to Full Restoration Application', 'feeCode': None,
                                       'name': 'restoration', 'type': 'limitedRestorationToFull'},
    FilingKey.PUT_BACK_OFF: {'displayName': 'Correction - Put Back Off', 'feeCode': 'NOFEE', 'name': 'putBackOff'},
    FilingKey.PUT_BACK_ON: {'displayName': 'Correction - Put Back On', 'feeCode': 'NOFEE', 'name': 'putBackOn'},
    FilingKey.AMALGAMATION_REGULAR: {'name': 'amalgamationApplication', 'type': 'regular',
                                     'displayName': 'Amalgamation Application (Regular)', 'feeCode': None},
    FilingKey.AMALGAMATION_VERTICAL: {'name': 'amalgamationApplication', 'type': 'vertical',
                                      'displayName': 'Amalgamation Application Short-form (Vertical)', 'feeCode': None},
    FilingKey.AMALGAMATION_HORIZONTAL: {'name': 'amalgamationApplication', 'type': 'horizontal',
                                        'displayName': 'Amalgamation Application Short-form (Horizontal)',
                                        'feeCode': None},
    FilingKey.NOTICE_OF_WITHDRAWAL: {'displayName': 'Notice of Withdrawal', 'feeCode': 'NWITH',
                                     'name': 'noticeOfWithdrawal'},
    FilingKey.TRANSPARENCY_REGISTER_ANNUAL: {'name': 'transparencyRegister', 'type': 'annual', 'displayName': 'Transparency Register - Annual Filing', 'feeCode': 'REGSIGIN'},
    FilingKey.TRANSPARENCY_REGISTER_CHANGE: {'name': 'transparencyRegister', 'type': 'change', 'displayName': 'Transparency Register Filing', 'feeCode': 'REGSIGIN'},
    FilingKey.TRANSPARENCY_REGISTER_INITIAL: {'name': 'transparencyRegister', 'type': 'initial', 'displayName': 'Transparency Register Filing', 'feeCode': 'REGSIGIN'},
}

BLOCKER_FILING_STATUSES = factory_incomplete_statuses()
BLOCKER_FILING_STATUSES_AND_ADDITIONAL = factory_incomplete_statuses(['unknown_status_1',
                                                                      'unknown_status_2'])
BLOCKER_DISSOLUTION_STATUSES_FOR_AMALG = [
    Filing.Status.PENDING.value, Filing.Status.PAID.value]
BLOCKER_FILING_TYPES = ['alteration', 'correction']

AGM_EXTENSION_FILING_TEMPLATE = copy.deepcopy(FILING_TEMPLATE)
AGM_EXTENSION_FILING_TEMPLATE['filing']['agmExtension'] = AGM_EXTENSION

AGM_LOCATION_CHANGE_FILING_TEMPLATE = copy.deepcopy(FILING_TEMPLATE)
AGM_LOCATION_CHANGE_FILING_TEMPLATE['filing']['agmLocationChange'] = AGM_LOCATION_CHANGE

RESTORATION_FILING_TEMPLATE = copy.deepcopy(FILING_TEMPLATE)
RESTORATION_FILING_TEMPLATE['filing']['restoration'] = RESTORATION

DISSOLUTION_FILING_TEMPLATE = copy.deepcopy(FILING_TEMPLATE)
DISSOLUTION_FILING_TEMPLATE['filing']['dissolution'] = DISSOLUTION

PUT_BACK_OFF_FILING_TEMPLATE = copy.deepcopy(FILING_TEMPLATE)
PUT_BACK_OFF_FILING_TEMPLATE['filing']['putBackOff'] = PUT_BACK_OFF

PUT_BACK_ON_FILING_TEMPLATE = copy.deepcopy(FILING_TEMPLATE)
PUT_BACK_ON_FILING_TEMPLATE['filing']['putBackOn'] = PUT_BACK_ON

CONTINUATION_IN_TEMPLATE = copy.deepcopy(FILING_TEMPLATE)
CONTINUATION_IN_TEMPLATE['filing']['continuationIn'] = CONTINUATION_IN
CONTINUATION_IN_TEMPLATE['filing']['continuationIn']['nameRequest']['legalType'] = 'CBEN'

CONTINUATION_OUT_TEMPLATE = copy.deepcopy(FILING_TEMPLATE)
CONTINUATION_OUT_TEMPLATE['filing']['continuationOut'] = CONTINUATION_OUT

CONSENT_CONTINUATION_OUT_TEMPLATE = copy.deepcopy(FILING_TEMPLATE)
CONSENT_CONTINUATION_OUT_TEMPLATE['filing']['consentContinuationOut'] = CONSENT_CONTINUATION_OUT

FILING_DATA = {
    'agmExtension': AGM_EXTENSION_FILING_TEMPLATE,
    'agmLocationChange': AGM_LOCATION_CHANGE_FILING_TEMPLATE,
    'alteration': ALTERATION_FILING_TEMPLATE,
    'correction': CORRECTION_AR,
    'changeOfRegistration': CHANGE_OF_REGISTRATION_TEMPLATE,
    'restoration.limitedRestoration': RESTORATION_FILING_TEMPLATE,
    'restoration.fullRestoration': RESTORATION_FILING_TEMPLATE,
    'restoration.limitedRestorationExtension': RESTORATION_FILING_TEMPLATE,
    'dissolution': DISSOLUTION_FILING_TEMPLATE,
    'putBackOff': PUT_BACK_OFF_FILING_TEMPLATE,
    'putBackOn': PUT_BACK_ON_FILING_TEMPLATE,
    'continuationIn': CONTINUATION_IN_TEMPLATE,
    'continuationOut': CONTINUATION_OUT_TEMPLATE,
    'consentContinuationOut': CONSENT_CONTINUATION_OUT_TEMPLATE
}

MISSING_BUSINESS_INFO_WARNINGS = [{'warningType': WarningType.MISSING_REQUIRED_BUSINESS_INFO,
                                   'code': 'NO_BUSINESS_OFFICE',
                                   'message': 'A business office is required.'}]


def expected_lookup(filing_keys: list):
    results = []
    for filing_key in filing_keys:
        results.append(EXPECTED_DATA[filing_key])
    return results


def expected_lookup_continue_in_corps(filing_keys: list):
    results = []
    for filing_key in filing_keys:
        results.append(EXPECTED_DATA_CONT_IN[filing_key])
    return results


@not_github_ci
@pytest.mark.parametrize('test_name,identifier,username,roles,allowed_actions,requested_actions,expected',
                         TEST_AUTHZ_DATA)
def test_authorized_user(monkeypatch, app_request, jwt,
                         test_name, identifier, username, roles, allowed_actions, requested_actions, expected):
    """Assert that the type of user authorization is correct, based on the expected outcome."""
    from requests import Response

    # mocks, the get and json calls for requests.Response
    def mock_get(*args, **kwargs):  # pylint: disable=unused-argument; mocks of library methods
        resp = Response()
        resp.status_code = 200
        return resp

    def mock_json(self, **kwargs):  # pylint: disable=unused-argument; mocks of library methods
        return {'roles': allowed_actions}

    monkeypatch.setattr('requests.sessions.Session.get', mock_get)
    monkeypatch.setattr('requests.Response.json', mock_json)

    # setup
    @app_request.route('/fake_jwt_route/<string:identifier>')
    @jwt.requires_auth
    def get_fake(identifier: str):
        if not authorized(identifier, jwt, ['view']):
            return jsonify(message='failed'), HTTPStatus.METHOD_NOT_ALLOWED
        return jsonify(message='success'), HTTPStatus.OK

    token = helper_create_jwt(jwt, roles=roles, username=username)
    headers = {'Authorization': 'Bearer ' + token}

    # test it
    rv = app_request.test_client().get(
        f'/fake_jwt_route/{identifier}', headers=headers)

    # check it
    assert rv.status_code == expected


TEST_INTEG_AUTHZ_DATA = [
    ('staff_role',  # test name
     'CP1234567',  # business identifier
     'happy-staff',  # username
     [STAFF_ROLE],  # roles
     ['view', 'edit'],  # allowed actions
     ['edit'],  # requested action
     HTTPStatus.OK),  # expected response
    ('colin svc role', 'CP1234567', 'CP1234567', [COLIN_SVC_ROLE], ['view', 'edit'], ['edit'],
     HTTPStatus.OK),
    ('unauthorized_user', 'CP1234567', 'Not-Match-Identifier', [BASIC_USER], None, ['edit'],
     HTTPStatus.METHOD_NOT_ALLOWED),
    ('missing_action', 'CP1234567', 'Not-Match-Identifier', [BASIC_USER], None, None,
     HTTPStatus.METHOD_NOT_ALLOWED),
    ('invalid_action', 'CP1234567', 'Not-Match-Identifier', [BASIC_USER], None, ['scrum'],
     HTTPStatus.METHOD_NOT_ALLOWED),
    ('add_comment_not_allowed', 'CP0001237', 'CP1234567', [BASIC_USER], None, ['add_comment'],
     HTTPStatus.METHOD_NOT_ALLOWED),
]


@integration_authorization
@pytest.mark.parametrize('test_name,identifier,username,roles,allowed_actions,requested_actions,expected',
                         TEST_INTEG_AUTHZ_DATA)
def test_authorized_user_integ(monkeypatch, app, jwt,
                               test_name, identifier, username, roles, allowed_actions, requested_actions, expected):
    """Assert that the type of user authorization is correct, based on the expected outcome."""
    import flask  # noqa: F401; import actually used in mock
    # setup
    token = helper_create_jwt(jwt, roles=roles, username=username)
    headers = {'Authorization': 'Bearer ' + token}

    def mock_auth(one, two):  # pylint: disable=unused-argument; mocks of library methods
        return headers['Authorization']

    with app.test_request_context():
        monkeypatch.setattr('flask.request.headers.get', mock_auth)

        rv = authorized(identifier, jwt, ['view'])

# check it
    if expected == HTTPStatus.OK:
        assert rv
    else:
        assert not rv


def test_authorized_missing_args():
    """Assert that the missing args return False."""
    identifier = 'a corp'
    jwt = 'fake'
    action = 'fake'

    rv = authorized(identifier, jwt, None)
    assert not rv

    rv = authorized(identifier, None, action)
    assert not rv

    rv = authorized(None, jwt, action)
    assert not rv


def test_authorized_bad_url(monkeypatch, app, jwt):
    """Assert that an invalid auth service URL returns False."""
    import flask  # noqa: F401; import actually used in mock
    # setup
    identifier = 'CP1234567'
    username = 'username'
    roles = [BASIC_USER]
    token = helper_create_jwt(jwt, roles=roles, username=username)
    headers = {'Authorization': 'Bearer ' + token, 'Account-Id': '1'}

    def mock_auth(one, two):  # pylint: disable=unused-argument; mocks of library methods
        return headers[one]

    with app.test_request_context():
        monkeypatch.setattr('flask.request.headers.get', mock_auth)
        auth_svc_url = app.config['AUTH_SVC_URL']
        app.config['AUTH_SVC_URL'] = 'http://no.way.this.works/dribble'

        rv = authorized(identifier, jwt, ['view'])

        app.config['AUTH_SVC_URL'] = auth_svc_url

    assert not rv


def test_authorized_invalid_roles(monkeypatch, app, jwt):
    """Assert that an invalid role returns False."""
    import flask  # noqa: F401 ; import actually used in mock
    # setup noqa: I003
    identifier = 'CP1234567'
    username = 'username'
    roles = ['NONE']
    token = helper_create_jwt(jwt, roles=roles, username=username)
    headers = {'Authorization': 'Bearer ' + token, 'Account-Id': '1'}

    def mock_auth(one, two):  # pylint: disable=unused-argument; mocks of library methods
        return headers[one]

    with app.test_request_context():
        monkeypatch.setattr('flask.request.headers.get', mock_auth)
        rv = authorized(identifier, jwt, ['view'])

    assert not rv


@pytest.mark.parametrize(
    'test_name,state,legal_types,username,roles,expected',
    [
        # active business
        ('staff_active_cp', Business.State.ACTIVE, ['CP'], 'staff', [STAFF_ROLE],
         ['adminFreeze', 'annualReport', 'changeOfAddress', 'changeOfDirectors', 'correction', 'courtOrder',
          {'dissolution': ['voluntary', 'administrative']
           }, 'incorporationApplication',
          'registrarsNotation', 'registrarsOrder', 'specialResolution']),
        ('staff_active_corps', Business.State.ACTIVE, ['BC', 'BEN', 'CC', 'ULC'], 'staff', [STAFF_ROLE],
         ['adminFreeze', 'agmExtension', 'agmLocationChange', 'alteration',
          {'amalgamationApplication': [
              'regular', 'vertical', 'horizontal']}, 'annualReport', 'changeOfAddress',
          'changeOfDirectors', 'consentContinuationOut', 'continuationOut', 'correction', 'courtOrder',
          {'dissolution': ['voluntary', 'administrative']
           }, 'incorporationApplication', 'putBackOff',
          'registrarsNotation', 'registrarsOrder', 'transition',
          {'restoration': ['limitedRestorationExtension', 'limitedRestorationToFull']}, 'noticeOfWithdrawal']),
        ('staff_active_continue_in_corps', Business.State.ACTIVE, ['C', 'CBEN', 'CUL', 'CCC'], 'staff', [STAFF_ROLE],
         ['adminFreeze', 'agmExtension', 'agmLocationChange', 'alteration',
          {'amalgamationApplication': [
              'regular', 'vertical', 'horizontal']}, 'annualReport', 'changeOfAddress',
          'changeOfDirectors', 'continuationIn', 'consentContinuationOut', 'continuationOut', 'correction',
          'courtOrder', {'dissolution': [
              'voluntary', 'administrative']}, 'putBackOff', 'registrarsNotation',
          'registrarsOrder', 'transition', {'restoration': [
              'limitedRestorationExtension', 'limitedRestorationToFull']},
          'noticeOfWithdrawal']),
        ('staff_active_llc', Business.State.ACTIVE,
         ['LLC'], 'staff', [STAFF_ROLE], []),
        ('staff_active_firms', Business.State.ACTIVE, ['SP', 'GP'], 'staff', [STAFF_ROLE],
         ['adminFreeze', 'changeOfRegistration', 'conversion', 'correction', 'courtOrder',
          {'dissolution': ['voluntary', 'administrative']},
          'registrarsNotation', 'registrarsOrder', 'registration']),

        ('user_active_cp', Business.State.ACTIVE, ['CP'], 'general', [BASIC_USER],
         ['annualReport', 'changeOfAddress', 'changeOfDirectors',
          {'dissolution': ['voluntary']}, 'incorporationApplication', 'specialResolution']),
        ('user_active_corps', Business.State.ACTIVE, ['BC', 'BEN', 'CC', 'ULC'], 'general', [BASIC_USER],
         ['agmExtension', 'agmLocationChange', 'alteration', {'amalgamationApplication': ['regular', 'vertical', 'horizontal']},
          'annualReport', 'changeOfAddress', 'changeOfDirectors', 'consentContinuationOut',
          {'dissolution': ['voluntary']}, 'incorporationApplication', 'transition', {'transparencyRegister': ['annual','change','initial']}]),
        ('user_active_continue_in_corps', Business.State.ACTIVE, ['C', 'CBEN', 'CUL', 'CCC'], 'general', [BASIC_USER],
         ['agmExtension', 'agmLocationChange', 'alteration', {'amalgamationApplication': ['regular', 'vertical', 'horizontal']},
          'annualReport', 'changeOfAddress', 'changeOfDirectors', 'consentContinuationOut', 'continuationIn',
<<<<<<< HEAD
          {'dissolution': ['voluntary']}, 'transition']),
        ('user_active_llc', Business.State.ACTIVE,
         ['LLC'], 'general', [BASIC_USER], []),
=======
          {'dissolution': ['voluntary']}, 'transition', {'transparencyRegister': ['annual','change','initial']}]),
        ('user_active_llc', Business.State.ACTIVE, ['LLC'], 'general', [BASIC_USER], []),
>>>>>>> f8ada254
        ('user_active_firms', Business.State.ACTIVE, ['SP', 'GP'], 'general', [BASIC_USER],
         ['changeOfRegistration', {'dissolution': ['voluntary']}, 'registration']),

        # historical business
        ('staff_historical_cp', Business.State.HISTORICAL, ['CP'], 'staff', [STAFF_ROLE],
         ['courtOrder', 'putBackOn', 'registrarsNotation', 'registrarsOrder']),
        ('staff_historical_corps', Business.State.HISTORICAL, ['BC', 'BEN', 'CC', 'ULC'], 'staff', [STAFF_ROLE],
         ['courtOrder', 'putBackOn', 'registrarsNotation', 'registrarsOrder',
         {'restoration': ['fullRestoration', 'limitedRestoration']}]),
        ('staff_historical_continue_in_corps', Business.State.HISTORICAL, ['C', 'CBEN', 'CUL', 'CCC'], 'staff', [STAFF_ROLE],
         ['courtOrder', 'putBackOn', 'registrarsNotation', 'registrarsOrder',
         {'restoration': ['fullRestoration', 'limitedRestoration']}]),
        ('staff_historical_llc', Business.State.HISTORICAL,
         ['LLC'], 'staff', [STAFF_ROLE], []),
        ('staff_historical_firms', Business.State.HISTORICAL, ['SP', 'GP'], 'staff', [STAFF_ROLE],
         ['courtOrder', 'putBackOn', 'registrarsNotation', 'registrarsOrder']),

        ('user_historical', Business.State.HISTORICAL, [
         'BC', 'BEN', 'CC', 'ULC', 'LLC'], 'staff', [BASIC_USER], [])
    ]
)
def test_get_allowed(monkeypatch, app, jwt, test_name, state, legal_types, username, roles, expected):
    """Assert that get allowed returns valid filings."""
    token = helper_create_jwt(jwt, roles=roles, username=username)
    headers = {'Authorization': 'Bearer ' + token, 'Account-Id': '1'}

    def mock_auth(one, two):  # pylint: disable=unused-argument; mocks of library methods
        return headers[one]

    with app.test_request_context():
        monkeypatch.setattr('flask.request.headers.get', mock_auth)
        for legal_type in legal_types:
            filing_types = get_allowed(state, legal_type, jwt)
            assert filing_types == expected


@pytest.mark.parametrize(
    'test_name,state,filing_type,sub_filing_type,legal_types,username,roles,expected',
    [
        # active business
        ('staff_active_allowed', Business.State.ACTIVE, 'agmExtension', None,
         ['BC', 'BEN', 'ULC', 'CC', 'C', 'CBEN', 'CUL', 'CCC'], 'staff', [STAFF_ROLE], True),
        ('staff_active', Business.State.ACTIVE, 'agmExtension', None,
         ['CP', 'LLC'], 'staff', [STAFF_ROLE], False),

        ('staff_active_allowed', Business.State.ACTIVE, 'agmLocationChange', None,
         ['BC', 'BEN', 'ULC', 'CC', 'C', 'CBEN', 'CUL', 'CCC'], 'staff', [STAFF_ROLE], True),
        ('staff_active', Business.State.ACTIVE, 'agmLocationChange', None,
         ['CP', 'LLC'], 'staff', [STAFF_ROLE], False),

        ('staff_active_allowed', Business.State.ACTIVE, 'alteration', None,
         ['BC', 'BEN', 'ULC', 'CC', 'C', 'CBEN', 'CUL', 'CCC'], 'staff', [STAFF_ROLE], True),
        ('staff_active', Business.State.ACTIVE, 'alteration', None,
         ['CP', 'LLC'], 'staff', [STAFF_ROLE], False),

        ('staff_active_allowed', Business.State.ACTIVE, 'amalgamationApplication', None,
         ['BC', 'BEN', 'ULC', 'CC'], 'staff', [STAFF_ROLE], True),
        ('staff_active_allowed', Business.State.ACTIVE, 'amalgamationApplication', None,
         ['C', 'CBEN', 'CUL', 'CCC'], 'staff', [STAFF_ROLE], False),

        ('staff_active_allowed', Business.State.ACTIVE, 'annualReport', None,
         ['CP', 'BEN', 'BC', 'CC', 'ULC', 'C', 'CBEN', 'CUL', 'CCC'], 'staff', [STAFF_ROLE], True),
        ('staff_active', Business.State.ACTIVE, 'annualReport', None,
         ['LLC'], 'staff', [STAFF_ROLE], False),

        ('staff_active_allowed', Business.State.ACTIVE, 'changeOfAddress', None,
         ['CP', 'BEN', 'BC', 'CC', 'ULC', 'C', 'CBEN', 'CUL', 'CCC'], 'staff', [STAFF_ROLE], True),
        ('staff_active', Business.State.ACTIVE, 'changeOfAddress', None,
         ['LLC'], 'staff', [STAFF_ROLE], False),

        ('staff_active_allowed', Business.State.ACTIVE, 'changeOfDirectors', None,
         ['CP', 'BEN', 'BC', 'CC', 'ULC', 'C', 'CBEN', 'CUL', 'CCC'], 'staff', [STAFF_ROLE], True),
        ('staff_active', Business.State.ACTIVE, 'changeOfDirectors', None,
         ['LLC'], 'staff', [STAFF_ROLE], False),

        ('staff_active_allowed', Business.State.ACTIVE, 'consentContinuationOut', None,
         ['BC', 'BEN', 'ULC', 'CC', 'C', 'CBEN', 'CUL', 'CCC'], 'staff', [STAFF_ROLE], True),
        ('staff_active', Business.State.ACTIVE, 'consentContinuationOut', None,
         ['CP', 'LLC'], 'staff', [STAFF_ROLE], False),

        ('staff_active_allowed', Business.State.ACTIVE, 'continuationOut', None,
         ['BC', 'BEN', 'ULC', 'CC', 'C', 'CBEN', 'CUL', 'CCC'], 'staff', [STAFF_ROLE], False),
        ('staff_active', Business.State.ACTIVE, 'continuationOut', None,
         ['CP', 'LLC'], 'staff', [STAFF_ROLE], False),

        ('staff_active_allowed', Business.State.ACTIVE, 'correction', None,
         ['CP', 'BEN', 'BC', 'CC', 'ULC', 'SP', 'GP', 'C', 'CBEN', 'CUL', 'CCC'], 'staff', [STAFF_ROLE], True),
        ('staff_active', Business.State.ACTIVE, 'correction', None,
         ['LLC'], 'staff', [STAFF_ROLE], False),

        ('staff_active_allowed', Business.State.ACTIVE, 'courtOrder', None,
         ['SP', 'GP', 'CP', 'BC', 'BEN', 'CC', 'ULC', 'C', 'CBEN', 'CUL', 'CCC'], 'staff', [STAFF_ROLE], True),

        ('staff_active_allowed', Business.State.ACTIVE, 'courtOrder', None,
         ['LLC'], 'staff', [STAFF_ROLE], False),

        ('staff_active_allowed', Business.State.ACTIVE, 'dissolution', 'voluntary',
         ['CP', 'BC', 'BEN', 'CC', 'ULC', 'SP', 'GP', 'C', 'CBEN', 'CUL', 'CCC'], 'staff', [STAFF_ROLE], True),

        ('staff_active_allowed', Business.State.ACTIVE, 'dissolution', 'administrative',
         ['CP', 'BC', 'BEN', 'CC', 'ULC', 'SP', 'GP'], 'staff', [STAFF_ROLE], True),

        ('staff_active_allowed', Business.State.ACTIVE, 'incorporationApplication', None,
         ['CP', 'BC', 'BEN', 'ULC', 'CC'], 'staff', [STAFF_ROLE], False),

        ('staff_active', Business.State.ACTIVE, 'restoration', 'limitedRestorationExtension',
         ['BC', 'BEN', 'CC', 'ULC', 'C', 'CBEN', 'CUL', 'CCC'], 'staff', [STAFF_ROLE], False),
        ('staff_active', Business.State.ACTIVE, 'restoration', 'limitedRestorationToFull',
         ['BC', 'BEN', 'CC', 'ULC', 'C', 'CBEN', 'CUL', 'CCC'], 'staff', [STAFF_ROLE], False),

        ('staff_active', Business.State.ACTIVE, 'restoration', 'fullRestoration',
         ['CP', 'BC', 'BEN', 'CC', 'ULC', 'LLC', 'C', 'CBEN', 'CUL', 'CCC'], 'staff', [STAFF_ROLE], False),
        ('staff_active', Business.State.ACTIVE, 'restoration', 'limitedRestoration',
         ['CP', 'BC', 'BEN', 'CC', 'ULC', 'LLC', 'C', 'CBEN', 'CUL', 'CCC'], 'staff', [STAFF_ROLE], False),

        ('staff_active_allowed', Business.State.ACTIVE,
         'specialResolution', None, ['CP'], 'staff', [STAFF_ROLE], True),
        ('staff_active', Business.State.ACTIVE, 'specialResolution', None,
         ['BC', 'BEN', 'CC', 'ULC', 'LLC'], 'staff', [STAFF_ROLE], False),

        ('staff_active_allowed', Business.State.ACTIVE, 'transition', None,
         ['BC', 'BEN', 'CC', 'ULC', 'C', 'CBEN', 'CUL', 'CCC'], 'staff', [STAFF_ROLE], True),
        ('staff_active', Business.State.ACTIVE, 'transition', None,
         ['CP', 'LLC'], 'staff', [STAFF_ROLE], False),

        ('staff_active_allowed', Business.State.ACTIVE, 'registrarsNotation', None,
         ['CP', 'BC', 'BEN', 'CC', 'ULC', 'C', 'CBEN', 'CUL', 'CCC'], 'staff', [STAFF_ROLE], True),

        ('staff_active_allowed', Business.State.ACTIVE, 'registrarsOrder', None,
         ['SP', 'GP', 'CP', 'BC', 'BEN', 'CC', 'ULC', 'C', 'CBEN', 'CUL', 'CCC'], 'staff', [STAFF_ROLE], True),

        ('staff_active_allowed', Business.State.ACTIVE, 'registration', None,
         ['SP', 'GP'], 'staff', [STAFF_ROLE], False),

        ('staff_active_allowed', Business.State.ACTIVE, 'changeOfRegistration', None,
         ['SP', 'GP'], 'staff', [STAFF_ROLE], True),

        ('user_active_allowed', Business.State.ACTIVE, 'agmExtension', None,
         ['BC', 'BEN', 'ULC', 'CC'], 'general', [BASIC_USER], True),
        ('user_active', Business.State.ACTIVE, 'agmExtension', None,
         ['CP', 'LLC'], 'general', [BASIC_USER], False),

        ('user_active_allowed', Business.State.ACTIVE, 'agmLocationChange', None,
         ['BC', 'BEN', 'ULC', 'CC', 'C', 'CBEN', 'CUL', 'CCC'], 'general', [BASIC_USER], True),
        ('user_active', Business.State.ACTIVE, 'agmLocationChange', None,
         ['CP', 'LLC'], 'general', [BASIC_USER], False),

        ('user_active_allowed', Business.State.ACTIVE, 'alteration', None,
         ['BC', 'BEN', 'ULC', 'CC', 'C', 'CBEN', 'CUL', 'CCC'], 'general', [BASIC_USER], True),
        ('user_active', Business.State.ACTIVE, 'alteration', None,
         ['CP', 'LLC'], 'general', [BASIC_USER], False),

        ('user_active_allowed', Business.State.ACTIVE, 'amalgamationApplication', None,
         ['BC', 'BEN', 'ULC', 'CC'], 'general', [BASIC_USER], True),
        ('user_active_allowed', Business.State.ACTIVE, 'amalgamationApplication', None,
         ['C', 'CBEN', 'CUL', 'CCC'], 'general', [BASIC_USER], False),

        ('user_active_allowed', Business.State.ACTIVE, 'annualReport', None,
         ['CP', 'BEN', 'BC', 'CC', 'ULC', 'C', 'CBEN', 'CUL', 'CCC'], 'general', [BASIC_USER], True),
        ('user_active', Business.State.ACTIVE, 'annualReport', None,
         ['LLC'], 'general', [BASIC_USER], False),

        ('user_active_allowed', Business.State.ACTIVE, 'changeOfAddress', None,
         ['CP', 'BEN', 'BC', 'CC', 'ULC', 'C', 'CBEN', 'CUL', 'CCC'], 'general', [BASIC_USER], True),
        ('user_active', Business.State.ACTIVE, 'changeOfAddress', None,
         ['LLC'], 'general', [BASIC_USER], False),

        ('user_active_allowed', Business.State.ACTIVE, 'changeOfDirectors', None,
         ['CP', 'BEN', 'BC', 'CC', 'ULC', 'C', 'CBEN', 'CUL', 'CCC'], 'general', [BASIC_USER], True),
        ('user_active', Business.State.ACTIVE, 'changeOfDirectors', None,
         ['LLC'], 'general', [BASIC_USER], False),

        ('user_active', Business.State.ACTIVE, 'correction', None,
         ['CP', 'BC', 'BEN', 'CC', 'ULC', 'LLC', 'C', 'CBEN', 'CUL', 'CCC'], 'general', [BASIC_USER], False),

        ('user_active', Business.State.ACTIVE, 'courtOrder', None,
         ['CP', 'BC', 'BEN', 'CC', 'ULC', 'LLC', 'C', 'CBEN', 'CUL', 'CCC'], 'general', [BASIC_USER], False),

        ('user_active_allowed', Business.State.ACTIVE, 'continuationOut', None,
         ['BC', 'BEN', 'ULC', 'CC', 'C', 'CBEN', 'CUL', 'CCC'], 'general', [BASIC_USER], False),

        ('user_active', Business.State.ACTIVE, 'continuationOut', None,
         ['CP', 'LLC'], 'general', [BASIC_USER], False),

        ('user_active_allowed', Business.State.ACTIVE, 'dissolution', 'voluntary',
         ['CP', 'BC', 'BEN', 'CC', 'ULC', 'SP', 'GP', 'C', 'CBEN', 'CUL', 'CCC'], 'general', [BASIC_USER], True),

        ('user_active_allowed', Business.State.ACTIVE, 'incorporationApplication', None,
         ['CP', 'BC', 'BEN', 'ULC', 'CC'], 'general', [BASIC_USER], False),

        ('user_active_allowed', Business.State.ACTIVE, 'registration', None,
         ['SP', 'GP'], 'general', [BASIC_USER], False),

        ('user_active_allowed', Business.State.ACTIVE, 'changeOfRegistration', None,
         ['SP', 'GP'], 'general', [BASIC_USER], True),

        ('user_active', Business.State.ACTIVE, 'restoration', 'fullRestoration',
         ['CP', 'BC', 'BEN', 'CC', 'ULC', 'LLC', 'C', 'CBEN', 'CUL', 'CCC'], 'general', [BASIC_USER], False),

        ('user_active', Business.State.ACTIVE, 'restoration', 'limitedRestoration',
         ['CP', 'BC', 'BEN', 'CC', 'ULC', 'LLC', 'C', 'CBEN', 'CUL', 'CCC'], 'general', [BASIC_USER], False),

        ('user_active_allowed', Business.State.ACTIVE,
         'specialResolution', None, ['CP'], 'general', [BASIC_USER], True),
        ('user_active', Business.State.ACTIVE, 'specialResolution', None,
         ['BC', 'BEN', 'CC', 'ULC', 'LLC'], 'general', [BASIC_USER], False),

        ('user_active_allowed', Business.State.ACTIVE, 'transition', None,
         ['BC', 'BEN', 'CC', 'ULC', 'C', 'CBEN', 'CUL', 'CCC'], 'general', [BASIC_USER], True),
        ('user_active', Business.State.ACTIVE, 'transition', None,
         ['CP', 'LLC'], 'general', [BASIC_USER], False),

        ('user_active', Business.State.ACTIVE, 'registrarsNotation', None,
         ['CP', 'BC', 'BEN', 'CC', 'ULC', 'LLC', 'C', 'CBEN', 'CUL', 'CCC'], 'general', [BASIC_USER], False),

        ('user_active', Business.State.ACTIVE, 'registrarsOrder', None,
         ['CP', 'BC', 'BEN', 'CC', 'ULC', 'LLC', 'C', 'CBEN', 'CUL', 'CCC'], 'general', [BASIC_USER], False),

        ('user_active', Business.State.ACTIVE, 'consentContinuationOut', None,
         ['BC', 'BEN', 'ULC', 'CC', 'C', 'CBEN', 'CUL', 'CCC'], 'general', [BASIC_USER], True),


        # historical business
        ('staff_historical', Business.State.HISTORICAL, 'alteration', None,
         ['SP', 'GP', 'CP', 'BC', 'BEN', 'CC', 'ULC', 'C', 'CBEN', 'CUL', 'CCC'], 'staff', [STAFF_ROLE], False),

        ('staff_historical', Business.State.HISTORICAL, 'annualReport', None,
         ['CP', 'BC', 'BEN', 'CC', 'ULC', 'LLC', 'C', 'CBEN', 'CUL', 'CCC'], 'staff', [STAFF_ROLE], False),

        ('staff_historical', Business.State.HISTORICAL, 'changeOfAddress', None,
         ['CP', 'BC', 'BEN', 'CC', 'ULC', 'LLC', 'C', 'CBEN', 'CUL', 'CCC'], 'staff', [STAFF_ROLE], False),

        ('staff_historical', Business.State.HISTORICAL, 'changeOfDirectors', None,
         ['CP', 'BC', 'BEN', 'CC', 'ULC', 'LLC', 'C', 'CBEN', 'CUL', 'CCC'], 'staff', [STAFF_ROLE], False),

        ('staff_historical', Business.State.HISTORICAL, 'correction', None,
         ['CP', 'BC', 'BEN', 'CC', 'ULC', 'LLC', 'C', 'CBEN', 'CUL', 'CCC'], 'staff', [STAFF_ROLE], False),

        ('staff_historical_allowed', Business.State.HISTORICAL, 'courtOrder', None,
         ['SP', 'GP', 'CP', 'BC', 'BEN', 'CC', 'ULC', 'C', 'CBEN', 'CUL', 'CCC'], 'staff', [STAFF_ROLE], True),

        ('staff_historical', Business.State.HISTORICAL, 'dissolution', None,
         ['CP', 'BC', 'BEN', 'CC', 'ULC', 'LLC', 'SP', 'GP', 'C', 'CBEN', 'CUL', 'CCC'], 'staff', [STAFF_ROLE], False),

        ('staff_historical', Business.State.HISTORICAL, 'incorporationApplication', None,
         ['CP', 'BC', 'BEN', 'CC', 'ULC', 'LLC'], 'staff', [STAFF_ROLE], False),

        ('staff_historical_alloweds', Business.State.HISTORICAL, 'restoration', 'fullRestoration',
         ['BC', 'BEN', 'CC', 'ULC', 'C', 'CBEN', 'CUL', 'CCC'], 'staff', [STAFF_ROLE], True),

        ('staff_historical_allowed', Business.State.HISTORICAL, 'restoration', 'limitedRestoration',
         ['BC', 'BEN', 'CC', 'ULC', 'C', 'CBEN', 'CUL', 'CCC'], 'staff', [STAFF_ROLE], True),

        ('staff_historical', Business.State.HISTORICAL, 'restoration', 'fullRestoration',
         ['CP'], 'staff', [STAFF_ROLE], False),

        ('staff_historical', Business.State.HISTORICAL, 'restoration', 'limitedRestoration',
         ['CP'], 'staff', [STAFF_ROLE], False),

        ('staff_historical', Business.State.HISTORICAL, 'specialResolution', None,
         ['CP', 'BC', 'BEN', 'CC', 'ULC', 'LLC'], 'staff', [STAFF_ROLE], False),

        ('staff_historical', Business.State.HISTORICAL, 'transition', None,
         ['CP', 'BC', 'BEN', 'CC', 'ULC', 'LLC', 'C', 'CBEN', 'CUL', 'CCC'], 'staff', [STAFF_ROLE], False),

        ('staff_historical_allowed', Business.State.HISTORICAL, 'registrarsNotation', None,
         ['SP', 'GP', 'CP', 'BC', 'BEN', 'CC', 'ULC', 'C', 'CBEN', 'CUL', 'CCC'], 'staff', [STAFF_ROLE], True),

        ('staff_historical_allowed', Business.State.HISTORICAL, 'registrarsOrder', None,
         ['SP', 'GP', 'CP', 'BC', 'BEN', 'CC', 'ULC', 'C', 'CBEN', 'CUL', 'CCC'], 'staff', [STAFF_ROLE], True),

        ('staff_historical', Business.State.HISTORICAL, 'registration', None,
         ['SP', 'GP'], 'staff', [STAFF_ROLE], False),

        ('staff_historical', Business.State.HISTORICAL, 'changeOfRegistration', None,
         ['SP', 'GP'], 'staff', [STAFF_ROLE], False),

        ('staff_historical', Business.State.HISTORICAL, 'consentContinuationOut', None,
         ['BC', 'BEN', 'ULC', 'CC', 'C', 'CBEN', 'CUL', 'CCC'], 'staff', [STAFF_ROLE], False),


        ('user_historical', Business.State.HISTORICAL, 'alteration', None,
         ['CP', 'BC', 'BEN', 'CC', 'ULC', 'LLC', 'C', 'CBEN', 'CUL', 'CCC'], 'general', [BASIC_USER], False),

        ('user_historical', Business.State.HISTORICAL, 'annualReport', None,
         ['CP', 'BC', 'BEN', 'CC', 'ULC', 'LLC', 'C', 'CBEN', 'CUL', 'CCC'], 'general', [BASIC_USER], False),

        ('user_historical', Business.State.HISTORICAL, 'changeOfAddress', None,
         ['CP', 'BC', 'BEN', 'CC', 'ULC', 'LLC', 'C', 'CBEN', 'CUL', 'CCC'], 'general', [BASIC_USER], False),

        ('user_historical', Business.State.HISTORICAL, 'changeOfDirectors', None,
         ['CP', 'BC', 'BEN', 'CC', 'ULC', 'LLC', 'C', 'CBEN', 'CUL', 'CCC'], 'general', [BASIC_USER], False),

        ('user_historical', Business.State.HISTORICAL, 'correction', None,
         ['CP', 'BC', 'BEN', 'CC', 'ULC', 'LLC', 'C', 'CBEN', 'CUL', 'CCC'], 'general', [BASIC_USER], False),

        ('user_historical', Business.State.HISTORICAL, 'courtOrder', None,
         ['CP', 'BC', 'BEN', 'CC', 'ULC', 'LLC', 'C', 'CBEN', 'CUL', 'CCC'], 'general', [BASIC_USER], False),

        ('user_historical', Business.State.HISTORICAL, 'dissolution', None,
         ['CP', 'BC', 'BEN', 'CC', 'ULC', 'LLC', 'SP',
             'GP', 'SP', 'GP', 'C', 'CBEN', 'CUL', 'CCC'],
         'general', [BASIC_USER], False),

        ('user_historical', Business.State.HISTORICAL, 'incorporationApplication', None,
         ['CP', 'BC', 'BEN', 'CC', 'ULC', 'LLC'], 'general', [BASIC_USER], False),

        ('user_historical', Business.State.HISTORICAL, 'restoration', 'fullRestoration',
         ['BC', 'BEN', 'CC', 'ULC', 'C', 'CBEN', 'CUL', 'CCC'], 'general', [BASIC_USER], False),

        ('user_historical', Business.State.HISTORICAL, 'restoration', 'limitedRestoration',
         ['BC', 'BEN', 'CC', 'ULC', 'C', 'CBEN', 'CUL', 'CCC'], 'general', [BASIC_USER], False),

        ('user_historical', Business.State.HISTORICAL, 'specialResolution', None,
         ['CP', 'BC', 'BEN', 'CC', 'ULC', 'LLC'], 'general', [BASIC_USER], False),

        ('user_historical', Business.State.HISTORICAL, 'transition', None,
         ['CP', 'BC', 'BEN', 'CC', 'ULC', 'LLC', 'C', 'CBEN', 'CUL', 'CCC'], 'general', [BASIC_USER], False),

        ('user_historical', Business.State.HISTORICAL, 'registrarsNotation', None,
         ['CP', 'BC', 'BEN', 'CC', 'ULC', 'LLC', 'C', 'CBEN', 'CUL', 'CCC'], 'general', [BASIC_USER], False),

        ('user_historical', Business.State.HISTORICAL, 'registrarsOrder', None,
         ['CP', 'BC', 'BEN', 'CC', 'ULC', 'LLC', 'C', 'CBEN', 'CUL', 'CCC'], 'general', [BASIC_USER], False),

        ('user_historical', Business.State.HISTORICAL, 'registration', None,
         ['SP', 'GP'], 'general', [BASIC_USER], False),

        ('user_historical', Business.State.HISTORICAL, 'changeOfRegistration', None,
         ['SP', 'GP'], 'general', [BASIC_USER], False),

        ('user_historical', Business.State.HISTORICAL, 'consentContinuationOut', None,
         ['BC', 'BEN', 'ULC', 'CC', 'C', 'CBEN', 'CUL', 'CCC'], 'general', [BASIC_USER], False),
    ]
)
def test_is_allowed(monkeypatch, app, session, jwt, test_name, state, filing_type, sub_filing_type,
                    legal_types, username, roles, expected):
    """Assert that get allowed returns valid filings."""
    token = helper_create_jwt(jwt, roles=roles, username=username)
    headers = {'Authorization': 'Bearer ' + token}

    def mock_auth(one, two):  # pylint: disable=unused-argument; mocks of library methods
        return headers[one]

    with app.test_request_context():
        monkeypatch.setattr('flask.request.headers.get', mock_auth)
        for legal_type in legal_types:
            business = create_business(legal_type, state)
            filing_types = is_allowed(
                business, state, filing_type, legal_type, jwt, sub_filing_type, None)
            assert filing_types == expected


@pytest.mark.parametrize(
    'test_name,business_exists,state,legal_types,username,roles,expected',
    [
        # active business - staff user
        ('staff_active_cp', True, Business.State.ACTIVE, ['CP'], 'staff', [STAFF_ROLE],
         expected_lookup([FilingKey.ADMN_FRZE,
                          FilingKey.AR_CP,
                          FilingKey.COA_CP,
                          FilingKey.COD_CP,
                          FilingKey.CORRCTN,
                          FilingKey.COURT_ORDER,
                          FilingKey.VOL_DISS,
                          FilingKey.ADM_DISS,
                          FilingKey.REGISTRARS_NOTATION,
                          FilingKey.REGISTRARS_ORDER,
                          FilingKey.SPECIAL_RESOLUTION])),
        ('staff_active_corps', True, Business.State.ACTIVE, ['BC', 'BEN', 'CC', 'ULC'], 'staff', [STAFF_ROLE],
         expected_lookup([FilingKey.ADMN_FRZE,
                          FilingKey.AGM_EXTENSION,
                          FilingKey.AGM_LOCATION_CHANGE,
                          FilingKey.ALTERATION,
                          FilingKey.AMALGAMATION_REGULAR,
                          FilingKey.AMALGAMATION_VERTICAL,
                          FilingKey.AMALGAMATION_HORIZONTAL,
                          FilingKey.AR_CORPS,
                          FilingKey.COA_CORPS,
                          FilingKey.COD_CORPS,
                          FilingKey.CONSENT_CONTINUATION_OUT,
                          FilingKey.CORRCTN,
                          FilingKey.COURT_ORDER,
                          FilingKey.VOL_DISS,
                          FilingKey.ADM_DISS,
                          FilingKey.PUT_BACK_OFF,
                          FilingKey.REGISTRARS_NOTATION,
                          FilingKey.REGISTRARS_ORDER,
                          FilingKey.TRANSITION])),
        ('staff_active_continue_in_corps', True, Business.State.ACTIVE, ['C', 'CBEN', 'CCC', 'CUL'], 'staff',
         [STAFF_ROLE],
         expected_lookup_continue_in_corps([FilingKey.ADMN_FRZE,
                                            FilingKey.AGM_EXTENSION,
                                            FilingKey.AGM_LOCATION_CHANGE,
                                            FilingKey.ALTERATION,
                                            FilingKey.AMALGAMATION_REGULAR,
                                            FilingKey.AMALGAMATION_VERTICAL,
                                            FilingKey.AMALGAMATION_HORIZONTAL,
                                            FilingKey.AR_CORPS,
                                            FilingKey.COA_CORPS,
                                            FilingKey.COD_CORPS,
                                            FilingKey.CONSENT_CONTINUATION_OUT,
                                            FilingKey.CORRCTN,
                                            FilingKey.COURT_ORDER,
                                            FilingKey.VOL_DISS,
                                            FilingKey.ADM_DISS,
                                            FilingKey.PUT_BACK_OFF,
                                            FilingKey.REGISTRARS_NOTATION,
                                            FilingKey.REGISTRARS_ORDER,
                                            FilingKey.TRANSITION])),
        ('staff_active_llc', True, Business.State.ACTIVE,
         ['LLC'], 'staff', [STAFF_ROLE], []),
        ('staff_active_firms', True, Business.State.ACTIVE, ['SP', 'GP'], 'staff', [STAFF_ROLE],
         expected_lookup([FilingKey.ADMN_FRZE,
                          FilingKey.CHANGE_OF_REGISTRATION,
                          FilingKey.CONV_FIRMS,
                          FilingKey.CORRCTN_FIRMS,
                          FilingKey.COURT_ORDER,
                          FilingKey.VOL_DISS_FIRMS,
                          FilingKey.ADM_DISS_FIRMS,
                          FilingKey.REGISTRARS_NOTATION,
                          FilingKey.REGISTRARS_ORDER])),

        # active business - general user
        ('general_user_cp', True, Business.State.ACTIVE, ['CP'], 'general', [BASIC_USER],
         expected_lookup([FilingKey.AR_CP,
                          FilingKey.COA_CP,
                          FilingKey.COD_CP,
                          FilingKey.VOL_DISS,
                          FilingKey.SPECIAL_RESOLUTION])),
        ('general_user_corps', True, Business.State.ACTIVE, ['BC', 'BEN', 'CC', 'ULC'], 'general', [BASIC_USER],
         expected_lookup([FilingKey.AGM_EXTENSION,
                          FilingKey.AGM_LOCATION_CHANGE,
                          FilingKey.ALTERATION,
                          FilingKey.AMALGAMATION_REGULAR,
                          FilingKey.AMALGAMATION_VERTICAL,
                          FilingKey.AMALGAMATION_HORIZONTAL,
                          FilingKey.AR_CORPS,
                          FilingKey.COA_CORPS,
                          FilingKey.COD_CORPS,
                          FilingKey.CONSENT_CONTINUATION_OUT,
                          FilingKey.VOL_DISS,
                          FilingKey.TRANSITION,
                          FilingKey.TRANSPARENCY_REGISTER_ANNUAL,
                          FilingKey.TRANSPARENCY_REGISTER_CHANGE,
                          FilingKey.TRANSPARENCY_REGISTER_INITIAL])),
        ('general_user_continue_in_corps', True, Business.State.ACTIVE, ['C', 'CBEN', 'CCC', 'CUL'], 'general',
         [BASIC_USER],
         expected_lookup_continue_in_corps([FilingKey.AGM_EXTENSION,
                                            FilingKey.AGM_LOCATION_CHANGE,
                                            FilingKey.ALTERATION,
                                            FilingKey.AMALGAMATION_REGULAR,
                                            FilingKey.AMALGAMATION_VERTICAL,
                                            FilingKey.AMALGAMATION_HORIZONTAL,
                                            FilingKey.AR_CORPS,
                                            FilingKey.COA_CORPS,
                                            FilingKey.COD_CORPS,
                                            FilingKey.CONSENT_CONTINUATION_OUT,
                                            FilingKey.VOL_DISS,
<<<<<<< HEAD
                                            FilingKey.TRANSITION])),
        ('general_user_llc', True, Business.State.ACTIVE,
         ['LLC'], 'general', [BASIC_USER], []),
=======
                                            FilingKey.TRANSITION,
                                            FilingKey.TRANSPARENCY_REGISTER_ANNUAL,
                                            FilingKey.TRANSPARENCY_REGISTER_CHANGE,
                                            FilingKey.TRANSPARENCY_REGISTER_INITIAL])),
        ('general_user_llc', True, Business.State.ACTIVE, ['LLC'], 'general', [BASIC_USER], []),
>>>>>>> f8ada254
        ('general_user_firms', True, Business.State.ACTIVE, ['SP', 'GP'], 'general', [BASIC_USER],
         expected_lookup([FilingKey.CHANGE_OF_REGISTRATION,
                          FilingKey.VOL_DISS_FIRMS])),

        # historical business - staff user
        ('staff_historical_cp', True, Business.State.HISTORICAL, ['CP'], 'staff', [STAFF_ROLE],
         expected_lookup([FilingKey.COURT_ORDER,
                          FilingKey.PUT_BACK_ON,
                          FilingKey.REGISTRARS_NOTATION,
                          FilingKey.REGISTRARS_ORDER])),
        ('staff_historical_corps', True, Business.State.HISTORICAL, ['BC', 'BEN', 'CC', 'ULC'], 'staff', [STAFF_ROLE],
         expected_lookup([FilingKey.COURT_ORDER,
                          FilingKey.PUT_BACK_ON,
                          FilingKey.REGISTRARS_NOTATION,
                          FilingKey.REGISTRARS_ORDER,
                          FilingKey.RESTRN_FULL_CORPS,
                          FilingKey.RESTRN_LTD_CORPS])),
        ('staff_historical_continue_in_corps', True, Business.State.HISTORICAL, ['C', 'CBEN', 'CCC', 'CUL'], 'staff',
         [STAFF_ROLE],
         expected_lookup([FilingKey.COURT_ORDER,
                          FilingKey.PUT_BACK_ON,
                          FilingKey.REGISTRARS_NOTATION,
                          FilingKey.REGISTRARS_ORDER,
                          FilingKey.RESTRN_FULL_CORPS,
                          FilingKey.RESTRN_LTD_CORPS])),
        ('staff_historical_llc', True, Business.State.HISTORICAL,
         ['LLC'], 'staff', [STAFF_ROLE], []),
        ('staff_historical_firms', True, Business.State.HISTORICAL, ['SP', 'GP'], 'staff', [STAFF_ROLE],
         expected_lookup([FilingKey.COURT_ORDER,
                          FilingKey.PUT_BACK_ON,
                          FilingKey.REGISTRARS_NOTATION,
                          FilingKey.REGISTRARS_ORDER])),

        # historical business - general user
        ('general_user_historical_cp', True, Business.State.HISTORICAL,
         ['CP'], 'general', [BASIC_USER], []),
        ('general_user_historical_corps', True, Business.State.HISTORICAL, ['BC', 'BEN', 'CC', 'ULC'], 'general',
         [BASIC_USER], []),
        ('general_user_historical_continue_in_corps', True, Business.State.HISTORICAL, ['C', 'CBEN', 'CCC', 'CUL'],
         'general', [BASIC_USER], []),
        ('general_user_historical_llc', True, Business.State.HISTORICAL,
         ['LLC'], 'general', [BASIC_USER], []),
        ('general_user_historical_firms', True, Business.State.HISTORICAL,
         ['SP', 'GP'], 'general', [BASIC_USER], []),
        ('comp_auth_corps', True, Business.State.ACTIVE, [
         'BC', 'BEN', 'CC', 'ULC'], 'comp-auth', [BASIC_USER], [])
    ]
)
def test_get_allowed_actions(monkeypatch, app, session, jwt, requests_mock,
                             test_name, business_exists, state, legal_types, username, roles, expected):
    """Assert that get_allowed_actions returns the expected allowable filing info."""
    is_comp_auth = username == 'comp-auth'
    token = helper_create_jwt(jwt, roles=roles, username=username)
    # NOTE: it is important for the account id to be different for comp_auth due to the caching of account product subscriptions
    account_id = '1' if not is_comp_auth else '2'
    headers = {'Authorization': 'Bearer ' + token, 'Account-Id': account_id}

    def mock_auth(one, two):  # pylint: disable=unused-argument; mocks of library methods
        return headers[one]

    with app.test_request_context():
        monkeypatch.setattr('flask.request.headers.get', mock_auth)

        account_products_mock = []
        if is_comp_auth:
            # add CA_SEARCH to account products mock
            account_products_mock.append(
                {'code': 'CA_SEARCH', 'subscriptionStatus': 'ACTIVE'})

        requests_mock.get(f"{app.config['AUTH_SVC_URL']}/orgs/{account_id}/products?include_hidden=true",
                          json=account_products_mock,
                          status_code=HTTPStatus.OK)

        for legal_type in legal_types:
            business = None
            if business_exists:
                business = create_business(legal_type, state)
            result = get_allowable_actions(jwt, business)
            assert result
            assert result['filing']['filingSubmissionLink']
            assert result['filing']['filingTypes'] == expected
            assert result['viewAll'] == is_comp_auth


@pytest.mark.parametrize(
    'test_name,business_exists,state,legal_types,username,roles,expected',
    [
        # no business - staff user
        ('staff_no_business_cp', False, Business.State.ACTIVE, ['CP'], 'staff', [STAFF_ROLE],
         expected_lookup([FilingKey.IA_CP])),
        ('staff_no_business_bc', False, Business.State.ACTIVE, ['BC'], 'staff', [STAFF_ROLE],
         expected_lookup([FilingKey.AMALGAMATION_REGULAR,
                          FilingKey.AMALGAMATION_VERTICAL,
                          FilingKey.AMALGAMATION_HORIZONTAL,
                          FilingKey.IA_BC,
                          FilingKey.NOTICE_OF_WITHDRAWAL])),
        ('staff_no_business_c', False, Business.State.ACTIVE, ['C'], 'staff', [STAFF_ROLE],
         expected_lookup_continue_in_corps([FilingKey.AMALGAMATION_REGULAR,
                                            FilingKey.AMALGAMATION_VERTICAL,
                                            FilingKey.AMALGAMATION_HORIZONTAL,
                                            FilingKey.CONTINUATION_IN_C,
                                            FilingKey.NOTICE_OF_WITHDRAWAL])),
        ('staff_no_business_ben', False, Business.State.ACTIVE, ['BEN'], 'staff', [STAFF_ROLE],
         expected_lookup([FilingKey.AMALGAMATION_REGULAR,
                          FilingKey.AMALGAMATION_VERTICAL,
                          FilingKey.AMALGAMATION_HORIZONTAL,
                          FilingKey.IA_BEN,
                          FilingKey.NOTICE_OF_WITHDRAWAL])),
        ('staff_no_business_cben', False, Business.State.ACTIVE, ['CBEN'], 'staff', [STAFF_ROLE],
         expected_lookup_continue_in_corps([FilingKey.AMALGAMATION_REGULAR,
                                            FilingKey.AMALGAMATION_VERTICAL,
                                            FilingKey.AMALGAMATION_HORIZONTAL,
                                            FilingKey.CONTINUATION_IN_CBEN,
                                            FilingKey.NOTICE_OF_WITHDRAWAL])),
        ('staff_no_business_cc', False, Business.State.ACTIVE, ['CC'], 'staff', [STAFF_ROLE],
         expected_lookup([FilingKey.AMALGAMATION_REGULAR,
                          FilingKey.AMALGAMATION_VERTICAL,
                          FilingKey.AMALGAMATION_HORIZONTAL,
                          FilingKey.IA_CC,
                          FilingKey.NOTICE_OF_WITHDRAWAL])),
        ('staff_no_business_ccc', False, Business.State.ACTIVE, ['CCC'], 'staff', [STAFF_ROLE],
         expected_lookup_continue_in_corps([FilingKey.AMALGAMATION_REGULAR,
                                            FilingKey.AMALGAMATION_VERTICAL,
                                            FilingKey.AMALGAMATION_HORIZONTAL,
                                            FilingKey.CONTINUATION_IN_CCC,
                                            FilingKey.NOTICE_OF_WITHDRAWAL])),
        ('staff_no_business_ulc', False, Business.State.ACTIVE, ['ULC'], 'staff', [STAFF_ROLE],
         expected_lookup([FilingKey.AMALGAMATION_REGULAR,
                          FilingKey.AMALGAMATION_VERTICAL,
                          FilingKey.AMALGAMATION_HORIZONTAL,
                          FilingKey.IA_ULC,
                          FilingKey.NOTICE_OF_WITHDRAWAL])),
        ('staff_no_business_cul', False, Business.State.ACTIVE, ['CUL'], 'staff', [STAFF_ROLE],
         expected_lookup_continue_in_corps([FilingKey.AMALGAMATION_REGULAR,
                                            FilingKey.AMALGAMATION_VERTICAL,
                                            FilingKey.AMALGAMATION_HORIZONTAL,
                                            FilingKey.CONTINUATION_IN_CUL,
                                            FilingKey.NOTICE_OF_WITHDRAWAL])),
        ('staff_no_business_llc', False, Business.State.ACTIVE,
         ['LLC'], 'staff', [STAFF_ROLE], []),
        ('staff_no_business_sp', False, Business.State.ACTIVE, ['SP'], 'staff', [STAFF_ROLE],
         expected_lookup([FilingKey.REG_SP])),
        ('staff_no_business_gp', False, Business.State.ACTIVE, ['GP'], 'staff', [STAFF_ROLE],
         expected_lookup([FilingKey.REG_GP])),

        # no business - general user
        ('general_user_no_business_cp', False, Business.State.ACTIVE, ['CP'], 'general', [BASIC_USER],
         expected_lookup([FilingKey.IA_CP])),
        ('general_user_no_business_bc', False, Business.State.ACTIVE, ['BC'], 'general', [BASIC_USER],
         expected_lookup([FilingKey.AMALGAMATION_REGULAR,
                          FilingKey.AMALGAMATION_VERTICAL,
                          FilingKey.AMALGAMATION_HORIZONTAL,
                          FilingKey.IA_BC])),
        ('general_user_no_business_c', False, Business.State.ACTIVE, ['C'], 'general', [BASIC_USER],
         expected_lookup_continue_in_corps([FilingKey.AMALGAMATION_REGULAR,
                                            FilingKey.AMALGAMATION_VERTICAL,
                                            FilingKey.AMALGAMATION_HORIZONTAL,
                                            FilingKey.CONTINUATION_IN_C])),
        ('general_user_no_business_ben', False, Business.State.ACTIVE, ['BEN'], 'general', [BASIC_USER],
         expected_lookup([FilingKey.AMALGAMATION_REGULAR,
                          FilingKey.AMALGAMATION_VERTICAL,
                          FilingKey.AMALGAMATION_HORIZONTAL,
                          FilingKey.IA_BEN])),
        ('general_user_no_business_cben', False, Business.State.ACTIVE, ['CBEN'], 'general', [BASIC_USER],
         expected_lookup_continue_in_corps([FilingKey.AMALGAMATION_REGULAR,
                                            FilingKey.AMALGAMATION_VERTICAL,
                                            FilingKey.AMALGAMATION_HORIZONTAL,
                                            FilingKey.CONTINUATION_IN_CBEN])),
        ('general_user_no_business_cc', False, Business.State.ACTIVE, ['CC'], 'general', [BASIC_USER],
         expected_lookup([FilingKey.AMALGAMATION_REGULAR,
                          FilingKey.AMALGAMATION_VERTICAL,
                          FilingKey.AMALGAMATION_HORIZONTAL,
                          FilingKey.IA_CC])),
        ('general_user_no_business_ccc', False, Business.State.ACTIVE, ['CCC'], 'general', [BASIC_USER],
         expected_lookup_continue_in_corps([FilingKey.AMALGAMATION_REGULAR,
                                            FilingKey.AMALGAMATION_VERTICAL,
                                            FilingKey.AMALGAMATION_HORIZONTAL,
                                            FilingKey.CONTINUATION_IN_CCC])),
        ('general_user_no_business_ulc', False, Business.State.ACTIVE, ['ULC'], 'general', [BASIC_USER],
         expected_lookup([FilingKey.AMALGAMATION_REGULAR,
                          FilingKey.AMALGAMATION_VERTICAL,
                          FilingKey.AMALGAMATION_HORIZONTAL,
                          FilingKey.IA_ULC])),
        ('general_user_no_business_cul', False, Business.State.ACTIVE, ['CUL'], 'general', [BASIC_USER],
         expected_lookup_continue_in_corps([FilingKey.AMALGAMATION_REGULAR,
                                            FilingKey.AMALGAMATION_VERTICAL,
                                            FilingKey.AMALGAMATION_HORIZONTAL,
                                            FilingKey.CONTINUATION_IN_CUL])),
        ('general_user_limited_restoration', False, Business.State.ACTIVE, ['ULC'], 'general', [BASIC_USER],
         expected_lookup([FilingKey.AMALGAMATION_REGULAR,
                          FilingKey.AMALGAMATION_VERTICAL,
                          FilingKey.AMALGAMATION_HORIZONTAL,
                          FilingKey.IA_ULC])),
        ('general_user_no_business_llc', False,
         Business.State.ACTIVE, ['LLC'], 'general', [BASIC_USER], []),
        ('general_user_no_business_sp', False, Business.State.ACTIVE, ['SP'], 'general', [BASIC_USER],
         expected_lookup([FilingKey.REG_SP])),
        ('general_user_no_business_gp', False, Business.State.ACTIVE, ['GP'], 'general', [BASIC_USER],
         expected_lookup([FilingKey.REG_GP])),

        # active business - staff user
        ('staff_active_cp', True, Business.State.ACTIVE, ['CP'], 'staff', [STAFF_ROLE],
         expected_lookup([FilingKey.ADMN_FRZE,
                          FilingKey.AR_CP,
                          FilingKey.COA_CP,
                          FilingKey.COD_CP,
                          FilingKey.CORRCTN,
                          FilingKey.COURT_ORDER,
                          FilingKey.VOL_DISS,
                          FilingKey.ADM_DISS,
                          FilingKey.REGISTRARS_NOTATION,
                          FilingKey.REGISTRARS_ORDER,
                          FilingKey.SPECIAL_RESOLUTION])),
        ('staff_active_corps', True, Business.State.ACTIVE, ['BC', 'BEN', 'CC', 'ULC'],
         'staff', [STAFF_ROLE],
         expected_lookup([FilingKey.ADMN_FRZE,
                          FilingKey.AGM_EXTENSION,
                          FilingKey.AGM_LOCATION_CHANGE,
                          FilingKey.ALTERATION,
                          FilingKey.AMALGAMATION_REGULAR,
                          FilingKey.AMALGAMATION_VERTICAL,
                          FilingKey.AMALGAMATION_HORIZONTAL,
                          FilingKey.AR_CORPS,
                          FilingKey.COA_CORPS,
                          FilingKey.COD_CORPS,
                          FilingKey.CONSENT_CONTINUATION_OUT,
                          FilingKey.CORRCTN,
                          FilingKey.COURT_ORDER,
                          FilingKey.VOL_DISS,
                          FilingKey.ADM_DISS,
                          FilingKey.PUT_BACK_OFF,
                          FilingKey.REGISTRARS_NOTATION,
                          FilingKey.REGISTRARS_ORDER,
                          FilingKey.TRANSITION])),
        ('staff_active_continue_in_corps', True, Business.State.ACTIVE, ['C', 'CBEN', 'CCC', 'CUL'],
         'staff', [STAFF_ROLE],
         expected_lookup_continue_in_corps([FilingKey.ADMN_FRZE,
                                            FilingKey.AGM_EXTENSION,
                                            FilingKey.AGM_LOCATION_CHANGE,
                                            FilingKey.ALTERATION,
                                            FilingKey.AMALGAMATION_REGULAR,
                                            FilingKey.AMALGAMATION_VERTICAL,
                                            FilingKey.AMALGAMATION_HORIZONTAL,
                                            FilingKey.AR_CORPS,
                                            FilingKey.COA_CORPS,
                                            FilingKey.COD_CORPS,
                                            FilingKey.CONSENT_CONTINUATION_OUT,
                                            FilingKey.CORRCTN,
                                            FilingKey.COURT_ORDER,
                                            FilingKey.VOL_DISS,
                                            FilingKey.ADM_DISS,
                                            FilingKey.PUT_BACK_OFF,
                                            FilingKey.REGISTRARS_NOTATION,
                                            FilingKey.REGISTRARS_ORDER,
                                            FilingKey.TRANSITION])),
        ('staff_active_llc', True, Business.State.ACTIVE,
         ['LLC'], 'staff', [STAFF_ROLE], []),
        ('staff_active_firms', True, Business.State.ACTIVE, ['SP', 'GP'], 'staff', [STAFF_ROLE],
         expected_lookup([FilingKey.ADMN_FRZE,
                          FilingKey.CHANGE_OF_REGISTRATION,
                          FilingKey.CONV_FIRMS,
                          FilingKey.CORRCTN_FIRMS,
                          FilingKey.COURT_ORDER,
                          FilingKey.VOL_DISS_FIRMS,
                          FilingKey.ADM_DISS_FIRMS,
                          FilingKey.REGISTRARS_NOTATION,
                          FilingKey.REGISTRARS_ORDER])),

        # active business - general user
        ('general_user_cp', True, Business.State.ACTIVE, ['CP'], 'general', [BASIC_USER],
         expected_lookup([FilingKey.AR_CP,
                          FilingKey.COA_CP,
                          FilingKey.COD_CP,
                          FilingKey.VOL_DISS,
                          FilingKey.SPECIAL_RESOLUTION])),
        ('general_user_corps', True, Business.State.ACTIVE, ['BC', 'BEN', 'CC', 'ULC',],
         'general', [BASIC_USER],
         expected_lookup([FilingKey.AGM_EXTENSION,
                          FilingKey.AGM_LOCATION_CHANGE,
                          FilingKey.ALTERATION,
                          FilingKey.AMALGAMATION_REGULAR,
                          FilingKey.AMALGAMATION_VERTICAL,
                          FilingKey.AMALGAMATION_HORIZONTAL,
                          FilingKey.AR_CORPS,
                          FilingKey.COA_CORPS,
                          FilingKey.COD_CORPS,
                          FilingKey.CONSENT_CONTINUATION_OUT,
                          FilingKey.VOL_DISS,
                          FilingKey.TRANSITION,
                          FilingKey.TRANSPARENCY_REGISTER_ANNUAL,
                          FilingKey.TRANSPARENCY_REGISTER_CHANGE,
                          FilingKey.TRANSPARENCY_REGISTER_INITIAL])),
        ('general_user_continue_in_corps', True, Business.State.ACTIVE, ['C', 'CBEN', 'CCC', 'CUL'],
         'general', [BASIC_USER],
         expected_lookup_continue_in_corps([FilingKey.AGM_EXTENSION,
                                            FilingKey.AGM_LOCATION_CHANGE,
                                            FilingKey.ALTERATION,
                                            FilingKey.AMALGAMATION_REGULAR,
                                            FilingKey.AMALGAMATION_VERTICAL,
                                            FilingKey.AMALGAMATION_HORIZONTAL,
                                            FilingKey.AR_CORPS,
                                            FilingKey.COA_CORPS,
                                            FilingKey.COD_CORPS,
                                            FilingKey.CONSENT_CONTINUATION_OUT,
                                            FilingKey.VOL_DISS,
<<<<<<< HEAD
                                            FilingKey.TRANSITION])),
        ('general_user_llc', True, Business.State.ACTIVE,
         ['LLC'], 'general', [BASIC_USER], []),
=======
                                            FilingKey.TRANSITION,
                                            FilingKey.TRANSPARENCY_REGISTER_ANNUAL,
                                            FilingKey.TRANSPARENCY_REGISTER_CHANGE,
                                            FilingKey.TRANSPARENCY_REGISTER_INITIAL])),
        ('general_user_llc', True, Business.State.ACTIVE, ['LLC'], 'general', [BASIC_USER], []),
>>>>>>> f8ada254
        ('general_user_firms', True, Business.State.ACTIVE, ['SP', 'GP'], 'general', [BASIC_USER],
         expected_lookup([FilingKey.CHANGE_OF_REGISTRATION,
                          FilingKey.VOL_DISS_FIRMS])),

        # historical business - staff user
        ('staff_historical_cp', True, Business.State.HISTORICAL, ['CP'], 'staff', [STAFF_ROLE],
         expected_lookup([FilingKey.COURT_ORDER,
                          FilingKey.PUT_BACK_ON,
                          FilingKey.REGISTRARS_NOTATION,
                          FilingKey.REGISTRARS_ORDER])),
        ('staff_historical_corps', True, Business.State.HISTORICAL,
         ['BC', 'BEN', 'CC', 'ULC', 'C', 'CBEN',
             'CCC', 'CUL'], 'staff', [STAFF_ROLE],
         expected_lookup([FilingKey.COURT_ORDER,
                          FilingKey.PUT_BACK_ON,
                          FilingKey.REGISTRARS_NOTATION,
                          FilingKey.REGISTRARS_ORDER,
                          FilingKey.RESTRN_FULL_CORPS,
                          FilingKey.RESTRN_LTD_CORPS])),
        ('staff_historical_llc', True, Business.State.HISTORICAL,
         ['LLC'], 'staff', [STAFF_ROLE], []),
        ('staff_historical_firms', True, Business.State.HISTORICAL, ['SP', 'GP'], 'staff', [STAFF_ROLE],
         expected_lookup([FilingKey.COURT_ORDER,
                          FilingKey.PUT_BACK_ON,
                          FilingKey.REGISTRARS_NOTATION,
                          FilingKey.REGISTRARS_ORDER])),

        # historical business - general user
        ('general_user_historical_cp', True, Business.State.HISTORICAL,
         ['CP'], 'general', [BASIC_USER], []),
        ('general_user_historical_corps', True, Business.State.HISTORICAL,
         ['BC', 'BEN', 'CC', 'ULC', 'C', 'CBEN', 'CCC', 'CUL'], 'general',
         [BASIC_USER], []),
        ('general_user_historical_llc', True, Business.State.HISTORICAL,
         ['LLC'], 'general', [BASIC_USER], []),
        ('general_user_historical_firms', True, Business.State.HISTORICAL,
         ['SP', 'GP'], 'general', [BASIC_USER], []),
    ]
)
def test_get_allowed_filings(monkeypatch, app, session, jwt, test_name, business_exists, state, legal_types, username, roles, expected):
    """Assert that get allowed returns valid filings."""
    token = helper_create_jwt(jwt, roles=roles, username=username)
    headers = {'Authorization': 'Bearer ' + token}

    def mock_auth(one, two):  # pylint: disable=unused-argument; mocks of library methods
        return headers[one]

    with app.test_request_context():
        monkeypatch.setattr('flask.request.headers.get', mock_auth)

        for legal_type in legal_types:
            business = None
            if business_exists:
                business = create_business(legal_type, state)
            filing_types = get_allowed_filings(
                business, state, legal_type, jwt)
            assert filing_types == expected


@pytest.mark.parametrize(
    'test_name,business_exists,state,legal_types,username,roles,expected',
    [
        # active business - staff user
        ('staff_active_cp', True, Business.State.ACTIVE, ['CP'], 'staff', [STAFF_ROLE],
         expected_lookup([FilingKey.ADMN_FRZE,
                          FilingKey.COURT_ORDER,
                          FilingKey.ADM_DISS,
                          FilingKey.REGISTRARS_NOTATION,
                          FilingKey.REGISTRARS_ORDER])),
        ('staff_active_corps', True, Business.State.ACTIVE, ['BC', 'BEN', 'CC', 'ULC'], 'staff', [STAFF_ROLE],
         expected_lookup([FilingKey.ADMN_FRZE,
                          FilingKey.COURT_ORDER,
                          FilingKey.ADM_DISS,
                          FilingKey.PUT_BACK_OFF,
                          FilingKey.REGISTRARS_NOTATION,
                          FilingKey.REGISTRARS_ORDER,
                          FilingKey.TRANSITION])),
        ('staff_active_continue_in_corps', True, Business.State.ACTIVE, ['C', 'CBEN', 'CCC', 'CUL'], 'staff',
         [STAFF_ROLE],
         expected_lookup([FilingKey.ADMN_FRZE,
                          FilingKey.COURT_ORDER,
                          FilingKey.ADM_DISS,
                          FilingKey.PUT_BACK_OFF,
                          FilingKey.REGISTRARS_NOTATION,
                          FilingKey.REGISTRARS_ORDER,
                          FilingKey.TRANSITION])),
        ('staff_active_llc', True, Business.State.ACTIVE,
         ['LLC'], 'staff', [STAFF_ROLE], []),
        ('staff_active_firms', True, Business.State.ACTIVE, ['SP', 'GP'], 'staff', [STAFF_ROLE],
         expected_lookup([FilingKey.ADMN_FRZE,
                          FilingKey.CONV_FIRMS,
                          FilingKey.COURT_ORDER,
                          FilingKey.ADM_DISS_FIRMS,
                          FilingKey.REGISTRARS_NOTATION,
                          FilingKey.REGISTRARS_ORDER])),

        # active business - general user
        ('general_user_cp', True, Business.State.ACTIVE,
         ['CP'], 'general', [BASIC_USER], []),
        ('general_user_corps', True, Business.State.ACTIVE, ['BC', 'BEN', 'CC', 'ULC'], 'general', [BASIC_USER],
         expected_lookup([FilingKey.TRANSITION])),
        ('general_user_continue_in_corps', True, Business.State.ACTIVE, ['C', 'CBEN', 'CCC', 'CUL'], 'general', [BASIC_USER],
         expected_lookup([FilingKey.TRANSITION])),
        ('general_user_llc', True, Business.State.ACTIVE,
         ['LLC'], 'general', [BASIC_USER], []),
        ('general_user_firms', True, Business.State.ACTIVE,
         ['SP', 'GP'], 'general', [BASIC_USER], []),

        # historical business - staff user
        ('staff_historical_cp', True, Business.State.HISTORICAL, ['CP'], 'staff', [STAFF_ROLE],
         expected_lookup([FilingKey.COURT_ORDER,
                          FilingKey.PUT_BACK_ON,
                          FilingKey.REGISTRARS_NOTATION,
                          FilingKey.REGISTRARS_ORDER])),
        ('staff_historical_corps', True, Business.State.HISTORICAL, ['BC', 'BEN', 'CC', 'ULC'], 'staff', [STAFF_ROLE],
         expected_lookup([FilingKey.COURT_ORDER,
                          FilingKey.PUT_BACK_ON,
                          FilingKey.REGISTRARS_NOTATION,
                          FilingKey.REGISTRARS_ORDER,
                          FilingKey.RESTRN_FULL_CORPS,
                          FilingKey.RESTRN_LTD_CORPS])),
        ('staff_historical_continue_in_corps', True, Business.State.HISTORICAL, ['C', 'CBEN', 'CCC', 'CUL'], 'staff',
         [STAFF_ROLE],
         expected_lookup([FilingKey.COURT_ORDER,
                          FilingKey.PUT_BACK_ON,
                          FilingKey.REGISTRARS_NOTATION,
                          FilingKey.REGISTRARS_ORDER,
                          FilingKey.RESTRN_FULL_CORPS,
                          FilingKey.RESTRN_LTD_CORPS])),
        ('staff_historical_llc', True, Business.State.HISTORICAL,
         ['LLC'], 'staff', [STAFF_ROLE], []),
        ('staff_historical_firms', True, Business.State.HISTORICAL, ['SP', 'GP'], 'staff', [STAFF_ROLE],
         expected_lookup([FilingKey.COURT_ORDER,
                          FilingKey.PUT_BACK_ON,
                          FilingKey.REGISTRARS_NOTATION,
                          FilingKey.REGISTRARS_ORDER])),

        # historical business - general user
        ('general_user_historical_cp', True, Business.State.HISTORICAL,
         ['CP'], 'general', [BASIC_USER], []),
        ('general_user_historical_corps', True, Business.State.HISTORICAL, ['BC', 'BEN', 'CC', 'ULC'], 'general',
         [BASIC_USER], []),
        ('general_user_historical_continue_in_corps', True, Business.State.HISTORICAL, ['BC', 'BEN', 'CC', 'ULC'],
         'general', [BASIC_USER], []),
        ('general_user_historical_llc', True, Business.State.HISTORICAL,
         ['LLC'], 'general', [BASIC_USER], []),
        ('general_user_historical_firms', True, Business.State.HISTORICAL,
         ['SP', 'GP'], 'general', [BASIC_USER], []),
    ]
)
def test_get_allowed_filings_blocker_admin_freeze(monkeypatch, app, session, jwt, test_name, business_exists, state,
                                                  legal_types, username, roles, expected):
    """Assert that get allowed returns valid filings when business is frozen."""
    token = helper_create_jwt(jwt, roles=roles, username=username)
    headers = {'Authorization': 'Bearer ' + token}

    def mock_auth(one, two):  # pylint: disable=unused-argument; mocks of library methods
        return headers[one]

    with app.test_request_context():
        monkeypatch.setattr('flask.request.headers.get', mock_auth)

        for legal_type in legal_types:
            business = None
            if business_exists:
                identifier = (
                    f'BC{random.SystemRandom().getrandbits(0x58)}')[:9]
                business = factory_business(identifier=identifier,
                                            entity_type=legal_type,
                                            state=state,
                                            admin_freeze=True)
            filing_types = get_allowed_filings(
                business, state, legal_type, jwt)
            assert filing_types == expected


@pytest.mark.parametrize(
    'test_name,business_exists,state,legal_types,username,roles,expected',
    [

        # historical business - staff user
        ('staff_historical_cp', True, Business.State.HISTORICAL, ['CP'], 'staff', [STAFF_ROLE],
         expected_lookup([FilingKey.COURT_ORDER,
                          FilingKey.PUT_BACK_ON,
                          FilingKey.REGISTRARS_NOTATION,
                          FilingKey.REGISTRARS_ORDER]),
         ),
        ('staff_historical_corps', True, Business.State.HISTORICAL, ['BC', 'BEN', 'CC', 'ULC'], 'staff', [STAFF_ROLE],
         expected_lookup([FilingKey.COURT_ORDER,
                          FilingKey.PUT_BACK_ON,
                          FilingKey.REGISTRARS_NOTATION,
                          FilingKey.REGISTRARS_ORDER])),
        ('staff_historical_continue_in_corps', True, Business.State.HISTORICAL, ['C', 'CBEN', 'CCC', 'CUL'], 'staff',
         [STAFF_ROLE],
         expected_lookup([FilingKey.COURT_ORDER,
                          FilingKey.PUT_BACK_ON,
                          FilingKey.REGISTRARS_NOTATION,
                          FilingKey.REGISTRARS_ORDER])),
        ('staff_historical_llc', True, Business.State.HISTORICAL,
         ['LLC'], 'staff', [STAFF_ROLE], []),
        ('staff_historical_firms', True, Business.State.HISTORICAL, ['SP', 'GP'], 'staff', [STAFF_ROLE],
         expected_lookup([FilingKey.COURT_ORDER,
                          FilingKey.PUT_BACK_ON,
                          FilingKey.REGISTRARS_NOTATION,
                          FilingKey.REGISTRARS_ORDER])),

        # historical business - general user
        ('general_user_historical_cp', True, Business.State.HISTORICAL,
         ['CP'], 'general', [BASIC_USER], []),
        ('general_user_historical_corps', True, Business.State.HISTORICAL, ['BC', 'BEN', 'CC', 'ULC'], 'general',
         [BASIC_USER], []),
        ('general_user_historical_continue_in_corps', True, Business.State.HISTORICAL, ['C', 'CBEN', 'CCC', 'CUL'],
         'general', [BASIC_USER], []),
        ('general_user_historical_llc', True, Business.State.HISTORICAL,
         ['LLC'], 'general', [BASIC_USER], []),
        ('general_user_historical_firms', True, Business.State.HISTORICAL,
         ['SP', 'GP'], 'general', [BASIC_USER], []),
    ]
)
def test_get_allowed_filings_blocker_for_amalgamating_business(monkeypatch, app, session, jwt, test_name, business_exists, state,
                                                               legal_types, username, roles, expected):
    """Assert that get allowed returns valid filings when business is not in good standing."""
    token = helper_create_jwt(jwt, roles=roles, username=username)
    headers = {'Authorization': 'Bearer ' + token}

    def mock_auth(one, two):  # pylint: disable=unused-argument; mocks of library methods
        return headers[one]

    with app.test_request_context():
        monkeypatch.setattr('flask.request.headers.get', mock_auth)

        for legal_type in legal_types:
            business = None
            identifier = (f'BC{random.SystemRandom().getrandbits(0x58)}')[:9]
            business = factory_business(identifier=identifier,
                                        entity_type=legal_type,
                                        state=state)

            with patch.object(Business, 'get_amalgamated_into', return_value={'identifier': 'BC1234567'}):
                filing_types = get_allowed_filings(
                    business, state, legal_type, jwt)
                assert filing_types == expected


@pytest.mark.parametrize(
    'test_name,business_exists,state,legal_types,username,roles,expected',
    [
        # active business - staff user
        ('staff_active_cp', True, Business.State.ACTIVE, ['CP'], 'staff', [STAFF_ROLE],
         expected_lookup([FilingKey.ADMN_FRZE,
                          FilingKey.AR_CP,
                          FilingKey.COA_CP,
                          FilingKey.COD_CP,
                          FilingKey.CORRCTN,
                          FilingKey.COURT_ORDER,
                          FilingKey.VOL_DISS,
                          FilingKey.ADM_DISS,
                          FilingKey.REGISTRARS_NOTATION,
                          FilingKey.REGISTRARS_ORDER,
                          FilingKey.SPECIAL_RESOLUTION])),
        ('staff_active_corps', True, Business.State.ACTIVE, ['BC', 'BEN', 'CC', 'ULC'], 'staff', [STAFF_ROLE],
         expected_lookup([FilingKey.ADMN_FRZE,
                          FilingKey.ALTERATION,
                          FilingKey.AR_CORPS,
                          FilingKey.COA_CORPS,
                          FilingKey.COD_CORPS,
                          FilingKey.CORRCTN,
                          FilingKey.COURT_ORDER,
                          FilingKey.VOL_DISS,
                          FilingKey.ADM_DISS,
                          FilingKey.PUT_BACK_OFF,
                          FilingKey.REGISTRARS_NOTATION,
                          FilingKey.REGISTRARS_ORDER,
                          FilingKey.TRANSITION])),
        ('staff_active_continue_in_corps', True, Business.State.ACTIVE, ['C', 'CBEN', 'CCC', 'CUL'], 'staff',
         [STAFF_ROLE],
         expected_lookup([FilingKey.ADMN_FRZE,
                          FilingKey.ALTERATION,
                          FilingKey.AR_CORPS,
                          FilingKey.COA_CORPS,
                          FilingKey.COD_CORPS,
                          FilingKey.CORRCTN,
                          FilingKey.COURT_ORDER,
                          FilingKey.VOL_DISS,
                          FilingKey.ADM_DISS,
                          FilingKey.PUT_BACK_OFF,
                          FilingKey.REGISTRARS_NOTATION,
                          FilingKey.REGISTRARS_ORDER,
                          FilingKey.TRANSITION])),
        ('staff_active_llc', True, Business.State.ACTIVE,
         ['LLC'], 'staff', [STAFF_ROLE], []),
        ('staff_active_firms', True, Business.State.ACTIVE, ['SP', 'GP'], 'staff', [STAFF_ROLE],
         expected_lookup([FilingKey.ADMN_FRZE,
                          FilingKey.CHANGE_OF_REGISTRATION,
                          FilingKey.CONV_FIRMS,
                          FilingKey.CORRCTN_FIRMS,
                          FilingKey.COURT_ORDER,
                          FilingKey.VOL_DISS_FIRMS,
                          FilingKey.ADM_DISS_FIRMS,
                          FilingKey.REGISTRARS_NOTATION,
                          FilingKey.REGISTRARS_ORDER])),

        # active business - general user
        ('general_user_cp', True, Business.State.ACTIVE, ['CP'], 'general', [BASIC_USER],
         expected_lookup([FilingKey.AR_CP,
                          FilingKey.COA_CP,
                          FilingKey.COD_CP])),
        ('general_user_corps', True, Business.State.ACTIVE, ['BC', 'BEN', 'CC', 'ULC'], 'general', [BASIC_USER],
         expected_lookup([FilingKey.AR_CORPS,
                          FilingKey.COA_CORPS,
                          FilingKey.COD_CORPS,
                          FilingKey.TRANSITION,
                          FilingKey.TRANSPARENCY_REGISTER_ANNUAL,
                          FilingKey.TRANSPARENCY_REGISTER_CHANGE,
                          FilingKey.TRANSPARENCY_REGISTER_INITIAL])),
        ('general_user_continue_in_corps', True, Business.State.ACTIVE, ['C', 'CBEN', 'CCC', 'CUL'], 'general',
         [BASIC_USER],
         expected_lookup([FilingKey.AR_CORPS,
                          FilingKey.COA_CORPS,
                          FilingKey.COD_CORPS,
<<<<<<< HEAD
                          FilingKey.TRANSITION])),
        ('general_user_llc', True, Business.State.ACTIVE,
         ['LLC'], 'general', [BASIC_USER], []),
=======
                          FilingKey.TRANSITION,
                          FilingKey.TRANSPARENCY_REGISTER_ANNUAL,
                          FilingKey.TRANSPARENCY_REGISTER_CHANGE,
                          FilingKey.TRANSPARENCY_REGISTER_INITIAL])),
        ('general_user_llc', True, Business.State.ACTIVE, ['LLC'], 'general', [BASIC_USER], []),
>>>>>>> f8ada254
        ('general_user_firms', True, Business.State.ACTIVE, ['SP', 'GP'], 'general', [BASIC_USER],
         expected_lookup([FilingKey.CHANGE_OF_REGISTRATION])),

        # historical business - staff user
        ('staff_historical_cp', True, Business.State.HISTORICAL, ['CP'], 'staff', [STAFF_ROLE],
         expected_lookup([FilingKey.COURT_ORDER,
                          FilingKey.PUT_BACK_ON,
                          FilingKey.REGISTRARS_NOTATION,
                          FilingKey.REGISTRARS_ORDER])),
        ('staff_historical_corps', True, Business.State.HISTORICAL, ['BC', 'BEN', 'CC', 'ULC'], 'staff', [STAFF_ROLE],
         expected_lookup([FilingKey.COURT_ORDER,
                          FilingKey.PUT_BACK_ON,
                          FilingKey.REGISTRARS_NOTATION,
                          FilingKey.REGISTRARS_ORDER,
                          FilingKey.RESTRN_FULL_CORPS,
                          FilingKey.RESTRN_LTD_CORPS])),
        ('staff_historical_continue_in_corps', True, Business.State.HISTORICAL, ['C', 'CBEN', 'CCC', 'CUL'], 'staff',
         [STAFF_ROLE],
         expected_lookup([FilingKey.COURT_ORDER,
                          FilingKey.PUT_BACK_ON,
                          FilingKey.REGISTRARS_NOTATION,
                          FilingKey.REGISTRARS_ORDER,
                          FilingKey.RESTRN_FULL_CORPS,
                          FilingKey.RESTRN_LTD_CORPS])),
        ('staff_historical_llc', True, Business.State.HISTORICAL,
         ['LLC'], 'staff', [STAFF_ROLE], []),
        ('staff_historical_firms', True, Business.State.HISTORICAL, ['SP', 'GP'], 'staff', [STAFF_ROLE],
         expected_lookup([FilingKey.COURT_ORDER,
                          FilingKey.PUT_BACK_ON,
                          FilingKey.REGISTRARS_NOTATION,
                          FilingKey.REGISTRARS_ORDER])),

        # historical business - general user
        ('general_user_historical_cp', True, Business.State.HISTORICAL,
         ['CP'], 'general', [BASIC_USER], []),
        ('general_user_historical_corps', True, Business.State.HISTORICAL, ['BC', 'BEN', 'CC', 'ULC'], 'general',
         [BASIC_USER], []),
        ('general_user_historical_continue_in_corps', True, Business.State.HISTORICAL, ['C', 'CBEN', 'CCC', 'CUL'],
         'general', [BASIC_USER], []),
        ('general_user_historical_llc', True, Business.State.HISTORICAL,
         ['LLC'], 'general', [BASIC_USER], []),
        ('general_user_historical_firms', True, Business.State.HISTORICAL,
         ['SP', 'GP'], 'general', [BASIC_USER], []),
    ]
)
def test_get_allowed_filings_blocker_not_in_good_standing(monkeypatch, app, session, jwt, test_name, business_exists, state,
                                                          legal_types, username, roles, expected):
    """Assert that get allowed returns valid filings when business is not in good standing."""
    token = helper_create_jwt(jwt, roles=roles, username=username)
    headers = {'Authorization': 'Bearer ' + token}

    def mock_auth(one, two):  # pylint: disable=unused-argument; mocks of library methods
        return headers[one]

    with app.test_request_context():
        monkeypatch.setattr('flask.request.headers.get', mock_auth)

        for legal_type in legal_types:
            business = None
            identifier = (f'BC{random.SystemRandom().getrandbits(0x58)}')[:9]
            business = factory_business(identifier=identifier,
                                        entity_type=legal_type,
                                        state=state)
            with patch.object(type(business), 'good_standing', new_callable=PropertyMock) as mock_good_standing:
                mock_good_standing.return_value = False
                filing_types = get_allowed_filings(
                    business, state, legal_type, jwt)
                assert filing_types == expected


@pytest.mark.parametrize(
    'test_name,state,legal_types,username,roles,filing_statuses,expected',
    [
        # active business - staff user
        ('staff_active_cp', Business.State.ACTIVE, ['CP'], 'staff', [STAFF_ROLE], BLOCKER_FILING_STATUSES,
         expected_lookup([FilingKey.ADMN_FRZE,
                          FilingKey.COURT_ORDER,
                          FilingKey.REGISTRARS_NOTATION,
                          FilingKey.REGISTRARS_ORDER])),
        ('staff_active_corps', Business.State.ACTIVE, ['BC', 'BEN', 'CC', 'ULC'], 'staff', [STAFF_ROLE],
         BLOCKER_FILING_STATUSES,
         expected_lookup([FilingKey.ADMN_FRZE,
                          FilingKey.COURT_ORDER,
                          FilingKey.PUT_BACK_OFF,
                          FilingKey.REGISTRARS_NOTATION,
                          FilingKey.REGISTRARS_ORDER,
                          FilingKey.TRANSITION])),
        ('staff_active_continue_in_corps', Business.State.ACTIVE, ['C', 'CBEN', 'CCC', 'CUL'], 'staff', [STAFF_ROLE],
         BLOCKER_FILING_STATUSES,
         expected_lookup_continue_in_corps([FilingKey.ADMN_FRZE,
                                            FilingKey.COURT_ORDER,
                                            FilingKey.PUT_BACK_OFF,
                                            FilingKey.REGISTRARS_NOTATION,
                                            FilingKey.REGISTRARS_ORDER,
                                            FilingKey.TRANSITION])),
        ('staff_active_llc', Business.State.ACTIVE, [
         'LLC'], 'staff', [STAFF_ROLE], BLOCKER_FILING_STATUSES, []),
        ('staff_active_firms', Business.State.ACTIVE, ['SP', 'GP'], 'staff', [STAFF_ROLE], BLOCKER_FILING_STATUSES,
         expected_lookup([FilingKey.ADMN_FRZE,
                          FilingKey.CONV_FIRMS,
                          FilingKey.COURT_ORDER,
                          FilingKey.REGISTRARS_NOTATION,
                          FilingKey.REGISTRARS_ORDER])),

        # active business - general user
        ('general_user_cp', Business.State.ACTIVE, [
         'CP'], 'general', [BASIC_USER], BLOCKER_FILING_STATUSES, []),
        ('general_user_corps', Business.State.ACTIVE, ['BC', 'BEN', 'CC', 'ULC'], 'general', [BASIC_USER],
         BLOCKER_FILING_STATUSES, expected_lookup([FilingKey.TRANSITION,
                                                   FilingKey.TRANSPARENCY_REGISTER_ANNUAL,
                                                   FilingKey.TRANSPARENCY_REGISTER_CHANGE,
                                                   FilingKey.TRANSPARENCY_REGISTER_INITIAL])),
        ('general_user_continue_in_corps', Business.State.ACTIVE, ['C', 'CBEN', 'CCC', 'CUL'], 'general', [BASIC_USER],
         BLOCKER_FILING_STATUSES,
<<<<<<< HEAD
         expected_lookup_continue_in_corps([FilingKey.TRANSITION, ])),
        ('general_user_llc', Business.State.ACTIVE, [
         'LLC'], 'general', [BASIC_USER], BLOCKER_FILING_STATUSES, []),
=======
         expected_lookup_continue_in_corps([FilingKey.TRANSITION,
                                            FilingKey.TRANSPARENCY_REGISTER_ANNUAL,
                                            FilingKey.TRANSPARENCY_REGISTER_CHANGE,
                                            FilingKey.TRANSPARENCY_REGISTER_INITIAL])),
        ('general_user_llc', Business.State.ACTIVE, ['LLC'], 'general', [BASIC_USER], BLOCKER_FILING_STATUSES, []),
>>>>>>> f8ada254
        ('general_user_firms', Business.State.ACTIVE, ['SP', 'GP'], 'general', [BASIC_USER], BLOCKER_FILING_STATUSES,
         []),

        # historical business - staff user
        ('staff_historical_cp', Business.State.HISTORICAL, ['CP'], 'staff', [STAFF_ROLE], BLOCKER_FILING_STATUSES,
         expected_lookup([FilingKey.COURT_ORDER,
                          FilingKey.PUT_BACK_ON,
                          FilingKey.REGISTRARS_NOTATION,
                          FilingKey.REGISTRARS_ORDER])),
        ('staff_historical_corps', Business.State.HISTORICAL, ['BC', 'BEN', 'CC', 'ULC'], 'staff', [STAFF_ROLE],
         BLOCKER_FILING_STATUSES,
         expected_lookup([FilingKey.COURT_ORDER,
                          FilingKey.PUT_BACK_ON,
                          FilingKey.REGISTRARS_NOTATION,
                          FilingKey.REGISTRARS_ORDER,
                          FilingKey.RESTRN_FULL_CORPS,
                          FilingKey.RESTRN_LTD_CORPS])),
        ('staff_historical_continue_in_corps', Business.State.HISTORICAL, ['C', 'CBEN', 'CCC', 'CUL'], 'staff',
         [STAFF_ROLE],
         BLOCKER_FILING_STATUSES,
         expected_lookup([FilingKey.COURT_ORDER,
                          FilingKey.PUT_BACK_ON,
                          FilingKey.REGISTRARS_NOTATION,
                          FilingKey.REGISTRARS_ORDER,
                          FilingKey.RESTRN_FULL_CORPS,
                          FilingKey.RESTRN_LTD_CORPS])),
        ('staff_historical_llc', Business.State.HISTORICAL, ['LLC'], 'staff', [STAFF_ROLE],
         BLOCKER_FILING_STATUSES, []),
        ('staff_historical_firms', Business.State.HISTORICAL, ['SP', 'GP'], 'staff', [STAFF_ROLE],
         BLOCKER_FILING_STATUSES,
         expected_lookup([FilingKey.COURT_ORDER,
                          FilingKey.PUT_BACK_ON,
                          FilingKey.REGISTRARS_NOTATION,
                          FilingKey.REGISTRARS_ORDER])),

        # historical business - general user
        ('general_user_historical_cp', Business.State.HISTORICAL, ['CP'], 'general', [BASIC_USER],
         BLOCKER_FILING_STATUSES, []),
        ('general_user_historical_corps', Business.State.HISTORICAL, ['BC', 'BEN', 'CC', 'ULC'], 'general',
         [BASIC_USER], BLOCKER_FILING_STATUSES, []),
        ('general_user_historical_continue_in_corps', Business.State.HISTORICAL, ['C', 'CBEN', 'CCC', 'CUL'], 'general',
         [BASIC_USER], BLOCKER_FILING_STATUSES, []),
        ('general_user_historical_llc', Business.State.HISTORICAL, ['LLC'], 'general', [BASIC_USER],
         BLOCKER_FILING_STATUSES, []),
        ('general_user_historical_firms', Business.State.HISTORICAL, ['SP', 'GP'], 'general', [BASIC_USER],
         BLOCKER_FILING_STATUSES, []),
    ]
)
def test_allowed_filings_blocker_filing_incomplete(monkeypatch, app, session, jwt, test_name, state, legal_types,
                                                   username, roles, filing_statuses, expected):
    """Assert that get allowed returns valid filings when business has blocker filings.

       A blocker filing in this instance is any filing that has a status of DRAFT, PENDING, PENDING CORRECTION,
       ERROR or PAID.
    """
    token = helper_create_jwt(jwt, roles=roles, username=username)
    headers = {'Authorization': 'Bearer ' + token}

    def mock_auth(one, two):  # pylint: disable=unused-argument; mocks of library methods
        return headers[one]

    with app.test_request_context():
        monkeypatch.setattr('flask.request.headers.get', mock_auth)

        for legal_type in legal_types:
            for filing_status in filing_statuses:
                business = create_business(legal_type, state)
                create_incomplete_filing(business=business,
                                         filing_name='unknownFiling',
                                         filing_status=filing_status)
                filing_types = get_allowed_filings(
                    business, state, legal_type, jwt)
                assert filing_types == expected


@pytest.mark.parametrize(
    'test_name,state,legal_types,username,roles,filing_types,filing_statuses,expected',
    [
        # active business - staff user
        ('staff_active_cp', Business.State.ACTIVE, ['CP'], 'staff', [STAFF_ROLE],
         BLOCKER_FILING_TYPES, BLOCKER_FILING_STATUSES_AND_ADDITIONAL,
         expected_lookup([FilingKey.ADMN_FRZE,
                          FilingKey.COURT_ORDER,
                          FilingKey.REGISTRARS_NOTATION,
                          FilingKey.REGISTRARS_ORDER])),
        ('staff_active_corps', Business.State.ACTIVE, ['BC', 'BEN', 'CC', 'ULC'], 'staff', [STAFF_ROLE],
         BLOCKER_FILING_TYPES, BLOCKER_FILING_STATUSES_AND_ADDITIONAL,
         expected_lookup([FilingKey.ADMN_FRZE,
                          FilingKey.COURT_ORDER,
                          FilingKey.PUT_BACK_OFF,
                          FilingKey.REGISTRARS_NOTATION,
                          FilingKey.REGISTRARS_ORDER,
                          FilingKey.TRANSITION])),
        ('staff_active_continue_in_corps', Business.State.ACTIVE, ['C', 'CBEN', 'CCC', 'CUL'], 'staff', [STAFF_ROLE],
         BLOCKER_FILING_TYPES, BLOCKER_FILING_STATUSES_AND_ADDITIONAL,
         expected_lookup_continue_in_corps([FilingKey.ADMN_FRZE,
                                            FilingKey.COURT_ORDER,
                                            FilingKey.PUT_BACK_OFF,
                                            FilingKey.REGISTRARS_NOTATION,
                                            FilingKey.REGISTRARS_ORDER,
                                            FilingKey.TRANSITION])),
        ('staff_active_llc', Business.State.ACTIVE, ['LLC'], 'staff', [STAFF_ROLE],
         BLOCKER_FILING_TYPES, BLOCKER_FILING_STATUSES_AND_ADDITIONAL, []),
        ('staff_active_firms', Business.State.ACTIVE, ['SP', 'GP'], 'staff', [STAFF_ROLE],
         BLOCKER_FILING_TYPES, BLOCKER_FILING_STATUSES_AND_ADDITIONAL,
         expected_lookup([FilingKey.ADMN_FRZE,
                          FilingKey.CONV_FIRMS,
                          FilingKey.COURT_ORDER,
                          FilingKey.REGISTRARS_NOTATION,
                          FilingKey.REGISTRARS_ORDER])),

        # active business - general user
        ('general_user_cp', Business.State.ACTIVE, ['CP'], 'general', [BASIC_USER],
         BLOCKER_FILING_TYPES, BLOCKER_FILING_STATUSES_AND_ADDITIONAL, []),
        ('general_user_corps', Business.State.ACTIVE, ['BC', 'BEN', 'CC', 'ULC'], 'general', [BASIC_USER],
         BLOCKER_FILING_TYPES, BLOCKER_FILING_STATUSES_AND_ADDITIONAL,
         expected_lookup([FilingKey.TRANSITION,
                          FilingKey.TRANSPARENCY_REGISTER_ANNUAL,
                          FilingKey.TRANSPARENCY_REGISTER_CHANGE,
                          FilingKey.TRANSPARENCY_REGISTER_INITIAL])),
        ('general_user_continu_in_corps', Business.State.ACTIVE, ['C', 'CBEN', 'CCC', 'CUL'], 'general', [BASIC_USER],
         BLOCKER_FILING_TYPES, BLOCKER_FILING_STATUSES_AND_ADDITIONAL,
         expected_lookup_continue_in_corps([FilingKey.TRANSITION,
                                            FilingKey.TRANSPARENCY_REGISTER_ANNUAL,
                                            FilingKey.TRANSPARENCY_REGISTER_CHANGE,
                                            FilingKey.TRANSPARENCY_REGISTER_INITIAL])),
        ('general_user_llc', Business.State.ACTIVE, ['LLC'], 'general', [BASIC_USER], BLOCKER_FILING_TYPES,
         BLOCKER_FILING_STATUSES_AND_ADDITIONAL, []),
        ('general_user_firms', Business.State.ACTIVE, ['SP', 'GP'], 'general', [BASIC_USER], BLOCKER_FILING_TYPES,
         BLOCKER_FILING_STATUSES_AND_ADDITIONAL, []),

        # historical business - staff user
        ('staff_historical_cp', Business.State.HISTORICAL, ['CP'], 'staff', [STAFF_ROLE],
         BLOCKER_FILING_TYPES, BLOCKER_FILING_STATUSES_AND_ADDITIONAL,
         expected_lookup([FilingKey.COURT_ORDER,
                          FilingKey.PUT_BACK_ON,
                          FilingKey.REGISTRARS_NOTATION,
                          FilingKey.REGISTRARS_ORDER])),
        ('staff_historical_corps', Business.State.HISTORICAL, ['BC', 'BEN', 'CC', 'ULC'], 'staff', [STAFF_ROLE],
         BLOCKER_FILING_TYPES, BLOCKER_FILING_STATUSES_AND_ADDITIONAL,
         expected_lookup([FilingKey.COURT_ORDER,
                          FilingKey.PUT_BACK_ON,
                          FilingKey.REGISTRARS_NOTATION,
                          FilingKey.REGISTRARS_ORDER,
                          FilingKey.RESTRN_FULL_CORPS,
                          FilingKey.RESTRN_LTD_CORPS])),
        ('staff_historical_continue_in_corps', Business.State.HISTORICAL, ['C', 'CBEN', 'CCC', 'CUL'], 'staff',
         [STAFF_ROLE], BLOCKER_FILING_TYPES, BLOCKER_FILING_STATUSES_AND_ADDITIONAL,
         expected_lookup([FilingKey.COURT_ORDER,
                          FilingKey.PUT_BACK_ON,
                          FilingKey.REGISTRARS_NOTATION,
                          FilingKey.REGISTRARS_ORDER,
                          FilingKey.RESTRN_FULL_CORPS,
                          FilingKey.RESTRN_LTD_CORPS])),
        ('staff_historical_llc', Business.State.HISTORICAL, ['LLC'], 'staff', [STAFF_ROLE],
         BLOCKER_FILING_TYPES, BLOCKER_FILING_STATUSES_AND_ADDITIONAL, []),
        ('staff_historical_firms', Business.State.HISTORICAL, ['SP', 'GP'], 'staff', [STAFF_ROLE],
         BLOCKER_FILING_TYPES, BLOCKER_FILING_STATUSES_AND_ADDITIONAL,
         expected_lookup([FilingKey.COURT_ORDER,
                          FilingKey.PUT_BACK_ON,
                          FilingKey.REGISTRARS_NOTATION,
                          FilingKey.REGISTRARS_ORDER])),

        # historical business - general user
        ('general_user_historical_cp', Business.State.HISTORICAL, ['CP'], 'general', [BASIC_USER],
         BLOCKER_FILING_TYPES, BLOCKER_FILING_STATUSES_AND_ADDITIONAL, []),
        ('general_user_historical_corps', Business.State.HISTORICAL, ['BC', 'BEN', 'CC', 'ULC'], 'general',
         [BASIC_USER], BLOCKER_FILING_TYPES, BLOCKER_FILING_STATUSES_AND_ADDITIONAL, []),
        ('general_user_historical_continue_in__corps', Business.State.HISTORICAL, ['C', 'CBEN', 'CCC', 'CUL'],
         'general', [BASIC_USER], BLOCKER_FILING_TYPES, BLOCKER_FILING_STATUSES_AND_ADDITIONAL, []),
        ('general_user_historical_llc', Business.State.HISTORICAL, ['LLC'], 'general', [BASIC_USER],
         BLOCKER_FILING_TYPES, BLOCKER_FILING_STATUSES_AND_ADDITIONAL, []),
        ('general_user_historical_firms', Business.State.HISTORICAL, ['SP', 'GP'], 'general', [BASIC_USER],
         BLOCKER_FILING_TYPES, BLOCKER_FILING_STATUSES_AND_ADDITIONAL, []),
    ]
)
def test_allowed_filings_blocker_filing_specific_incomplete(monkeypatch, app, session, jwt, test_name, state,
                                                            legal_types, username, roles, filing_types, filing_statuses,
                                                            expected):
    """Assert that get allowed returns valid filings when business has blocker filings.

       A blocker filing in this instance is any filing incomplete filing where filing type is an alteration or a
       correction.  Note that this should also test unexpected incomplete status values.
    """
    token = helper_create_jwt(jwt, roles=roles, username=username)
    headers = {'Authorization': 'Bearer ' + token}

    def mock_auth(one, two):  # pylint: disable=unused-argument; mocks of library methods
        return headers[one]

    with app.test_request_context():
        monkeypatch.setattr('flask.request.headers.get', mock_auth)

        for legal_type in legal_types:
            for filing_status in filing_statuses:
                for filing_type in filing_types:
                    business = create_business(legal_type, state)
                    filing_dict = FILING_DATA.get(filing_type, None)
                    create_incomplete_filing(business=business,
                                             filing_name=filing_type,
                                             filing_status=filing_status,
                                             filing_dict=filing_dict,
                                             filing_type=filing_type)
                    allowed_filing_types = get_allowed_filings(
                        business, state, legal_type, jwt)
                    assert allowed_filing_types == expected


@pytest.mark.parametrize(
    'test_name,state,legal_types,username,roles,filing_types,filing_statuses,is_fed,expected',
    [
        # active business - staff user
        ('staff_active_corps', Business.State.ACTIVE, ['BC', 'BEN', 'CC', 'ULC'], 'staff', [STAFF_ROLE],
         ['dissolution.voluntary',
             'dissolution.administrative'], BLOCKER_DISSOLUTION_STATUSES_FOR_AMALG, True,
         expected_lookup([FilingKey.ADMN_FRZE,
                          FilingKey.COURT_ORDER,
                          FilingKey.PUT_BACK_OFF,
                          FilingKey.REGISTRARS_NOTATION,
                          FilingKey.REGISTRARS_ORDER,
                          FilingKey.TRANSITION])),
        ('staff_active_continue_in_corps', Business.State.ACTIVE, ['C', 'CBEN', 'CCC', 'CUL'], 'staff', [STAFF_ROLE],
         ['dissolution.voluntary',
             'dissolution.administrative'], BLOCKER_DISSOLUTION_STATUSES_FOR_AMALG, True,
         expected_lookup([FilingKey.ADMN_FRZE,
                          FilingKey.COURT_ORDER,
                          FilingKey.PUT_BACK_OFF,
                          FilingKey.REGISTRARS_NOTATION,
                          FilingKey.REGISTRARS_ORDER,
                          FilingKey.TRANSITION])),

        # active business - general user
        ('general_user_corps', Business.State.ACTIVE, ['BC', 'BEN', 'CC', 'ULC'], 'general', [BASIC_USER],
<<<<<<< HEAD
         ['dissolution.voluntary',
             'dissolution.administrative'], BLOCKER_DISSOLUTION_STATUSES_FOR_AMALG, True,
         expected_lookup([FilingKey.TRANSITION])),
        ('general_usere_continue_in_corps', Business.State.ACTIVE, ['C', 'CBEN', 'CCC', 'CUL'], 'general', [BASIC_USER],
         ['dissolution.voluntary',
             'dissolution.administrative'], BLOCKER_DISSOLUTION_STATUSES_FOR_AMALG, True,
         expected_lookup([FilingKey.TRANSITION]))
=======
         ['dissolution.voluntary', 'dissolution.administrative'], BLOCKER_DISSOLUTION_STATUSES_FOR_AMALG, True,
         expected_lookup([FilingKey.TRANSITION,
                          FilingKey.TRANSPARENCY_REGISTER_ANNUAL,
                          FilingKey.TRANSPARENCY_REGISTER_CHANGE,
                          FilingKey.TRANSPARENCY_REGISTER_INITIAL])),
        ('general_usere_continue_in_corps', Business.State.ACTIVE, ['C', 'CBEN', 'CCC', 'CUL'], 'general', [BASIC_USER],
         ['dissolution.voluntary', 'dissolution.administrative'], BLOCKER_DISSOLUTION_STATUSES_FOR_AMALG, True,
         expected_lookup([FilingKey.TRANSITION,
                          FilingKey.TRANSPARENCY_REGISTER_ANNUAL,
                          FilingKey.TRANSPARENCY_REGISTER_CHANGE,
                          FilingKey.TRANSPARENCY_REGISTER_INITIAL])),
>>>>>>> f8ada254
    ]
)
def test_allowed_filings_blocker_filing_amalgamations(monkeypatch, app, session, jwt, test_name, state,
                                                      legal_types, username, roles, filing_types, filing_statuses,
                                                      is_fed, expected):
    """Assert that get allowed returns valid filings when amalgamating business has blocker filings.

       A blocker filing in this instance is a pending future effective dissolution filing.
    """
    token = helper_create_jwt(jwt, roles=roles, username=username)
    headers = {'Authorization': 'Bearer ' + token}

    def mock_auth(one, two):  # pylint: disable=unused-argument; mocks of library methods
        return headers[one]

    with app.test_request_context():
        monkeypatch.setattr('flask.request.headers.get', mock_auth)

        for legal_type in legal_types:
            for filing_status in filing_statuses:
                for filing in filing_types:
                    filing_type, filing_sub_type = filing.split('.')
                    business = create_business(legal_type, state)
                    filing_dict = FILING_DATA.get(filing_type, None)
                    create_incomplete_filing(business=business,
                                             filing_name=filing_type,
                                             filing_status=filing_status,
                                             filing_dict=filing_dict,
                                             filing_type=filing_type,
                                             filing_sub_type=filing_sub_type,
                                             is_future_effective=is_fed)
                    allowed_filing_types = get_allowed_filings(
                        business, state, legal_type, jwt)

                    current_expected = expected.copy()
                    if username == 'staff' and filing_status == Filing.Status.PAID.value:
                        notice_of_withdrawal = expected_lookup(
                            [FilingKey.NOTICE_OF_WITHDRAWAL])[0]
                        if notice_of_withdrawal not in current_expected:
                            current_expected.append(notice_of_withdrawal)
                    assert allowed_filing_types == current_expected


@pytest.mark.parametrize(
    'test_name,state,legal_types,username,roles,expected',
    [
        # active business - staff user
        ('staff_active_cp', Business.State.ACTIVE, ['CP'], 'staff', [STAFF_ROLE],
         expected_lookup([FilingKey.ADMN_FRZE,
                          FilingKey.AR_CP,
                          FilingKey.COA_CP,
                          FilingKey.COD_CP,
                          FilingKey.CORRCTN,
                          FilingKey.COURT_ORDER,
                          FilingKey.VOL_DISS,
                          FilingKey.ADM_DISS,
                          FilingKey.REGISTRARS_NOTATION,
                          FilingKey.REGISTRARS_ORDER,
                          FilingKey.SPECIAL_RESOLUTION])),
        ('staff_active_corps', Business.State.ACTIVE, ['BC', 'BEN', 'CC', 'ULC'], 'staff', [STAFF_ROLE],
         expected_lookup([FilingKey.ADMN_FRZE,
                          FilingKey.AGM_EXTENSION,
                          FilingKey.AGM_LOCATION_CHANGE,
                          FilingKey.ALTERATION,
                          FilingKey.AMALGAMATION_REGULAR,
                          FilingKey.AMALGAMATION_VERTICAL,
                          FilingKey.AMALGAMATION_HORIZONTAL,
                          FilingKey.AR_CORPS,
                          FilingKey.COA_CORPS,
                          FilingKey.COD_CORPS,
                          FilingKey.CONSENT_CONTINUATION_OUT,
                          FilingKey.CORRCTN,
                          FilingKey.COURT_ORDER,
                          FilingKey.VOL_DISS,
                          FilingKey.ADM_DISS,
                          FilingKey.PUT_BACK_OFF,
                          FilingKey.REGISTRARS_NOTATION,
                          FilingKey.REGISTRARS_ORDER,
                          FilingKey.TRANSITION])),
        ('staff_active_continue_in_corps', Business.State.ACTIVE, ['C', 'CBEN', 'CCC', 'CUL'], 'staff', [STAFF_ROLE],
         expected_lookup_continue_in_corps([FilingKey.ADMN_FRZE,
                                            FilingKey.AGM_EXTENSION,
                                            FilingKey.AGM_LOCATION_CHANGE,
                                            FilingKey.ALTERATION,
                                            FilingKey.AMALGAMATION_REGULAR,
                                            FilingKey.AMALGAMATION_VERTICAL,
                                            FilingKey.AMALGAMATION_HORIZONTAL,
                                            FilingKey.AR_CORPS,
                                            FilingKey.COA_CORPS,
                                            FilingKey.COD_CORPS,
                                            FilingKey.CONSENT_CONTINUATION_OUT,
                                            FilingKey.CORRCTN,
                                            FilingKey.COURT_ORDER,
                                            FilingKey.VOL_DISS,
                                            FilingKey.ADM_DISS,
                                            FilingKey.PUT_BACK_OFF,
                                            FilingKey.REGISTRARS_NOTATION,
                                            FilingKey.REGISTRARS_ORDER,
                                            FilingKey.TRANSITION])),
        ('staff_active_llc', Business.State.ACTIVE,
         ['LLC'], 'staff', [STAFF_ROLE], []),
        ('staff_active_firms', Business.State.ACTIVE, ['SP', 'GP'], 'staff', [STAFF_ROLE],
         expected_lookup([FilingKey.ADMN_FRZE,
                          FilingKey.CONV_FIRMS,
                          FilingKey.COURT_ORDER,
                          FilingKey.REGISTRARS_NOTATION,
                          FilingKey.REGISTRARS_ORDER])),

        # active business - general user
        ('general_user_cp', Business.State.ACTIVE, ['CP'], 'general', [BASIC_USER],
         expected_lookup([FilingKey.AR_CP,
                          FilingKey.COA_CP,
                          FilingKey.COD_CP,
                          FilingKey.VOL_DISS,
                          FilingKey.SPECIAL_RESOLUTION])),
        ('general_user_corps', Business.State.ACTIVE, ['BC', 'BEN', 'CC', 'ULC'], 'general', [BASIC_USER],
         expected_lookup([FilingKey.AGM_EXTENSION,
                          FilingKey.AGM_LOCATION_CHANGE,
                          FilingKey.ALTERATION,
                          FilingKey.AMALGAMATION_REGULAR,
                          FilingKey.AMALGAMATION_VERTICAL,
                          FilingKey.AMALGAMATION_HORIZONTAL,
                          FilingKey.AR_CORPS,
                          FilingKey.COA_CORPS,
                          FilingKey.COD_CORPS,
                          FilingKey.CONSENT_CONTINUATION_OUT,
                          FilingKey.VOL_DISS,
                          FilingKey.TRANSITION,
                          FilingKey.TRANSPARENCY_REGISTER_ANNUAL,
                          FilingKey.TRANSPARENCY_REGISTER_CHANGE,
                          FilingKey.TRANSPARENCY_REGISTER_INITIAL])),
        ('general_user_continue_in_corps', Business.State.ACTIVE, ['C', 'CBEN', 'CCC', 'CUL'], 'general', [BASIC_USER],
         expected_lookup_continue_in_corps([FilingKey.AGM_EXTENSION,
                                            FilingKey.AGM_LOCATION_CHANGE,
                                            FilingKey.ALTERATION,
                                            FilingKey.AMALGAMATION_REGULAR,
                                            FilingKey.AMALGAMATION_VERTICAL,
                                            FilingKey.AMALGAMATION_HORIZONTAL,
                                            FilingKey.AR_CORPS,
                                            FilingKey.COA_CORPS,
                                            FilingKey.COD_CORPS,
                                            FilingKey.CONSENT_CONTINUATION_OUT,
                                            FilingKey.VOL_DISS,
<<<<<<< HEAD
                                            FilingKey.TRANSITION])),
        ('general_user_llc', Business.State.ACTIVE,
         ['LLC'], 'general', [BASIC_USER], []),
        ('general_user_firms', Business.State.ACTIVE,
         ['SP', 'GP'], 'general', [BASIC_USER], []),
=======
                                            FilingKey.TRANSITION,
                                            FilingKey.TRANSPARENCY_REGISTER_ANNUAL,
                                            FilingKey.TRANSPARENCY_REGISTER_CHANGE,
                                            FilingKey.TRANSPARENCY_REGISTER_INITIAL])),
        ('general_user_llc', Business.State.ACTIVE, ['LLC'], 'general', [BASIC_USER], []),
        ('general_user_firms', Business.State.ACTIVE, ['SP', 'GP'], 'general', [BASIC_USER], []),
>>>>>>> f8ada254

        # historical business - staff user
        ('staff_historical_cp', Business.State.HISTORICAL, ['CP'], 'staff', [STAFF_ROLE],
         expected_lookup([FilingKey.COURT_ORDER,
                          FilingKey.PUT_BACK_ON,
                          FilingKey.REGISTRARS_NOTATION,
                          FilingKey.REGISTRARS_ORDER])),
        ('staff_historical_corps', Business.State.HISTORICAL, ['BC', 'BEN', 'CC', 'ULC'], 'staff', [STAFF_ROLE],
         expected_lookup([FilingKey.COURT_ORDER,
                          FilingKey.PUT_BACK_ON,
                          FilingKey.REGISTRARS_NOTATION,
                          FilingKey.REGISTRARS_ORDER,
                          FilingKey.RESTRN_FULL_CORPS,
                          FilingKey.RESTRN_LTD_CORPS])),
        ('staff_historical_continue_in_corps', Business.State.HISTORICAL, ['C', 'CBEN', 'CCC', 'CUL'], 'staff',
         [STAFF_ROLE],
         expected_lookup([FilingKey.COURT_ORDER,
                          FilingKey.PUT_BACK_ON,
                          FilingKey.REGISTRARS_NOTATION,
                          FilingKey.REGISTRARS_ORDER,
                          FilingKey.RESTRN_FULL_CORPS,
                          FilingKey.RESTRN_LTD_CORPS])),
        ('staff_historical_llc', Business.State.HISTORICAL,
         ['LLC'], 'staff', [STAFF_ROLE], []),
        ('staff_historical_firms', Business.State.HISTORICAL, ['SP', 'GP'], 'staff', [STAFF_ROLE],
         expected_lookup([FilingKey.COURT_ORDER,
                          FilingKey.PUT_BACK_ON,
                          FilingKey.REGISTRARS_NOTATION,
                          FilingKey.REGISTRARS_ORDER])),

        # historical business - general user
        ('general_user_historical_cp', Business.State.HISTORICAL,
         ['CP'], 'general', [BASIC_USER], []),
        ('general_user_historical_corps', Business.State.HISTORICAL, ['BC', 'BEN', 'CC', 'ULC'], 'general',
         [BASIC_USER], []),
        ('general_user_historical_continue_in_corps', Business.State.HISTORICAL, ['C', 'CBEN', 'CCC', 'CUL'], 'general',
         [BASIC_USER], []),
        ('general_user_historical_llc', Business.State.HISTORICAL,
         ['LLC'], 'general', [BASIC_USER], []),
        ('general_user_historical_firms', Business.State.HISTORICAL,
         ['SP', 'GP'], 'general', [BASIC_USER], []),
    ]
)
def test_allowed_filings_warnings(monkeypatch, app, session, jwt, test_name, state, legal_types, username, roles, expected):
    """Assert that get allowed returns valid filings when business has warnings."""
    token = helper_create_jwt(jwt, roles=roles, username=username)
    headers = {'Authorization': 'Bearer ' + token}

    def mock_auth(one, two):  # pylint: disable=unused-argument; mocks of library methods
        return headers[one]

    with app.test_request_context():
        monkeypatch.setattr('flask.request.headers.get', mock_auth)
        for legal_type in legal_types:
            business = create_business(legal_type, state)
            if legal_type in ('SP', 'GP') and state == Business.State.ACTIVE:
                business.warnings = MISSING_BUSINESS_INFO_WARNINGS
            filing_types = get_allowed_filings(
                business, state, legal_type, jwt)
            assert filing_types == expected


@pytest.mark.parametrize(
    'test_name,state,legal_types,username,roles,state_filing_types,state_filing_sub_types,expected',
    [
        # active business - staff user
        ('staff_active_cp_unaffected', Business.State.ACTIVE, ['CP'], 'staff', [STAFF_ROLE],
         ['restoration', 'restoration', None, 'restoration'],
         ['limitedRestoration', 'limitedRestorationExtension', None, 'fullRestoration'],
         expected_lookup([FilingKey.ADMN_FRZE,
                          FilingKey.AR_CP,
                          FilingKey.COA_CP,
                          FilingKey.COD_CP,
                          FilingKey.CORRCTN,
                          FilingKey.COURT_ORDER,
                          FilingKey.VOL_DISS,
                          FilingKey.ADM_DISS,
                          FilingKey.REGISTRARS_NOTATION,
                          FilingKey.REGISTRARS_ORDER,
                          FilingKey.SPECIAL_RESOLUTION])),

        ('staff_active_corps_valid_state_filing_success', Business.State.ACTIVE, ['BC', 'BEN', 'CC', 'ULC'], 'staff',
         [STAFF_ROLE], ['restoration', 'restoration'], [
             'limitedRestoration', 'limitedRestorationExtension'],
         expected_lookup([FilingKey.ADMN_FRZE,
                          FilingKey.AGM_EXTENSION,
                          FilingKey.AGM_LOCATION_CHANGE,
                          FilingKey.ALTERATION,
                          FilingKey.AMALGAMATION_REGULAR,
                          FilingKey.AMALGAMATION_VERTICAL,
                          FilingKey.AMALGAMATION_HORIZONTAL,
                          FilingKey.AR_CORPS,
                          FilingKey.COA_CORPS,
                          FilingKey.COD_CORPS,
                          FilingKey.CONSENT_CONTINUATION_OUT,
                          FilingKey.CORRCTN,
                          FilingKey.COURT_ORDER,
                          FilingKey.VOL_DISS,
                          FilingKey.ADM_DISS,
                          FilingKey.PUT_BACK_OFF,
                          FilingKey.REGISTRARS_NOTATION,
                          FilingKey.REGISTRARS_ORDER,
                          FilingKey.TRANSITION,
                          FilingKey.RESTRN_LTD_EXT_CORPS,
                          FilingKey.RESTRN_LTD_TO_FULL_CORPS])),
        ('staff_active_continue_in_corps_valid_state_filing_success', Business.State.ACTIVE,
         ['C', 'CBEN', 'CCC', 'CUL'], 'staff', [STAFF_ROLE],
         ['restoration', 'restoration'], [
             'limitedRestoration', 'limitedRestorationExtension'],
         expected_lookup_continue_in_corps([FilingKey.ADMN_FRZE,
                                            FilingKey.AGM_EXTENSION,
                                            FilingKey.AGM_LOCATION_CHANGE,
                                            FilingKey.ALTERATION,
                                            FilingKey.AMALGAMATION_REGULAR,
                                            FilingKey.AMALGAMATION_VERTICAL,
                                            FilingKey.AMALGAMATION_HORIZONTAL,
                                            FilingKey.AR_CORPS,
                                            FilingKey.COA_CORPS,
                                            FilingKey.COD_CORPS,
                                            FilingKey.CONSENT_CONTINUATION_OUT,
                                            FilingKey.CORRCTN,
                                            FilingKey.COURT_ORDER,
                                            FilingKey.VOL_DISS,
                                            FilingKey.ADM_DISS,
                                            FilingKey.PUT_BACK_OFF,
                                            FilingKey.REGISTRARS_NOTATION,
                                            FilingKey.REGISTRARS_ORDER,
                                            FilingKey.TRANSITION,
                                            FilingKey.RESTRN_LTD_EXT_CORPS,
                                            FilingKey.RESTRN_LTD_TO_FULL_CORPS])),
        ('staff_active_corps_valid_state_filing_fail', Business.State.ACTIVE, ['BC', 'BEN', 'CC', 'ULC'], 'staff',
         [STAFF_ROLE], [None, 'restoration'], [None, 'fullRestoration'],
         expected_lookup([FilingKey.ADMN_FRZE,
                          FilingKey.AGM_EXTENSION,
                          FilingKey.AGM_LOCATION_CHANGE,
                          FilingKey.ALTERATION,
                          FilingKey.AMALGAMATION_REGULAR,
                          FilingKey.AMALGAMATION_VERTICAL,
                          FilingKey.AMALGAMATION_HORIZONTAL,
                          FilingKey.AR_CORPS,
                          FilingKey.COA_CORPS,
                          FilingKey.COD_CORPS,
                          FilingKey.CONSENT_CONTINUATION_OUT,
                          FilingKey.CORRCTN,
                          FilingKey.COURT_ORDER,
                          FilingKey.VOL_DISS,
                          FilingKey.ADM_DISS,
                          FilingKey.PUT_BACK_OFF,
                          FilingKey.REGISTRARS_NOTATION,
                          FilingKey.REGISTRARS_ORDER,
                          FilingKey.TRANSITION])),
        ('staff_active_continue_in_corps_valid_state_filing_fail', Business.State.ACTIVE, ['C', 'CBEN', 'CCC', 'CUL'],
         'staff', [STAFF_ROLE], [None, 'restoration'], [
             None, 'fullRestoration'],
         expected_lookup_continue_in_corps([FilingKey.ADMN_FRZE,
                                            FilingKey.AGM_EXTENSION,
                                            FilingKey.AGM_LOCATION_CHANGE,
                                            FilingKey.ALTERATION,
                                            FilingKey.AMALGAMATION_REGULAR,
                                            FilingKey.AMALGAMATION_VERTICAL,
                                            FilingKey.AMALGAMATION_HORIZONTAL,
                                            FilingKey.AR_CORPS,
                                            FilingKey.COA_CORPS,
                                            FilingKey.COD_CORPS,
                                            FilingKey.CONSENT_CONTINUATION_OUT,
                                            FilingKey.CORRCTN,
                                            FilingKey.COURT_ORDER,
                                            FilingKey.VOL_DISS,
                                            FilingKey.ADM_DISS,
                                            FilingKey.PUT_BACK_OFF,
                                            FilingKey.REGISTRARS_NOTATION,
                                            FilingKey.REGISTRARS_ORDER,
                                            FilingKey.TRANSITION])),
        ('staff_active_llc_valid_state_filing_success', Business.State.ACTIVE, ['LLC'], 'staff', [STAFF_ROLE],
         ['restoration', 'restoration'], ['limitedRestoration', 'limitedRestorationExtension'], []),
        ('staff_active_llc_valid_state_filing_fail', Business.State.ACTIVE, ['LLC'], 'staff', [STAFF_ROLE],
         [None, 'restoration'], [None, 'fullRestoration'], []),

        ('staff_active_firms_unaffected', Business.State.ACTIVE, ['SP', 'GP'], 'staff', [STAFF_ROLE],
         ['putBackOn', None], [None, None],
         expected_lookup([FilingKey.ADMN_FRZE,
                          FilingKey.CHANGE_OF_REGISTRATION,
                          FilingKey.CONV_FIRMS,
                          FilingKey.CORRCTN_FIRMS,
                          FilingKey.COURT_ORDER,
                          FilingKey.VOL_DISS_FIRMS,
                          FilingKey.ADM_DISS_FIRMS,
                          FilingKey.REGISTRARS_NOTATION,
                          FilingKey.REGISTRARS_ORDER])),

        # active business - general user
        ('general_user_cp_unaffected', Business.State.ACTIVE, ['CP'], 'general', [BASIC_USER],
         ['restoration', 'restoration', None, 'restoration'],
         ['limitedRestoration', 'limitedRestorationExtension', None, 'fullRestoration'],
         expected_lookup([FilingKey.AR_CP,
                          FilingKey.COA_CP,
                          FilingKey.COD_CP,
                          FilingKey.VOL_DISS,
                          FilingKey.SPECIAL_RESOLUTION])),
        ('general_user_corps_unaffected', Business.State.ACTIVE, ['BC', 'BEN', 'CC', 'ULC'], 'general', [BASIC_USER],
         [None, 'restoration'],
         [None, 'fullRestoration'],
         expected_lookup([FilingKey.AGM_EXTENSION,
                          FilingKey.AGM_LOCATION_CHANGE,
                          FilingKey.ALTERATION,
                          FilingKey.AMALGAMATION_REGULAR,
                          FilingKey.AMALGAMATION_VERTICAL,
                          FilingKey.AMALGAMATION_HORIZONTAL,
                          FilingKey.AR_CORPS,
                          FilingKey.COA_CORPS,
                          FilingKey.COD_CORPS,
                          FilingKey.CONSENT_CONTINUATION_OUT,
                          FilingKey.VOL_DISS,
                          FilingKey.TRANSITION,
                          FilingKey.TRANSPARENCY_REGISTER_ANNUAL,
                          FilingKey.TRANSPARENCY_REGISTER_CHANGE,
                          FilingKey.TRANSPARENCY_REGISTER_INITIAL])),
        ('general_user_corps_unaffected2', Business.State.ACTIVE, ['BC', 'BEN', 'CC', 'ULC'], 'general', [BASIC_USER],
         ['restoration', 'restoration'],
         ['limitedRestoration', 'limitedRestorationExtension'],
         expected_lookup([FilingKey.AGM_EXTENSION,
                          FilingKey.AGM_LOCATION_CHANGE,
                          FilingKey.AMALGAMATION_REGULAR,
                          FilingKey.AMALGAMATION_VERTICAL,
                          FilingKey.AMALGAMATION_HORIZONTAL,
                          FilingKey.AR_CORPS,
                          FilingKey.COA_CORPS,
                          FilingKey.COD_CORPS,
                          FilingKey.CONSENT_CONTINUATION_OUT,
                          FilingKey.VOL_DISS,
                          FilingKey.TRANSITION,
                          FilingKey.TRANSPARENCY_REGISTER_ANNUAL,
                          FilingKey.TRANSPARENCY_REGISTER_CHANGE,
                          FilingKey.TRANSPARENCY_REGISTER_INITIAL])),
        ('general_user_continue_in_corps_unaffected', Business.State.ACTIVE, ['C', 'CBEN', 'CCC', 'CUL'], 'general',
         [BASIC_USER],
         [None, 'restoration'],
         [None, 'fullRestoration'],
         expected_lookup_continue_in_corps([FilingKey.AGM_EXTENSION,
                                            FilingKey.AGM_LOCATION_CHANGE,
                                            FilingKey.ALTERATION,
                                            FilingKey.AMALGAMATION_REGULAR,
                                            FilingKey.AMALGAMATION_VERTICAL,
                                            FilingKey.AMALGAMATION_HORIZONTAL,
                                            FilingKey.AR_CORPS,
                                            FilingKey.COA_CORPS,
                                            FilingKey.COD_CORPS,
                                            FilingKey.CONSENT_CONTINUATION_OUT,
                                            FilingKey.VOL_DISS,
                                            FilingKey.TRANSITION,
                                            FilingKey.TRANSPARENCY_REGISTER_ANNUAL,
                                            FilingKey.TRANSPARENCY_REGISTER_CHANGE,
                                            FilingKey.TRANSPARENCY_REGISTER_INITIAL])),
        ('general_user_continue_in_corps_unaffected2', Business.State.ACTIVE, ['C', 'CBEN', 'CCC', 'CUL'], 'general',
         [BASIC_USER],
         ['restoration', 'restoration'],
         ['limitedRestoration', 'limitedRestorationExtension'],
         expected_lookup_continue_in_corps([FilingKey.AGM_EXTENSION,
                                            FilingKey.AGM_LOCATION_CHANGE,
                                            FilingKey.AMALGAMATION_REGULAR,
                                            FilingKey.AMALGAMATION_VERTICAL,
                                            FilingKey.AMALGAMATION_HORIZONTAL,
                                            FilingKey.AR_CORPS,
                                            FilingKey.COA_CORPS,
                                            FilingKey.COD_CORPS,
                                            FilingKey.CONSENT_CONTINUATION_OUT,
                                            FilingKey.VOL_DISS,
                                            FilingKey.TRANSITION,
                                            FilingKey.TRANSPARENCY_REGISTER_ANNUAL,
                                            FilingKey.TRANSPARENCY_REGISTER_CHANGE,
                                            FilingKey.TRANSPARENCY_REGISTER_INITIAL])),
        ('general_user_llc_unaffected', Business.State.ACTIVE, ['LLC'], 'general', [BASIC_USER],
         ['restoration', 'restoration', None, 'restoration'],
         ['limitedRestoration', 'limitedRestorationExtension', None, 'fullRestoration'], []),
        ('general_user_firms_unaffected', Business.State.ACTIVE, ['SP', 'GP'], 'general', [BASIC_USER],
         ['putBackOn', None], [None, None],
         expected_lookup([FilingKey.CHANGE_OF_REGISTRATION,
                          FilingKey.VOL_DISS_FIRMS])),

        # historical business - staff user
        ('staff_historical_cp_unaffected', Business.State.HISTORICAL, ['CP'], 'staff', [STAFF_ROLE],
         ['dissolution', None], [None, None],
         expected_lookup([FilingKey.COURT_ORDER,
                          FilingKey.PUT_BACK_ON,
                          FilingKey.REGISTRARS_NOTATION,
                          FilingKey.REGISTRARS_ORDER])),
        ('staff_historical_cp_invalid_state_filing_fail', Business.State.HISTORICAL, ['CP'], 'staff', [STAFF_ROLE],
         ['continuationIn'], [None],
         expected_lookup([FilingKey.COURT_ORDER,
                          FilingKey.PUT_BACK_ON,
                          FilingKey.REGISTRARS_NOTATION,
                          FilingKey.REGISTRARS_ORDER])),
        ('staff_historical_corps_unaffected', Business.State.HISTORICAL, ['BC', 'BEN', 'CC', 'ULC'], 'staff', [STAFF_ROLE],
         ['dissolution', None], [None, None],
         expected_lookup([FilingKey.COURT_ORDER,
                          FilingKey.PUT_BACK_ON,
                          FilingKey.REGISTRARS_NOTATION,
                          FilingKey.REGISTRARS_ORDER,
                          FilingKey.RESTRN_FULL_CORPS,
                          FilingKey.RESTRN_LTD_CORPS])),
        ('staff_historical_continue_in_corps_unaffected', Business.State.HISTORICAL, ['C', 'CBEN', 'CCC', 'CUL'],
         'staff', [STAFF_ROLE], ['dissolution', None], [None, None],
         expected_lookup([FilingKey.COURT_ORDER,
                          FilingKey.PUT_BACK_ON,
                          FilingKey.REGISTRARS_NOTATION,
                          FilingKey.REGISTRARS_ORDER,
                          FilingKey.RESTRN_FULL_CORPS,
                          FilingKey.RESTRN_LTD_CORPS])),
        ('staff_historical_corps_invalid_state_filing_fail', Business.State.HISTORICAL, ['BC', 'BEN', 'CC', 'ULC'],
         'staff', [STAFF_ROLE], ['continuationOut'], [None, None],
         expected_lookup([FilingKey.COURT_ORDER,
                          FilingKey.PUT_BACK_ON,
                          FilingKey.REGISTRARS_NOTATION,
                          FilingKey.REGISTRARS_ORDER])),
        ('staff_historical_continue_in_corps_invalid_state_filing_fail', Business.State.HISTORICAL,
         ['C', 'CBEN', 'CCC', 'CUL'], 'staff', [
             STAFF_ROLE], ['continuationOut'], [None, None],
         expected_lookup([FilingKey.COURT_ORDER,
                          FilingKey.PUT_BACK_ON,
                          FilingKey.REGISTRARS_NOTATION,
                          FilingKey.REGISTRARS_ORDER])),
        ('staff_historical_llc_unaffected', Business.State.HISTORICAL, ['LLC'], 'staff', [STAFF_ROLE],
         ['dissolution', None], [None, None], []),
        ('staff_historical_firms_unaffected', Business.State.HISTORICAL, ['SP', 'GP'], 'staff', [STAFF_ROLE],
         ['dissolution', None], [None, None],
         expected_lookup([FilingKey.COURT_ORDER,
                          FilingKey.PUT_BACK_ON,
                          FilingKey.REGISTRARS_NOTATION,
                          FilingKey.REGISTRARS_ORDER])),

        # historical business - general user
        ('general_user_historical_cp_unaffected', Business.State.HISTORICAL, ['CP'], 'general', [BASIC_USER],
         ['dissolution', None], [None, None, None], []),
        ('general_user_historical_corps_unaffected', Business.State.HISTORICAL, ['BC', 'BEN', 'CC', 'ULC'], 'general',
         [BASIC_USER], ['dissolution', 'continuationOut', None], [None, None, None, None], []),
        ('general_user_historical_continue_in_corps_unaffected', Business.State.HISTORICAL, ['C', 'CBEN', 'CCC', 'CUL'],
         'general', [BASIC_USER], ['dissolution', 'continuationOut', None],
         [None, None, None, None], []),
        ('general_user_historical_llc_unaffected', Business.State.HISTORICAL, ['LLC'], 'general', [BASIC_USER],
         ['dissolution', None], [None, None], []),
        ('general_user_historical_firms_unaffected', Business.State.HISTORICAL, ['SP', 'GP'], 'general', [BASIC_USER],
         ['dissolution', None], [None, None], [])
    ]
)
def test_allowed_filings_state_filing_check(monkeypatch, app, session, jwt, test_name, state, legal_types, username,
                                            roles, state_filing_types, state_filing_sub_types, expected):
    """Assert that get allowed returns valid filings when validStateFilings or invalidStateFilings blocker is defined.

       A filing with validStateFiling defined should only return a target filing if the business state filing matches
       one of the state filing types defined in validStateFiling.

       A filing with invalidStateFiling defined should only return a target filing if the business state filing does
       not match one of the state filing types defined in invalidStateFiling.
    """
    token = helper_create_jwt(jwt, roles=roles, username=username)
    headers = {'Authorization': 'Bearer ' + token}

    def mock_auth(one, two):  # pylint: disable=unused-argument; mocks of library methods
        return headers[one]

    with app.test_request_context():
        monkeypatch.setattr('flask.request.headers.get', mock_auth)

        for legal_type in legal_types:
            for idx, state_filing_type in enumerate(state_filing_types):
                business = create_business(legal_type, state)
                state_filing_sub_type = state_filing_sub_types[idx]
                if state_filing_type:
                    state_filing = create_filing(
                        business, state_filing_type, state_filing_sub_type)
                    business.state_filing_id = state_filing.id
                    business.save()
                allowed_filing_types = get_allowed_filings(
                    business, state, legal_type, jwt)
                assert allowed_filing_types == expected


@pytest.mark.parametrize(
    'test_name,state,filing_type,sub_filing_type,legal_types,username,roles,filing_status,expected',
    [
        ('staff_user_active_allowed', Business.State.ACTIVE, 'changeOfRegistration', None,
         ['SP', 'GP'], 'general', [STAFF_ROLE], Filing.Status.DRAFT.value, True),
        ('staff_user_active_allowed', Business.State.ACTIVE, 'alteration', None,
         ['BEN', 'BC', 'ULC', 'CC'], 'general', [STAFF_ROLE], Filing.Status.DRAFT.value, True),

        ('staff_user_active', Business.State.ACTIVE, 'changeOfRegistration', None,
         ['SP', 'GP'], 'general', [STAFF_ROLE], Filing.Status.PENDING.value, False),
        ('staff_active_allowed', Business.State.ACTIVE, 'alteration', None,
         ['BEN', 'BC', 'ULC', 'CC'], 'general', [STAFF_ROLE], Filing.Status.PENDING.value, False),

        ('user_active_allowed', Business.State.ACTIVE, 'changeOfRegistration', None,
         ['SP', 'GP'], 'general', [BASIC_USER], Filing.Status.DRAFT.value, True),
        ('user_active_allowed', Business.State.ACTIVE, 'alteration', None,
         ['BEN', 'BC', 'ULC', 'CC'], 'general', [BASIC_USER], Filing.Status.DRAFT.value, True),

        ('user_active', Business.State.ACTIVE, 'changeOfRegistration', None,
         ['SP', 'GP'], 'general', [BASIC_USER], Filing.Status.PENDING.value, False),
        ('user_active_allowed', Business.State.ACTIVE, 'alteration', None,
         ['BEN', 'BC', 'ULC', 'CC'], 'general', [BASIC_USER], Filing.Status.PENDING.value, False),
    ]
)
def test_is_allowed_ignore_draft_filing(monkeypatch, app, session, jwt, test_name, state, filing_type, sub_filing_type,
                                        legal_types, username, roles, filing_status, expected):
    """Assert that get allowed returns valid filings when filing status is draft."""
    token = helper_create_jwt(jwt, roles=roles, username=username)
    headers = {'Authorization': 'Bearer ' + token}

    def mock_auth(one, two):  # pylint: disable=unused-argument; mocks of library methods
        return headers[one]

    with app.test_request_context():
        monkeypatch.setattr('flask.request.headers.get', mock_auth)
        for legal_type in legal_types:
            business = create_business(legal_type, state)
            filing_dict = FILING_DATA.get(filing_type, None)
            filing = create_incomplete_filing(business=business,
                                              filing_name=filing_type,
                                              filing_status=filing_status,
                                              filing_dict=filing_dict,
                                              filing_type=filing_type)
            filing_types = is_allowed(
                business, state, filing_type, legal_type, jwt, sub_filing_type, filing)
            assert filing_types == expected


@pytest.mark.parametrize('filing_status, expected', [
    (Filing.Status.DRAFT.value, True),
    (Filing.Status.CHANGE_REQUESTED.value, True),
    (Filing.Status.APPROVED.value, True),
    (Filing.Status.PENDING.value, False),
    (Filing.Status.PAID.value, False),
    (Filing.Status.AWAITING_REVIEW.value, False),
    (Filing.Status.REJECTED.value, False),
    (Filing.Status.COMPLETED.value, False),
    (Filing.Status.CORRECTED.value, False),
    (Filing.Status.EPOCH.value, False),
    (Filing.Status.ERROR.value, False),
    (Filing.Status.PENDING_CORRECTION.value, False),
])
def test_is_allowed_to_resubmit(monkeypatch, app, session, jwt, filing_status, expected):
    """Assert that a filing can be resubmitted."""
    token = helper_create_jwt(jwt, roles=[BASIC_USER], username='username')
    headers = {'Authorization': 'Bearer ' + token}

    def mock_auth(one, two):  # pylint: disable=unused-argument; mocks of library methods
        return headers[one]

    with app.test_request_context():
        monkeypatch.setattr('flask.request.headers.get', mock_auth)
        filing_type = 'continuationIn'
        filing_dict = FILING_DATA.get(filing_type, None)
        filing = create_incomplete_filing(business=None,
                                          filing_name=filing_type,
                                          filing_status=filing_status,
                                          filing_dict=filing_dict,
                                          filing_type=filing_type)
        filing.save()

        filing_types = is_allowed(
            None, Business.State.ACTIVE, filing_type, 'CBEN', jwt, None, filing)
        assert filing_types == expected


@pytest.mark.parametrize(
    'test_name,state,legal_types,username,roles,filing_types,filing_sub_types,is_completed,expected',
    [
        # active business - staff user
        ('staff_active_corps_completed_filing_success', Business.State.ACTIVE, ['BC', 'BEN', 'CC', 'ULC'], 'staff',
         [STAFF_ROLE], ['consentContinuationOut',
                        'consentContinuationOut'], [None, None], [True, True],
         expected_lookup([FilingKey.ADMN_FRZE,
                          FilingKey.AGM_EXTENSION,
                          FilingKey.AGM_LOCATION_CHANGE,
                          FilingKey.ALTERATION,
                          FilingKey.AMALGAMATION_REGULAR,
                          FilingKey.AMALGAMATION_VERTICAL,
                          FilingKey.AMALGAMATION_HORIZONTAL,
                          FilingKey.AR_CORPS,
                          FilingKey.COA_CORPS,
                          FilingKey.COD_CORPS,
                          FilingKey.CONSENT_CONTINUATION_OUT,
                          FilingKey.CONTINUATION_OUT,
                          FilingKey.CORRCTN,
                          FilingKey.COURT_ORDER,
                          FilingKey.VOL_DISS,
                          FilingKey.ADM_DISS,
                          FilingKey.PUT_BACK_OFF,
                          FilingKey.REGISTRARS_NOTATION,
                          FilingKey.REGISTRARS_ORDER,
                          FilingKey.TRANSITION])),
        ('staff_active_corps_completed_filing_success', Business.State.ACTIVE, ['BC', 'BEN', 'CC', 'ULC'], 'staff',
         [STAFF_ROLE], ['consentContinuationOut', 'consentContinuationOut'], [
             None, None], [True, False],
         expected_lookup([FilingKey.ADMN_FRZE,
                          FilingKey.CONTINUATION_OUT,
                          FilingKey.COURT_ORDER,
                          FilingKey.PUT_BACK_OFF,
                          FilingKey.REGISTRARS_NOTATION,
                          FilingKey.REGISTRARS_ORDER,
                          FilingKey.TRANSITION])),
        ('staff_active_corps_completed_filing_fail', Business.State.ACTIVE, ['BC', 'BEN', 'CC', 'ULC'], 'staff',
         [STAFF_ROLE], ['consentContinuationOut', 'consentContinuationOut'], [
             None, None], [False, False],
         expected_lookup([FilingKey.ADMN_FRZE,
                          FilingKey.COURT_ORDER,
                          FilingKey.PUT_BACK_OFF,
                          FilingKey.REGISTRARS_NOTATION,
                          FilingKey.REGISTRARS_ORDER,
                          FilingKey.TRANSITION])),
        ('staff_active_corps_completed_filing_fail', Business.State.ACTIVE, ['BC', 'BEN', 'CC', 'ULC'], 'staff',
         [STAFF_ROLE], [None, None], [None, None], [False, False],
         expected_lookup([FilingKey.ADMN_FRZE,
                          FilingKey.AGM_EXTENSION,
                          FilingKey.AGM_LOCATION_CHANGE,
                          FilingKey.ALTERATION,
                          FilingKey.AMALGAMATION_REGULAR,
                          FilingKey.AMALGAMATION_VERTICAL,
                          FilingKey.AMALGAMATION_HORIZONTAL,
                          FilingKey.AR_CORPS,
                          FilingKey.COA_CORPS,
                          FilingKey.COD_CORPS,
                          FilingKey.CONSENT_CONTINUATION_OUT,
                          FilingKey.CORRCTN,
                          FilingKey.COURT_ORDER,
                          FilingKey.VOL_DISS,
                          FilingKey.ADM_DISS,
                          FilingKey.PUT_BACK_OFF,
                          FilingKey.REGISTRARS_NOTATION,
                          FilingKey.REGISTRARS_ORDER,
                          FilingKey.TRANSITION])),
    ]
)
def test_allowed_filings_completed_filing_check(monkeypatch, app, session, jwt, test_name, state, legal_types, username,
                                                roles, filing_types, filing_sub_types, is_completed, expected):
    """Assert that get allowed returns valid filings when completedFilings blocker is defined.

       A filing with completedFilings defined should only return a target filing if the business state filing matches
       one of the state filing types defined in completedFiling.
    """
    token = helper_create_jwt(jwt, roles=roles, username=username)
    headers = {'Authorization': 'Bearer ' + token}

    def mock_auth(one, two):  # pylint: disable=unused-argument; mocks of library methods
        return headers[one]

    with app.test_request_context():
        monkeypatch.setattr('flask.request.headers.get', mock_auth)

        for legal_type in legal_types:
            business = create_business(legal_type, state)
            for idx, filing_type in enumerate(filing_types):
                filing_sub_type = filing_sub_types[idx]
                if filing_type:
                    if is_completed[idx]:
                        create_filing(business, filing_type, filing_sub_type)
                    else:
                        filing_dict = FILING_DATA.get(
                            filing_type, filing_sub_type)
                        create_incomplete_filing(business=business,
                                                 filing_name='unknown',
                                                 filing_status=Filing.Status.DRAFT.value,
                                                 filing_dict=filing_dict,
                                                 filing_type=filing_type,
                                                 filing_sub_type=filing_sub_type)

            allowed_filing_types = get_allowed_filings(
                business, state, legal_type, jwt)
            assert allowed_filing_types == expected


@pytest.mark.parametrize(
    'test_name,business_exists,state,legal_types,username,roles,expected',
    [
        # active business - staff user
        ('staff_active_cp', True, Business.State.ACTIVE, ['CP'], 'staff', [STAFF_ROLE],
         expected_lookup([FilingKey.ADMN_FRZE,
                          FilingKey.AR_CP,
                          FilingKey.COA_CP,
                          FilingKey.COD_CP,
                          FilingKey.CORRCTN,
                          FilingKey.COURT_ORDER,
                          FilingKey.ADM_DISS,
                          FilingKey.REGISTRARS_NOTATION,
                          FilingKey.REGISTRARS_ORDER,
                          FilingKey.SPECIAL_RESOLUTION])),
        ('staff_active_corps', True, Business.State.ACTIVE, ['BC', 'BEN', 'CC', 'ULC'], 'staff', [STAFF_ROLE],
         expected_lookup([FilingKey.ADMN_FRZE,
                          FilingKey.AR_CORPS,
                          FilingKey.COA_CORPS,
                          FilingKey.COD_CORPS,
                          FilingKey.CORRCTN,
                          FilingKey.COURT_ORDER,
                          FilingKey.ADM_DISS,
                          FilingKey.PUT_BACK_OFF,
                          FilingKey.REGISTRARS_NOTATION,
                          FilingKey.REGISTRARS_ORDER,
                          FilingKey.TRANSITION,
                          ])),
        ('staff_active_llc', True, Business.State.ACTIVE,
         ['LLC'], 'staff', [STAFF_ROLE], []),
        ('staff_active_firms', True, Business.State.ACTIVE, ['SP', 'GP'], 'staff', [STAFF_ROLE],
         expected_lookup([FilingKey.ADMN_FRZE,
                          FilingKey.CHANGE_OF_REGISTRATION,
                          FilingKey.CONV_FIRMS,
                          FilingKey.CORRCTN_FIRMS,
                          FilingKey.COURT_ORDER,
                          FilingKey.ADM_DISS_FIRMS,
                          FilingKey.REGISTRARS_NOTATION,
                          FilingKey.REGISTRARS_ORDER])),

        # active business - general user
        ('general_user_cp', True, Business.State.ACTIVE, ['CP'], 'general', [BASIC_USER],
         expected_lookup([FilingKey.AR_CP,
                          FilingKey.COA_CP,
                          FilingKey.COD_CP])),
        ('general_user_corps', True, Business.State.ACTIVE, ['BC', 'BEN', 'CC', 'ULC'], 'general', [BASIC_USER],
         expected_lookup([FilingKey.AR_CORPS,
                          FilingKey.COA_CORPS,
                          FilingKey.COD_CORPS,
<<<<<<< HEAD
                          FilingKey.TRANSITION])),
        ('general_user_llc', True, Business.State.ACTIVE,
         ['LLC'], 'general', [BASIC_USER], []),
=======
                          FilingKey.TRANSITION,
                          FilingKey.TRANSPARENCY_REGISTER_ANNUAL,
                          FilingKey.TRANSPARENCY_REGISTER_CHANGE,
                          FilingKey.TRANSPARENCY_REGISTER_INITIAL])),
        ('general_user_llc', True, Business.State.ACTIVE, ['LLC'], 'general', [BASIC_USER], []),
>>>>>>> f8ada254
        ('general_user_firms', True, Business.State.ACTIVE, ['SP', 'GP'], 'general', [BASIC_USER],
         expected_lookup([FilingKey.CHANGE_OF_REGISTRATION])),

        # historical business - staff user
        ('staff_historical_cp', True, Business.State.HISTORICAL, ['CP'], 'staff', [STAFF_ROLE],
         expected_lookup([FilingKey.COURT_ORDER,
                          FilingKey.PUT_BACK_ON,
                          FilingKey.REGISTRARS_NOTATION,
                          FilingKey.REGISTRARS_ORDER])),
        ('staff_historical_corps', True, Business.State.HISTORICAL, ['BC', 'BEN', 'CC', 'ULC'], 'staff', [STAFF_ROLE],
         expected_lookup([FilingKey.COURT_ORDER,
                          FilingKey.PUT_BACK_ON,
                          FilingKey.REGISTRARS_NOTATION,
                          FilingKey.REGISTRARS_ORDER,
                          FilingKey.RESTRN_FULL_CORPS,
                          FilingKey.RESTRN_LTD_CORPS])),
        ('staff_historical_llc', True, Business.State.HISTORICAL,
         ['LLC'], 'staff', [STAFF_ROLE], []),
        ('staff_historical_firms', True, Business.State.HISTORICAL, ['SP', 'GP'], 'staff', [STAFF_ROLE],
         expected_lookup([FilingKey.COURT_ORDER,
                          FilingKey.PUT_BACK_ON,
                          FilingKey.REGISTRARS_NOTATION,
                          FilingKey.REGISTRARS_ORDER])),

        # historical business - general user
        ('general_user_historical_cp', True, Business.State.HISTORICAL,
         ['CP'], 'general', [BASIC_USER], []),
        ('general_user_historical_corps', True, Business.State.HISTORICAL, ['BC', 'BEN', 'CC', 'ULC'], 'general',
         [BASIC_USER], []),
        ('general_user_historical_llc', True, Business.State.HISTORICAL,
         ['LLC'], 'general', [BASIC_USER], []),
        ('general_user_historical_firms', True, Business.State.HISTORICAL,
         ['SP', 'GP'], 'general', [BASIC_USER], []),
    ]
)
def test_get_allowed_filings_blocker_in_dissolution(monkeypatch, app, session, jwt, test_name, business_exists, state,
                                                    legal_types, username, roles, expected):
    """Assert that get allowed returns valid filings when business is in dissolution."""
    token = helper_create_jwt(jwt, roles=roles, username=username)
    headers = {'Authorization': 'Bearer ' + token}

    def mock_auth(one, two):  # pylint: disable=unused-argument; mocks of library methods
        return headers[one]

    with app.test_request_context():
        monkeypatch.setattr('flask.request.headers.get', mock_auth)

        for legal_type in legal_types:
            business = None
            identifier = (f'BC{random.SystemRandom().getrandbits(0x58)}')[:9]
            business = factory_business(identifier=identifier,
                                        entity_type=legal_type,
                                        state=state)
            with patch.object(type(business), 'in_dissolution', new_callable=PropertyMock) as mock_in_dissolution:
                mock_in_dissolution.return_value = True
                filing_types = get_allowed_filings(
                    business, state, legal_type, jwt)
                assert filing_types == expected


@pytest.mark.parametrize(
    'test_name,state,legal_types,username,roles,blocker_status,expected',
    [
        # active business - staff user
        ('staff_active_cp', Business.State.ACTIVE, ['CP'], 'staff', [STAFF_ROLE], None,
         expected_lookup([FilingKey.ADMN_FRZE,
                          FilingKey.AR_CP,
                          FilingKey.COA_CP,
                          FilingKey.COD_CP,
                          FilingKey.CORRCTN,
                          FilingKey.COURT_ORDER,
                          FilingKey.VOL_DISS,
                          FilingKey.ADM_DISS,
                          FilingKey.REGISTRARS_NOTATION,
                          FilingKey.REGISTRARS_ORDER,
                          FilingKey.SPECIAL_RESOLUTION])),
        ('staff_active_corps',
         Business.State.ACTIVE, ['BC', 'BEN', 'CC',
                                 'ULC'], 'staff', [STAFF_ROLE], None,
         expected_lookup([FilingKey.ADMN_FRZE,
                          FilingKey.ALTERATION,
                          FilingKey.AR_CORPS,
                          FilingKey.COA_CORPS,
                          FilingKey.COD_CORPS,
                          FilingKey.CORRCTN,
                          FilingKey.COURT_ORDER,
                          FilingKey.VOL_DISS,
                          FilingKey.ADM_DISS,
                          FilingKey.PUT_BACK_OFF,
                          FilingKey.REGISTRARS_NOTATION,
                          FilingKey.REGISTRARS_ORDER,
                          FilingKey.TRANSITION,
                          ])),
        ('staff_active_corps_with_FED',
         Business.State.ACTIVE, ['BC', 'BEN', 'CC', 'ULC'], 'staff', [
             STAFF_ROLE], 'FUTURE_EFFECTIVE',
         expected_lookup([FilingKey.ADMN_FRZE,
                          FilingKey.COURT_ORDER,
                          FilingKey.PUT_BACK_OFF,
                          FilingKey.REGISTRARS_NOTATION,
                          FilingKey.REGISTRARS_ORDER,
                          FilingKey.TRANSITION,
                          FilingKey.NOTICE_OF_WITHDRAWAL
                          ])),
        ('staff_active_corps_business_frozen',
         Business.State.ACTIVE, ['BC', 'BEN', 'CC',
                                 'ULC'], 'staff', [STAFF_ROLE], 'FROZEN',
         expected_lookup([FilingKey.ADMN_FRZE,
                          FilingKey.COURT_ORDER,
                          FilingKey.ADM_DISS,
                          FilingKey.PUT_BACK_OFF,
                          FilingKey.REGISTRARS_NOTATION,
                          FilingKey.REGISTRARS_ORDER,
                          FilingKey.TRANSITION,
                          ])),
        ('staff_active_corps_with_draft_filing',
         Business.State.ACTIVE, ['BC', 'BEN', 'CC',
                                 'ULC'], 'staff', [STAFF_ROLE], 'DRAFT',
         expected_lookup([FilingKey.ADMN_FRZE,
                          FilingKey.COURT_ORDER,
                          FilingKey.PUT_BACK_OFF,
                          FilingKey.REGISTRARS_NOTATION,
                          FilingKey.REGISTRARS_ORDER,
                          FilingKey.TRANSITION
                          ])),
        ('staff_active_continue_in_corps', Business.State.ACTIVE, ['C', 'CBEN', 'CCC', 'CUL'], 'staff', [STAFF_ROLE],
         None,
         expected_lookup([
             FilingKey.ADMN_FRZE,
             FilingKey.ALTERATION,
             FilingKey.AR_CORPS,
             FilingKey.COA_CORPS,
             FilingKey.COD_CORPS,
             FilingKey.CORRCTN,
             FilingKey.COURT_ORDER,
             FilingKey.VOL_DISS,
             FilingKey.ADM_DISS,
             FilingKey.PUT_BACK_OFF,
             FilingKey.REGISTRARS_NOTATION,
             FilingKey.REGISTRARS_ORDER,
             FilingKey.TRANSITION])),
        ('staff_active_llc', Business.State.ACTIVE,
         ['LLC'], 'staff', [STAFF_ROLE], None, []),
        ('staff_active_firms', Business.State.ACTIVE, ['SP', 'GP'], 'staff', [STAFF_ROLE], None,
         expected_lookup([FilingKey.ADMN_FRZE,
                          FilingKey.CHANGE_OF_REGISTRATION,
                          FilingKey.CONV_FIRMS,
                          FilingKey.CORRCTN_FIRMS,
                          FilingKey.COURT_ORDER,
                          FilingKey.VOL_DISS_FIRMS,
                          FilingKey.ADM_DISS_FIRMS,
                          FilingKey.REGISTRARS_NOTATION,
                          FilingKey.REGISTRARS_ORDER])),

        # active business - general user
        ('general_user_cp', Business.State.ACTIVE, ['CP'], 'general', [BASIC_USER], None,
         expected_lookup([FilingKey.AR_CP,
                          FilingKey.COA_CP,
                          FilingKey.COD_CP])),
        ('general_user_corps', Business.State.ACTIVE, ['BC', 'BEN', 'CC', 'ULC'], 'general', [BASIC_USER], None,
         expected_lookup([FilingKey.AR_CORPS,
                          FilingKey.COA_CORPS,
                          FilingKey.COD_CORPS,
                          FilingKey.TRANSITION,
                          FilingKey.TRANSPARENCY_REGISTER_ANNUAL,
                          FilingKey.TRANSPARENCY_REGISTER_CHANGE,
                          FilingKey.TRANSPARENCY_REGISTER_INITIAL])),
        ('general_user_continue_in_corps', Business.State.ACTIVE, ['C', 'CBEN', 'CCC', 'CUL'], 'general', [BASIC_USER],
         None,
         expected_lookup([FilingKey.AR_CORPS,
                          FilingKey.COA_CORPS,
                          FilingKey.COD_CORPS,
<<<<<<< HEAD
                          FilingKey.TRANSITION])),
        ('general_user_llc', Business.State.ACTIVE, [
         'LLC'], 'general', [BASIC_USER], None, []),
=======
                          FilingKey.TRANSITION,
                          FilingKey.TRANSPARENCY_REGISTER_ANNUAL,
                          FilingKey.TRANSPARENCY_REGISTER_CHANGE,
                          FilingKey.TRANSPARENCY_REGISTER_INITIAL])),
        ('general_user_llc', Business.State.ACTIVE, ['LLC'], 'general', [BASIC_USER], None, []),
>>>>>>> f8ada254
        ('general_user_firms', Business.State.ACTIVE, ['SP', 'GP'], 'general', [BASIC_USER], None,
         expected_lookup([FilingKey.CHANGE_OF_REGISTRATION,
                          FilingKey.VOL_DISS_FIRMS])),

        # historical business - staff user
        ('staff_historical_corps', Business.State.HISTORICAL, ['BC', 'BEN', 'CC', 'ULC'], 'staff', [STAFF_ROLE], None,
         expected_lookup([FilingKey.COURT_ORDER,
                          FilingKey.PUT_BACK_ON,
                          FilingKey.REGISTRARS_NOTATION,
                          FilingKey.REGISTRARS_ORDER,
                          FilingKey.RESTRN_FULL_CORPS,
                          FilingKey.RESTRN_LTD_CORPS])),
        ('staff_historical_continue_in_corps', Business.State.HISTORICAL, ['C', 'CBEN', 'CCC', 'CUL'], 'staff',
         [STAFF_ROLE], None,
         expected_lookup([FilingKey.COURT_ORDER,
                          FilingKey.PUT_BACK_ON,
                          FilingKey.REGISTRARS_NOTATION,
                          FilingKey.REGISTRARS_ORDER,
                          FilingKey.RESTRN_FULL_CORPS,
                          FilingKey.RESTRN_LTD_CORPS])),

        # historical business - general user
        ('general_user_historical_corps', Business.State.HISTORICAL, ['BC', 'BEN', 'CC', 'ULC'], 'general',
         [BASIC_USER], None, []),
        ('general_user_historical_continue_in_corps', Business.State.HISTORICAL, ['C', 'CBEN', 'CCC', 'CUL'],
         'general', [BASIC_USER], None, []),
    ]
)
def test_allowed_filings_notice_of_withdrawal(monkeypatch, app, session, jwt, test_name, state, legal_types, username,
                                              roles, blocker_status, expected):
    """Assert that get allowed returns valid filings for notice of withdrawal."""
    token = helper_create_jwt(jwt, roles=roles, username=username)
    headers = {'Authorization': 'Bearer ' + token}

    def mock_auth(one, two):  # pylint: disable=unused-argument; mocks of library methods
        return headers[one]

    with app.test_request_context():
        monkeypatch.setattr('flask.request.headers.get', mock_auth)

        for legal_type in legal_types:
            identifier = (f'BC{random.SystemRandom().getrandbits(0x58)}')[:9]
            business = factory_business(identifier=identifier,
                                        entity_type=legal_type,
                                        state=state)

            if blocker_status == 'FROZEN':
                business = factory_business(identifier=identifier,
                                            entity_type=legal_type,
                                            state=state,
                                            admin_freeze=True)
            elif blocker_status == 'DRAFT':
                create_incomplete_filing(business=business,
                                         filing_name='unknownFiling',
                                         filing_status='DRAFT')
            elif blocker_status == 'FUTURE_EFFECTIVE':
                create_incomplete_filing(business=business,
                                         filing_name='unknownFiling',
                                         filing_status='PAID',
                                         is_future_effective=True)

            allowed_filing_types = get_allowed_filings(
                business, state, legal_type, jwt)
            assert allowed_filing_types == expected


def create_incomplete_filing(business,
                             filing_name,
                             filing_status,
                             filing_dict: dict = copy.deepcopy(ANNUAL_REPORT),
                             filing_type=None,
                             filing_sub_type=None,
                             is_future_effective=False):
    """Create an incomplete filing of a given status."""
    filing_dict['filing']['header']['name'] = filing_name
    if filing_dict:
        filing_dict = copy.deepcopy(filing_dict)
    filing = factory_filing(business=business,
                            data_dict=filing_dict,
                            filing_sub_type=filing_sub_type,
                            is_future_effective=is_future_effective)
    filing.skip_status_listener = True
    filing._status = filing_status
    filing._filing_type = filing_type
    filing._filing_sub_type = filing_sub_type
    return filing


def create_filing(business, filing_type, filing_sub_type=None):
    """Create a state filing."""
    filing_key = filing_type
    if filing_sub_type:
        filing_key = f'{filing_type}.{filing_sub_type}'
    filing_dict = copy.deepcopy(FILING_DATA.get(filing_key, None))
    filing_dict['filing']['header']['name'] = filing_type
    if filing_sub_type:
        filing_sub_type_key = Filing.FILING_SUB_TYPE_KEYS.get(
            filing_type, None)
        filing_dict['filing'][filing_type][filing_sub_type_key] = filing_sub_type
    filing = factory_completed_filing(business=business,
                                      data_dict=filing_dict,
                                      filing_type=filing_type,
                                      filing_sub_type=filing_sub_type)
    return filing


@patch('legal_api.models.User.find_by_jwt_token', return_value=User(id=1))
@patch('legal_api.services.digital_credentials_rules.DigitalCredentialsRulesService.are_digital_credentials_allowed',
       return_value=True)
def test_are_digital_credentials_allowed(monkeypatch, app, session, jwt):
    token_json = {'username': 'test'}
    token = helper_create_jwt(
        jwt, roles=[PUBLIC_USER], username=token_json['username'])
    headers = {'Authorization': 'Bearer ' + token}

    def mock_auth(one, two):  # pylint: disable=unused-argument; mocks of library methods
        return headers[one]

    with app.test_request_context():
        jwt.get_token_auth_header = MagicMock(return_value=token)
        pyjwt.decode = MagicMock(return_value=token_json)
        monkeypatch.setattr('flask.request.headers.get', mock_auth)

        business = create_business('SP', Business.State.ACTIVE)
        assert are_digital_credentials_allowed(business, jwt) is True


@patch('legal_api.models.User.find_by_jwt_token', return_value=User(id=1))
@patch('legal_api.services.digital_credentials_rules.DigitalCredentialsRulesService.are_digital_credentials_allowed',
       return_value=True)
def test_are_digital_credentials_allowed_false_when_no_token(monkeypatch, app, session, jwt):
    token_json = {'username': 'test'}
    token = helper_create_jwt(
        jwt, roles=[PUBLIC_USER], username=token_json['username'])
    headers = {'Authorization': 'Bearer ' + token}

    def mock_auth(one, two):  # pylint: disable=unused-argument; mocks of library methods
        return headers[one]

    with app.test_request_context():
        jwt.get_token_auth_header = MagicMock(return_value=token)
        pyjwt.decode = MagicMock(return_value=None)
        monkeypatch.setattr('flask.request.headers.get', mock_auth)

        business = create_business('SP', Business.State.ACTIVE)
        assert are_digital_credentials_allowed(business, jwt) is False


@patch('legal_api.models.User.find_by_jwt_token',
       return_value=None)
@patch('legal_api.services.digital_credentials_rules.DigitalCredentialsRulesService.are_digital_credentials_allowed',
       return_value=True)
def test_are_digital_credentials_allowed_false_when_no_user(monkeypatch, app, session, jwt):
    token_json = {'username': 'test'}
    token = helper_create_jwt(
        jwt, roles=[PUBLIC_USER], username=token_json['username'])
    headers = {'Authorization': 'Bearer ' + token}

    def mock_auth(one, two):  # pylint: disable=unused-argument; mocks of library methods
        return headers[one]

    with app.test_request_context():
        jwt.get_token_auth_header = MagicMock(return_value=token)
        pyjwt.decode = MagicMock(return_value=token_json)
        monkeypatch.setattr('flask.request.headers.get', mock_auth)

        business = create_business('SP', Business.State.ACTIVE)
        assert are_digital_credentials_allowed(business, jwt) is False


@patch('legal_api.models.User.find_by_jwt_token', return_value=User(id=1))
@patch('legal_api.services.digital_credentials_rules.DigitalCredentialsRulesService.are_digital_credentials_allowed',
       return_value=True)
def test_are_digital_credentials_allowed_false_when_user_is_staff(monkeypatch, app, session, jwt):
    token_json = {'username': 'test'}
    token = helper_create_jwt(
        jwt, roles=[STAFF_ROLE], username=token_json['username'])
    headers = {'Authorization': 'Bearer ' + token}

    def mock_auth(one, two):  # pylint: disable=unused-argument; mocks of library methods
        return headers[one]

    with app.test_request_context():
        jwt.get_token_auth_header = MagicMock(return_value=token)
        pyjwt.decode = MagicMock(return_value=token_json)
        monkeypatch.setattr('flask.request.headers.get', mock_auth)

        business = create_business('SP', Business.State.ACTIVE)
        assert are_digital_credentials_allowed(business, jwt) is False<|MERGE_RESOLUTION|>--- conflicted
+++ resolved
@@ -238,15 +238,10 @@
     FilingKey.AMALGAMATION_REGULAR: {'name': 'amalgamationApplication', 'type': 'regular', 'displayName': 'Amalgamation Application (Regular)', 'feeCode': 'AMALR'},
     FilingKey.AMALGAMATION_VERTICAL: {'name': 'amalgamationApplication', 'type': 'vertical', 'displayName': 'Amalgamation Application Short-form (Vertical)', 'feeCode': 'AMALV'},
     FilingKey.AMALGAMATION_HORIZONTAL: {'name': 'amalgamationApplication', 'type': 'horizontal', 'displayName': 'Amalgamation Application Short-form (Horizontal)', 'feeCode': 'AMALH'},
-<<<<<<< HEAD
-    FilingKey.NOTICE_OF_WITHDRAWAL: {
-        'displayName': 'Notice of Withdrawal', 'feeCode': 'NWITH', 'name': 'noticeOfWithdrawal'}
-=======
     FilingKey.NOTICE_OF_WITHDRAWAL: {'displayName': 'Notice of Withdrawal', 'feeCode': 'NWITH', 'name': 'noticeOfWithdrawal'},
     FilingKey.TRANSPARENCY_REGISTER_ANNUAL: {'name': 'transparencyRegister', 'type': 'annual', 'displayName': 'Transparency Register - Annual Filing', 'feeCode': 'REGSIGIN'},
     FilingKey.TRANSPARENCY_REGISTER_CHANGE: {'name': 'transparencyRegister', 'type': 'change', 'displayName': 'Transparency Register Filing', 'feeCode': 'REGSIGIN'},
     FilingKey.TRANSPARENCY_REGISTER_INITIAL: {'name': 'transparencyRegister', 'type': 'initial', 'displayName': 'Transparency Register Filing', 'feeCode': 'REGSIGIN'},
->>>>>>> f8ada254
 }
 
 EXPECTED_DATA_CONT_IN = {
@@ -592,18 +587,13 @@
         ('user_active_corps', Business.State.ACTIVE, ['BC', 'BEN', 'CC', 'ULC'], 'general', [BASIC_USER],
          ['agmExtension', 'agmLocationChange', 'alteration', {'amalgamationApplication': ['regular', 'vertical', 'horizontal']},
           'annualReport', 'changeOfAddress', 'changeOfDirectors', 'consentContinuationOut',
-          {'dissolution': ['voluntary']}, 'incorporationApplication', 'transition', {'transparencyRegister': ['annual','change','initial']}]),
+          {'dissolution': ['voluntary']}, 'incorporationApplication', 'transition', {'transparencyRegister': ['annual', 'change', 'initial']}]),
         ('user_active_continue_in_corps', Business.State.ACTIVE, ['C', 'CBEN', 'CUL', 'CCC'], 'general', [BASIC_USER],
          ['agmExtension', 'agmLocationChange', 'alteration', {'amalgamationApplication': ['regular', 'vertical', 'horizontal']},
           'annualReport', 'changeOfAddress', 'changeOfDirectors', 'consentContinuationOut', 'continuationIn',
-<<<<<<< HEAD
-          {'dissolution': ['voluntary']}, 'transition']),
+          {'dissolution': ['voluntary']}, 'transition', {'transparencyRegister': ['annual', 'change', 'initial']}]),
         ('user_active_llc', Business.State.ACTIVE,
          ['LLC'], 'general', [BASIC_USER], []),
-=======
-          {'dissolution': ['voluntary']}, 'transition', {'transparencyRegister': ['annual','change','initial']}]),
-        ('user_active_llc', Business.State.ACTIVE, ['LLC'], 'general', [BASIC_USER], []),
->>>>>>> f8ada254
         ('user_active_firms', Business.State.ACTIVE, ['SP', 'GP'], 'general', [BASIC_USER],
          ['changeOfRegistration', {'dissolution': ['voluntary']}, 'registration']),
 
@@ -1063,17 +1053,12 @@
                                             FilingKey.COD_CORPS,
                                             FilingKey.CONSENT_CONTINUATION_OUT,
                                             FilingKey.VOL_DISS,
-<<<<<<< HEAD
-                                            FilingKey.TRANSITION])),
-        ('general_user_llc', True, Business.State.ACTIVE,
-         ['LLC'], 'general', [BASIC_USER], []),
-=======
                                             FilingKey.TRANSITION,
                                             FilingKey.TRANSPARENCY_REGISTER_ANNUAL,
                                             FilingKey.TRANSPARENCY_REGISTER_CHANGE,
                                             FilingKey.TRANSPARENCY_REGISTER_INITIAL])),
-        ('general_user_llc', True, Business.State.ACTIVE, ['LLC'], 'general', [BASIC_USER], []),
->>>>>>> f8ada254
+        ('general_user_llc', True, Business.State.ACTIVE,
+         ['LLC'], 'general', [BASIC_USER], []),
         ('general_user_firms', True, Business.State.ACTIVE, ['SP', 'GP'], 'general', [BASIC_USER],
          expected_lookup([FilingKey.CHANGE_OF_REGISTRATION,
                           FilingKey.VOL_DISS_FIRMS])),
@@ -1379,17 +1364,12 @@
                                             FilingKey.COD_CORPS,
                                             FilingKey.CONSENT_CONTINUATION_OUT,
                                             FilingKey.VOL_DISS,
-<<<<<<< HEAD
-                                            FilingKey.TRANSITION])),
-        ('general_user_llc', True, Business.State.ACTIVE,
-         ['LLC'], 'general', [BASIC_USER], []),
-=======
                                             FilingKey.TRANSITION,
                                             FilingKey.TRANSPARENCY_REGISTER_ANNUAL,
                                             FilingKey.TRANSPARENCY_REGISTER_CHANGE,
                                             FilingKey.TRANSPARENCY_REGISTER_INITIAL])),
-        ('general_user_llc', True, Business.State.ACTIVE, ['LLC'], 'general', [BASIC_USER], []),
->>>>>>> f8ada254
+        ('general_user_llc', True, Business.State.ACTIVE,
+         ['LLC'], 'general', [BASIC_USER], []),
         ('general_user_firms', True, Business.State.ACTIVE, ['SP', 'GP'], 'general', [BASIC_USER],
          expected_lookup([FilingKey.CHANGE_OF_REGISTRATION,
                           FilingKey.VOL_DISS_FIRMS])),
@@ -1710,17 +1690,12 @@
          expected_lookup([FilingKey.AR_CORPS,
                           FilingKey.COA_CORPS,
                           FilingKey.COD_CORPS,
-<<<<<<< HEAD
-                          FilingKey.TRANSITION])),
-        ('general_user_llc', True, Business.State.ACTIVE,
-         ['LLC'], 'general', [BASIC_USER], []),
-=======
                           FilingKey.TRANSITION,
                           FilingKey.TRANSPARENCY_REGISTER_ANNUAL,
                           FilingKey.TRANSPARENCY_REGISTER_CHANGE,
                           FilingKey.TRANSPARENCY_REGISTER_INITIAL])),
-        ('general_user_llc', True, Business.State.ACTIVE, ['LLC'], 'general', [BASIC_USER], []),
->>>>>>> f8ada254
+        ('general_user_llc', True, Business.State.ACTIVE,
+         ['LLC'], 'general', [BASIC_USER], []),
         ('general_user_firms', True, Business.State.ACTIVE, ['SP', 'GP'], 'general', [BASIC_USER],
          expected_lookup([FilingKey.CHANGE_OF_REGISTRATION])),
 
@@ -1835,17 +1810,12 @@
                                                    FilingKey.TRANSPARENCY_REGISTER_INITIAL])),
         ('general_user_continue_in_corps', Business.State.ACTIVE, ['C', 'CBEN', 'CCC', 'CUL'], 'general', [BASIC_USER],
          BLOCKER_FILING_STATUSES,
-<<<<<<< HEAD
-         expected_lookup_continue_in_corps([FilingKey.TRANSITION, ])),
-        ('general_user_llc', Business.State.ACTIVE, [
-         'LLC'], 'general', [BASIC_USER], BLOCKER_FILING_STATUSES, []),
-=======
          expected_lookup_continue_in_corps([FilingKey.TRANSITION,
                                             FilingKey.TRANSPARENCY_REGISTER_ANNUAL,
                                             FilingKey.TRANSPARENCY_REGISTER_CHANGE,
                                             FilingKey.TRANSPARENCY_REGISTER_INITIAL])),
-        ('general_user_llc', Business.State.ACTIVE, ['LLC'], 'general', [BASIC_USER], BLOCKER_FILING_STATUSES, []),
->>>>>>> f8ada254
+        ('general_user_llc', Business.State.ACTIVE, [
+         'LLC'], 'general', [BASIC_USER], BLOCKER_FILING_STATUSES, []),
         ('general_user_firms', Business.State.ACTIVE, ['SP', 'GP'], 'general', [BASIC_USER], BLOCKER_FILING_STATUSES,
          []),
 
@@ -2079,27 +2049,19 @@
 
         # active business - general user
         ('general_user_corps', Business.State.ACTIVE, ['BC', 'BEN', 'CC', 'ULC'], 'general', [BASIC_USER],
-<<<<<<< HEAD
          ['dissolution.voluntary',
              'dissolution.administrative'], BLOCKER_DISSOLUTION_STATUSES_FOR_AMALG, True,
-         expected_lookup([FilingKey.TRANSITION])),
-        ('general_usere_continue_in_corps', Business.State.ACTIVE, ['C', 'CBEN', 'CCC', 'CUL'], 'general', [BASIC_USER],
-         ['dissolution.voluntary',
-             'dissolution.administrative'], BLOCKER_DISSOLUTION_STATUSES_FOR_AMALG, True,
-         expected_lookup([FilingKey.TRANSITION]))
-=======
-         ['dissolution.voluntary', 'dissolution.administrative'], BLOCKER_DISSOLUTION_STATUSES_FOR_AMALG, True,
          expected_lookup([FilingKey.TRANSITION,
                           FilingKey.TRANSPARENCY_REGISTER_ANNUAL,
                           FilingKey.TRANSPARENCY_REGISTER_CHANGE,
                           FilingKey.TRANSPARENCY_REGISTER_INITIAL])),
         ('general_usere_continue_in_corps', Business.State.ACTIVE, ['C', 'CBEN', 'CCC', 'CUL'], 'general', [BASIC_USER],
-         ['dissolution.voluntary', 'dissolution.administrative'], BLOCKER_DISSOLUTION_STATUSES_FOR_AMALG, True,
+         ['dissolution.voluntary',
+             'dissolution.administrative'], BLOCKER_DISSOLUTION_STATUSES_FOR_AMALG, True,
          expected_lookup([FilingKey.TRANSITION,
                           FilingKey.TRANSPARENCY_REGISTER_ANNUAL,
                           FilingKey.TRANSPARENCY_REGISTER_CHANGE,
                           FilingKey.TRANSPARENCY_REGISTER_INITIAL])),
->>>>>>> f8ada254
     ]
 )
 def test_allowed_filings_blocker_filing_amalgamations(monkeypatch, app, session, jwt, test_name, state,
@@ -2243,20 +2205,14 @@
                                             FilingKey.COD_CORPS,
                                             FilingKey.CONSENT_CONTINUATION_OUT,
                                             FilingKey.VOL_DISS,
-<<<<<<< HEAD
-                                            FilingKey.TRANSITION])),
+                                            FilingKey.TRANSITION,
+                                            FilingKey.TRANSPARENCY_REGISTER_ANNUAL,
+                                            FilingKey.TRANSPARENCY_REGISTER_CHANGE,
+                                            FilingKey.TRANSPARENCY_REGISTER_INITIAL])),
         ('general_user_llc', Business.State.ACTIVE,
          ['LLC'], 'general', [BASIC_USER], []),
         ('general_user_firms', Business.State.ACTIVE,
          ['SP', 'GP'], 'general', [BASIC_USER], []),
-=======
-                                            FilingKey.TRANSITION,
-                                            FilingKey.TRANSPARENCY_REGISTER_ANNUAL,
-                                            FilingKey.TRANSPARENCY_REGISTER_CHANGE,
-                                            FilingKey.TRANSPARENCY_REGISTER_INITIAL])),
-        ('general_user_llc', Business.State.ACTIVE, ['LLC'], 'general', [BASIC_USER], []),
-        ('general_user_firms', Business.State.ACTIVE, ['SP', 'GP'], 'general', [BASIC_USER], []),
->>>>>>> f8ada254
 
         # historical business - staff user
         ('staff_historical_cp', Business.State.HISTORICAL, ['CP'], 'staff', [STAFF_ROLE],
@@ -2876,17 +2832,12 @@
          expected_lookup([FilingKey.AR_CORPS,
                           FilingKey.COA_CORPS,
                           FilingKey.COD_CORPS,
-<<<<<<< HEAD
-                          FilingKey.TRANSITION])),
-        ('general_user_llc', True, Business.State.ACTIVE,
-         ['LLC'], 'general', [BASIC_USER], []),
-=======
                           FilingKey.TRANSITION,
                           FilingKey.TRANSPARENCY_REGISTER_ANNUAL,
                           FilingKey.TRANSPARENCY_REGISTER_CHANGE,
                           FilingKey.TRANSPARENCY_REGISTER_INITIAL])),
-        ('general_user_llc', True, Business.State.ACTIVE, ['LLC'], 'general', [BASIC_USER], []),
->>>>>>> f8ada254
+        ('general_user_llc', True, Business.State.ACTIVE,
+         ['LLC'], 'general', [BASIC_USER], []),
         ('general_user_firms', True, Business.State.ACTIVE, ['SP', 'GP'], 'general', [BASIC_USER],
          expected_lookup([FilingKey.CHANGE_OF_REGISTRATION])),
 
@@ -3059,17 +3010,12 @@
          expected_lookup([FilingKey.AR_CORPS,
                           FilingKey.COA_CORPS,
                           FilingKey.COD_CORPS,
-<<<<<<< HEAD
-                          FilingKey.TRANSITION])),
-        ('general_user_llc', Business.State.ACTIVE, [
-         'LLC'], 'general', [BASIC_USER], None, []),
-=======
                           FilingKey.TRANSITION,
                           FilingKey.TRANSPARENCY_REGISTER_ANNUAL,
                           FilingKey.TRANSPARENCY_REGISTER_CHANGE,
                           FilingKey.TRANSPARENCY_REGISTER_INITIAL])),
-        ('general_user_llc', Business.State.ACTIVE, ['LLC'], 'general', [BASIC_USER], None, []),
->>>>>>> f8ada254
+        ('general_user_llc', Business.State.ACTIVE, [
+         'LLC'], 'general', [BASIC_USER], None, []),
         ('general_user_firms', Business.State.ACTIVE, ['SP', 'GP'], 'general', [BASIC_USER], None,
          expected_lookup([FilingKey.CHANGE_OF_REGISTRATION,
                           FilingKey.VOL_DISS_FIRMS])),
