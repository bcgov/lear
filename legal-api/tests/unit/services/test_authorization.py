# Copyright © 2019 Province of British Columbia
#
# Licensed under the Apache License, Version 2.0 (the "License");
# you may not use this file except in compliance with the License.
# You may obtain a copy of the License at
#
#     http://www.apache.org/licenses/LICENSE-2.0
#
# Unless required by applicable law or agreed to in writing, software
# distributed under the License is distributed on an "AS IS" BASIS,
# WITHOUT WARRANTIES OR CONDITIONS OF ANY KIND, either express or implied.
# See the License for the specific language governing permissions and
# limitations under the License.

"""Tests to assure the Authorization Services.

Test-Suite to ensure that the Authorization Service is working as expected.
"""
import random

import copy
from datetime import datetime as _datetime
from enum import Enum
from http import HTTPStatus
from typing import Union

import jwt as pyjwt
import pytest
from unittest.mock import MagicMock, patch, PropertyMock
from flask import jsonify
from registry_schemas.example_data import (
    AGM_EXTENSION,
    AGM_LOCATION_CHANGE,
    ALTERATION_FILING_TEMPLATE,
    AMALGAMATION_OUT,
    ANNUAL_REPORT,
    CHANGE_OF_REGISTRATION_TEMPLATE,
    CONSENT_AMALGAMATION_OUT,
    CONSENT_CONTINUATION_OUT,
    CONTINUATION_IN,
    CONTINUATION_OUT,
    CORRECTION_AR,
    DISSOLUTION,
    FILING_TEMPLATE,
    PUT_BACK_OFF,
    PUT_BACK_ON,
    RESTORATION,
)

from legal_api.models import Filing
from legal_api.models.business import Business

from legal_api.models.user import User
from legal_api.services.authz import BASIC_USER, COLIN_SVC_ROLE, PUBLIC_USER, STAFF_ROLE, \
    are_digital_credentials_allowed, authorized, is_allowed, get_allowed, get_allowed_filings, get_allowable_actions
from legal_api.services.warnings.business.business_checks import WarningType
from tests import integration_authorization, not_github_ci
from tests.unit.models import factory_business, factory_filing, factory_incomplete_statuses, factory_completed_filing
from tests.unit.services.utils import create_business, helper_create_jwt


def test_jwt_manager_initialized(jwt):
    """Assert that the jwt_manager is created as part of the fixtures."""
    assert jwt


@not_github_ci
def test_jwt_manager_correct_test_config(app_request, jwt):
    """Assert that the test configuration for the JWT is working as expected."""
    message = 'This is a protected end-point'
    protected_route = '/fake_jwt_route'

    @app_request.route(protected_route)
    @jwt.has_one_of_roles([STAFF_ROLE])
    def get():
        return jsonify(message=message)

    # assert that JWT is setup correctly for a known role
    token = helper_create_jwt(jwt, [STAFF_ROLE])
    headers = {'Authorization': 'Bearer ' + token}
    rv = app_request.test_client().get(protected_route, headers=headers)
    assert rv.status_code == HTTPStatus.OK

    # assert the JWT fails for an unknown role
    token = helper_create_jwt(jwt, ['SHOULD-FAIL'])
    headers = {'Authorization': 'Bearer ' + token}
    rv = app_request.test_client().get(protected_route, headers=headers)
    assert rv.status_code == HTTPStatus.UNAUTHORIZED


TEST_AUTHZ_DATA = [
    ('staff_role',  # test name
     'CP1234567',  # business identifier
     'happy-staff',  # username
     [STAFF_ROLE],  # roles
     ['view', 'edit'],  # allowed actions
     ['edit'],  # requested action
     HTTPStatus.OK),  # expected response
    ('colin svc role', 'CP1234567', 'CP1234567', [COLIN_SVC_ROLE], ['view', 'edit'], ['edit'],
     HTTPStatus.OK),
    ('authorized_user', 'CP0001237', 'CP1234567', [BASIC_USER], ['view', 'edit'], ['edit'],
     HTTPStatus.OK),
    ('unauthorized_user', 'CP1234567', 'Not-Match-Identifier', [BASIC_USER], None, ['edit'],
     HTTPStatus.METHOD_NOT_ALLOWED),
    ('missing_action', 'CP1234567', 'Not-Match-Identifier', [BASIC_USER], None, None,
     HTTPStatus.METHOD_NOT_ALLOWED),
    ('invalid_action', 'CP1234567', 'Not-Match-Identifier', [BASIC_USER], None, ['scrum'],
     HTTPStatus.METHOD_NOT_ALLOWED),
    ('add_comment_not_allowed', 'CP0001237', 'CP1234567', [BASIC_USER], None, ['add_comment'],
     HTTPStatus.METHOD_NOT_ALLOWED),
]


class FilingKey(str, Enum):
    """Define an enum for expected allowable filing keys."""

    ADMN_FRZE = 'ADMN_FRZE'
    IA_CP = 'IA_CP'
    IA_BC = 'IA_BC'
    IA_BEN = 'IA_BEN'
    IA_CC = 'IA_CC'
    IA_ULC = 'IA_ULC'
    CONTINUATION_IN_C = 'CONTINUATION_IN_C'
    CONTINUATION_IN_CBEN = 'CONTINUATION_IN_CBEN'
    CONTINUATION_IN_CCC = 'CONTINUATION_IN_CCC'
    CONTINUATION_IN_CUL = 'CONTINUATION_IN_CUL'
    REG_SP = 'REG_SP'
    REG_GP = 'REG_GP'
    CORRCTN = 'CORRCTN'
    CORRCTN_FIRMS = 'CORRCTN_FIRMS'
    AR_CP = 'AR_CP'
    AR_CORPS = 'AR_CORPS'
    COA_CP = 'COA_CP'
    COA_CORPS = 'COA_CORPS'
    COD_CP = 'COD_CP'
    COD_CORPS = 'COD_CORPS'
    COURT_ORDER = 'COURT_ORDER'
    VOL_DISS = 'VOL_DISS'
    ADM_DISS = 'ADM_DISS'
    VOL_DISS_FIRMS = 'VOL_DISS_FIRMS'
    ADM_DISS_FIRMS = 'ADM_DISS_FIRMS'
    AMALGAMATION_OUT = 'AMALGAMATION_OUT'
    REGISTRARS_NOTATION = 'REGISTRARS_NOTATION'
    REGISTRARS_ORDER = 'REGISTRARS_ORDER'
    SPECIAL_RESOLUTION = 'SPECIAL_RESOLUTION'
    AGM_EXTENSION = 'AGM_EXTENSION'
    AGM_LOCATION_CHANGE = 'AGM_LOCATION_CHANGE'
    ALTERATION = 'ALTERATION'
    CONSENT_AMALGAMATION_OUT = 'CONSENT_AMALGAMATION_OUT'
    CONSENT_CONTINUATION_OUT = 'CONSENT_CONTINUATION_OUT'
    CONTINUATION_OUT = 'CONTINUATION_OUT'
    TRANSITION = 'TRANSITION'
    CHANGE_OF_REGISTRATION = 'CHANGE_OF_REGISTRATION'
    CONV_FIRMS = 'CONV_FIRM'
    RESTRN_FULL_CORPS = 'RESTRN_FULL_CORPS'
    RESTRN_LTD_CORPS = 'RESTRN_LTD_CORPS'
    RESTRN_LTD_EXT_CORPS = 'RESTRN_LTD_EXT_CORPS'
    RESTRN_LTD_EXT_LLC = 'RESTRN_LTD_EXT_LLC'
    RESTRN_LTD_TO_FULL_CORPS = 'RESTRN_LTD_TO_FULL_CORPS'
    RESTRN_LTD_TO_FULL_LLC = 'RESTRN_LTD_TO_FULL_LLC'
    PUT_BACK_OFF = 'PUT_BACK_OFF'
    PUT_BACK_ON = 'PUT_BACK_ON'
    AMALGAMATION_REGULAR = 'AMALGAMATION_REGULAR'
    AMALGAMATION_VERTICAL = 'AMALGAMATION_VERTICAL'
    AMALGAMATION_HORIZONTAL = 'AMALGAMATION_HORIZONTAL'
    NOTICE_OF_WITHDRAWAL = 'NOTICE_OF_WITHDRAWAL'
    TRANSPARENCY_REGISTER_ANNUAL = 'TRANSPARENCY_REGISTER_ANNUAL'
    TRANSPARENCY_REGISTER_CHANGE = 'TRANSPARENCY_REGISTER_CHANGE'
    TRANSPARENCY_REGISTER_INITIAL = 'TRANSPARENCY_REGISTER_INITIAL'
    APPOINT_RECEIVER = 'APPOINT_RECEIVER'
    CEASE_RECEIVER = 'CEASE_RECEIVER'


EXPECTED_DATA = {
    FilingKey.ADMN_FRZE: {'displayName': 'Admin Freeze', 'feeCode': 'NOFEE', 'name': 'adminFreeze'},
    FilingKey.AR_CP: {'displayName': 'Annual Report', 'feeCode': 'OTANN', 'name': 'annualReport'},
    FilingKey.AR_CORPS: {'displayName': 'Annual Report', 'feeCode': 'BCANN', 'name': 'annualReport'},
    FilingKey.COA_CP: {'displayName': 'Address Change', 'feeCode': 'OTADD', 'name': 'changeOfAddress'},
    FilingKey.COA_CORPS: {'displayName': 'Address Change', 'feeCode': 'BCADD', 'name': 'changeOfAddress'},
    FilingKey.COD_CP: {'displayName': 'Director Change', 'feeCode': 'OTCDR', 'name': 'changeOfDirectors'},
    FilingKey.COD_CORPS: {'displayName': 'Director Change', 'feeCode': 'BCCDR', 'name': 'changeOfDirectors'},
    FilingKey.CORRCTN: {'displayName': 'Register Correction Application', 'feeCode': 'CRCTN', 'name': 'correction'},
    FilingKey.CORRCTN_FIRMS: {'displayName': 'Register Correction Application', 'feeCode': 'FMCORR',
                              'name': 'correction'},
    FilingKey.COURT_ORDER: {'displayName': 'Court Order', 'feeCode': 'COURT', 'name': 'courtOrder'},
    FilingKey.VOL_DISS: {'displayName': 'Voluntary Dissolution', 'feeCode': 'DIS_VOL',
                         'name': 'dissolution', 'type': 'voluntary'},
    FilingKey.ADM_DISS: {'displayName': 'Administrative Dissolution', 'feeCode': 'DIS_ADM',
                         'name': 'dissolution', 'type': 'administrative'},
    FilingKey.VOL_DISS_FIRMS: {'displayName': 'Statement of Dissolution', 'feeCode': 'DIS_VOL',
                               'name': 'dissolution', 'type': 'voluntary'},
    FilingKey.ADM_DISS_FIRMS: {'displayName': 'Statement of Dissolution', 'feeCode': 'DIS_ADM',
                               'name': 'dissolution', 'type': 'administrative'},
    FilingKey.AMALGAMATION_OUT: {'displayName': 'Amalgamation Out', 'feeCode': 'AMALO', 'name': 'amalgamationOut'},
    FilingKey.REGISTRARS_NOTATION: {'displayName': "Registrar's Notation", 'feeCode': 'NOFEE',
                                    'name': 'registrarsNotation'},
    FilingKey.REGISTRARS_ORDER: {'displayName': "Registrar's Order", 'feeCode': 'NOFEE', 'name': 'registrarsOrder'},
    FilingKey.SPECIAL_RESOLUTION: {'displayName': 'Special Resolution', 'feeCode': 'SPRLN', 'name': 'specialResolution'},
    FilingKey.AGM_EXTENSION: {'displayName': 'Request for AGM Extension', 'feeCode': 'AGMDT', 'name': 'agmExtension'},
    FilingKey.AGM_LOCATION_CHANGE: {'displayName': 'AGM Location Change', 'feeCode': 'AGMLC', 'name': 'agmLocationChange'},
    FilingKey.ALTERATION: {'displayName': 'Alteration', 'feeCode': 'ALTER', 'name': 'alteration'},
    FilingKey.CONSENT_AMALGAMATION_OUT: {'displayName': '6-Month Consent to Amalgamate Out', 'feeCode': 'IAMGO',
                                         'name': 'consentAmalgamationOut'},
    FilingKey.CONSENT_CONTINUATION_OUT: {'displayName': '6-Month Consent to Continue Out', 'feeCode': 'CONTO',
                                         'name': 'consentContinuationOut'},
    FilingKey.CONTINUATION_OUT: {'displayName': 'Continuation Out', 'feeCode': 'COUTI', 'name': 'continuationOut'},
    FilingKey.TRANSITION: {'displayName': 'Transition Application', 'feeCode': 'TRANS', 'name': 'transition'},
    FilingKey.IA_CP: {'displayName': 'Incorporation Application', 'feeCode': 'OTINC',
                      'name': 'incorporationApplication'},
    FilingKey.IA_BC: {'displayName': 'BC Limited Company Incorporation Application', 'feeCode': 'BCINC',
                      'name': 'incorporationApplication'},
    FilingKey.IA_BEN: {'displayName': 'BC Benefit Company Incorporation Application', 'feeCode': 'BCINC',
                       'name': 'incorporationApplication'},
    FilingKey.IA_CC: {'displayName': 'BC Community Contribution Company Incorporation Application', 'feeCode': 'BCINC',
                      'name': 'incorporationApplication'},
    FilingKey.IA_ULC: {'displayName': 'BC Unlimited Liability Company Incorporation Application', 'feeCode': 'BCINC',
                       'name': 'incorporationApplication'},
    FilingKey.CONTINUATION_IN_C: {'displayName': 'BC Limited Company Continuation Application', 'feeCode': 'CONTI',
                                  'name': 'continuationIn'},
    FilingKey.CONTINUATION_IN_CBEN: {'displayName': 'BC Benefit Company Continuation Application', 'feeCode': 'CONTI',
                                     'name': 'continuationIn'},
    FilingKey.CONTINUATION_IN_CCC: {'displayName': 'BC Community Contribution Company Continuation Application',
                                    'feeCode': 'CONTI', 'name': 'continuationIn'},
    FilingKey.CONTINUATION_IN_CUL: {'displayName': 'BC Unlimited Liability Company Continuation Application',
                                    'feeCode': 'CONTI', 'name': 'continuationIn'},
    FilingKey.REG_SP: {'displayName': 'BC Sole Proprietorship Registration', 'feeCode': 'FRREG',
                       'name': 'registration'},
    FilingKey.REG_GP: {'displayName': 'BC General Partnership Registration', 'feeCode': 'FRREG',
                       'name': 'registration'},
    FilingKey.CHANGE_OF_REGISTRATION: {'displayName': 'Change of Registration Application', 'feeCode': 'FMCHANGE',
                                       'name': 'changeOfRegistration'},
    FilingKey.CONV_FIRMS: {'displayName': 'Record Conversion', 'feeCode': 'FMCONV', 'name': 'conversion'},
    FilingKey.RESTRN_FULL_CORPS: {'displayName': 'Full Restoration Application', 'feeCode': 'RESTF',
                                  'name': 'restoration', 'type': 'fullRestoration'},
    FilingKey.RESTRN_LTD_CORPS: {'displayName': 'Limited Restoration Application', 'feeCode': 'RESTL',
                                 'name': 'restoration', 'type': 'limitedRestoration'},
    FilingKey.RESTRN_LTD_EXT_CORPS: {'displayName': 'Limited Restoration Extension Application', 'feeCode': 'RESXL',
                                     'name': 'restoration', 'type': 'limitedRestorationExtension'},
    FilingKey.RESTRN_LTD_TO_FULL_CORPS: {'displayName': 'Conversion to Full Restoration Application', 'feeCode': 'RESXF',
                                         'name': 'restoration', 'type': 'limitedRestorationToFull'},
    FilingKey.RESTRN_LTD_EXT_LLC: {'displayName': 'Limited Restoration Extension Application', 'feeCode': None,
                                   'name': 'restoration', 'type': 'limitedRestorationExtension'},
    FilingKey.RESTRN_LTD_TO_FULL_LLC: {'displayName': 'Conversion to Full Restoration Application', 'feeCode': None,
                                       'name': 'restoration', 'type': 'limitedRestorationToFull'},
    FilingKey.PUT_BACK_OFF: {'displayName': 'Correction - Put Back Off', 'feeCode': 'NOFEE', 'name': 'putBackOff'},
    FilingKey.PUT_BACK_ON: {'displayName': 'Correction - Put Back On', 'feeCode': 'NOFEE', 'name': 'putBackOn'},
    FilingKey.AMALGAMATION_REGULAR: {'name': 'amalgamationApplication', 'type': 'regular', 'displayName': 'Amalgamation Application (Regular)', 'feeCode': 'AMALR'},
    FilingKey.AMALGAMATION_VERTICAL: {'name': 'amalgamationApplication', 'type': 'vertical', 'displayName': 'Amalgamation Application Short-form (Vertical)', 'feeCode': 'AMALV'},
    FilingKey.AMALGAMATION_HORIZONTAL: {'name': 'amalgamationApplication', 'type': 'horizontal', 'displayName': 'Amalgamation Application Short-form (Horizontal)', 'feeCode': 'AMALH'},
    FilingKey.NOTICE_OF_WITHDRAWAL: {'displayName': 'Notice of Withdrawal', 'feeCode': 'NWITH', 'name': 'noticeOfWithdrawal'},
    FilingKey.TRANSPARENCY_REGISTER_ANNUAL: {'name': 'transparencyRegister', 'type': 'annual', 'displayName': 'Transparency Register - Annual Filing', 'feeCode': 'REGSIGIN'},
    FilingKey.TRANSPARENCY_REGISTER_CHANGE: {'name': 'transparencyRegister', 'type': 'change', 'displayName': 'Transparency Register Filing', 'feeCode': 'REGSIGIN'},
    FilingKey.TRANSPARENCY_REGISTER_INITIAL: {'name': 'transparencyRegister', 'type': 'initial', 'displayName': 'Transparency Register Filing', 'feeCode': 'REGSIGIN'},
    FilingKey.APPOINT_RECEIVER: {'displayName': 'Appoint Receiver', 'feeCode': 'NOARM', 'name': 'appointReceiver'},
    FilingKey.CEASE_RECEIVER: {'displayName': 'Cease Receiver', 'feeCode': 'NOCER', 'name': 'ceaseReceiver'}
}

EXPECTED_DATA_CONT_IN = {
    FilingKey.ADMN_FRZE: {'displayName': 'Admin Freeze', 'feeCode': 'NOFEE', 'name': 'adminFreeze'},
    FilingKey.AR_CP: {'displayName': 'Annual Report', 'feeCode': 'OTANN', 'name': 'annualReport'},
    FilingKey.AR_CORPS: {'displayName': 'Annual Report', 'feeCode': 'BCANN', 'name': 'annualReport'},
    FilingKey.COA_CP: {'displayName': 'Address Change', 'feeCode': 'OTADD', 'name': 'changeOfAddress'},
    FilingKey.COA_CORPS: {'displayName': 'Address Change', 'feeCode': 'BCADD', 'name': 'changeOfAddress'},
    FilingKey.COD_CP: {'displayName': 'Director Change', 'feeCode': 'OTCDR', 'name': 'changeOfDirectors'},
    FilingKey.COD_CORPS: {'displayName': 'Director Change', 'feeCode': 'BCCDR', 'name': 'changeOfDirectors'},
    FilingKey.CORRCTN: {'displayName': 'Register Correction Application', 'feeCode': 'CRCTN', 'name': 'correction'},
    FilingKey.CORRCTN_FIRMS: {'displayName': 'Register Correction Application', 'feeCode': 'FMCORR',
                              'name': 'correction'},
    FilingKey.COURT_ORDER: {'displayName': 'Court Order', 'feeCode': 'COURT', 'name': 'courtOrder'},
    FilingKey.VOL_DISS: {'displayName': 'Voluntary Dissolution', 'feeCode': 'DIS_VOL',
                         'name': 'dissolution', 'type': 'voluntary'},
    FilingKey.ADM_DISS: {'displayName': 'Administrative Dissolution', 'feeCode': 'DIS_ADM',
                         'name': 'dissolution', 'type': 'administrative'},
    FilingKey.VOL_DISS_FIRMS: {'displayName': 'Statement of Dissolution', 'feeCode': 'DIS_VOL',
                               'name': 'dissolution', 'type': 'voluntary'},
    FilingKey.ADM_DISS_FIRMS: {'displayName': 'Statement of Dissolution', 'feeCode': 'DIS_ADM',
                               'name': 'dissolution', 'type': 'administrative'},
    FilingKey.REGISTRARS_NOTATION: {'displayName': "Registrar's Notation", 'feeCode': 'NOFEE',
                                    'name': 'registrarsNotation'},
    FilingKey.REGISTRARS_ORDER: {'displayName': "Registrar's Order", 'feeCode': 'NOFEE', 'name': 'registrarsOrder'},
    FilingKey.SPECIAL_RESOLUTION: {'displayName': 'Special Resolution', 'feeCode': 'SPRLN', 'name': 'specialResolution'},
    FilingKey.AGM_EXTENSION: {'displayName': 'Request for AGM Extension', 'feeCode': 'AGMDT', 'name': 'agmExtension'},
    FilingKey.AGM_LOCATION_CHANGE: {'displayName': 'AGM Location Change', 'feeCode': 'AGMLC', 'name': 'agmLocationChange'},
    FilingKey.ALTERATION: {'displayName': 'Alteration', 'feeCode': 'ALTER', 'name': 'alteration'},
    FilingKey.AMALGAMATION_OUT: {'displayName': 'Amalgamation Out', 'feeCode': 'AMALO', 'name': 'amalgamationOut'},
    FilingKey.CONSENT_AMALGAMATION_OUT: {'displayName': '6-Month Consent to Amalgamate Out', 'feeCode': 'IAMGO',
                                         'name': 'consentAmalgamationOut'},
    FilingKey.CONSENT_CONTINUATION_OUT: {'displayName': '6-Month Consent to Continue Out', 'feeCode': 'CONTO',
                                         'name': 'consentContinuationOut'},
    FilingKey.CONTINUATION_OUT: {'displayName': 'Continuation Out', 'feeCode': 'COUTI', 'name': 'continuationOut'},
    FilingKey.TRANSITION: {'displayName': 'Transition Application', 'feeCode': 'TRANS', 'name': 'transition'},
    FilingKey.IA_CP: {'displayName': 'Incorporation Application', 'feeCode': 'OTINC',
                      'name': 'incorporationApplication'},
    FilingKey.IA_BC: {'displayName': 'BC Limited Company Incorporation Application', 'feeCode': 'BCINC',
                      'name': 'incorporationApplication'},
    FilingKey.IA_BEN: {'displayName': 'BC Benefit Company Incorporation Application', 'feeCode': 'BCINC',
                       'name': 'incorporationApplication'},
    FilingKey.IA_CC: {'displayName': 'BC Community Contribution Company Incorporation Application', 'feeCode': 'BCINC',
                      'name': 'incorporationApplication'},
    FilingKey.IA_ULC: {'displayName': 'BC Unlimited Liability Company Incorporation Application', 'feeCode': 'BCINC',
                       'name': 'incorporationApplication'},
    FilingKey.CONTINUATION_IN_C: {'displayName': 'BC Limited Company Continuation Application', 'feeCode': 'CONTI',
                                  'name': 'continuationIn'},
    FilingKey.CONTINUATION_IN_CBEN: {'displayName': 'BC Benefit Company Continuation Application', 'feeCode': 'CONTI',
                                     'name': 'continuationIn'},
    FilingKey.CONTINUATION_IN_CCC: {'displayName': 'BC Community Contribution Company Continuation Application',
                                    'feeCode': 'CONTI', 'name': 'continuationIn'},
    FilingKey.CONTINUATION_IN_CUL: {'displayName': 'BC Unlimited Liability Company Continuation Application',
                                    'feeCode': 'CONTI', 'name': 'continuationIn'},
    FilingKey.REG_SP: {'displayName': 'BC Sole Proprietorship Registration', 'feeCode': 'FRREG',
                       'name': 'registration'},
    FilingKey.REG_GP: {'displayName': 'BC General Partnership Registration', 'feeCode': 'FRREG',
                       'name': 'registration'},
    FilingKey.CHANGE_OF_REGISTRATION: {'displayName': 'Change of Registration Application', 'feeCode': 'FMCHANGE',
                                       'name': 'changeOfRegistration'},
    FilingKey.CONV_FIRMS: {'displayName': 'Record Conversion', 'feeCode': 'FMCONV', 'name': 'conversion'},
    FilingKey.RESTRN_FULL_CORPS: {'displayName': 'Full Restoration Application', 'feeCode': 'RESTF',
                                  'name': 'restoration', 'type': 'fullRestoration'},
    FilingKey.RESTRN_LTD_CORPS: {'displayName': 'Limited Restoration Application', 'feeCode': 'RESTL',
                                 'name': 'restoration', 'type': 'limitedRestoration'},
    FilingKey.RESTRN_LTD_EXT_CORPS: {'displayName': 'Limited Restoration Extension Application', 'feeCode': 'RESXL',
                                     'name': 'restoration', 'type': 'limitedRestorationExtension'},
    FilingKey.RESTRN_LTD_TO_FULL_CORPS: {'displayName': 'Conversion to Full Restoration Application', 'feeCode': 'RESXF',
                                         'name': 'restoration', 'type': 'limitedRestorationToFull'},
    FilingKey.RESTRN_LTD_EXT_LLC: {'displayName': 'Limited Restoration Extension Application', 'feeCode': None,
                                   'name': 'restoration', 'type': 'limitedRestorationExtension'},
    FilingKey.RESTRN_LTD_TO_FULL_LLC: {'displayName': 'Conversion to Full Restoration Application', 'feeCode': None,
                                       'name': 'restoration', 'type': 'limitedRestorationToFull'},
    FilingKey.PUT_BACK_OFF: {'displayName': 'Correction - Put Back Off', 'feeCode': 'NOFEE', 'name': 'putBackOff'},
    FilingKey.PUT_BACK_ON: {'displayName': 'Correction - Put Back On', 'feeCode': 'NOFEE', 'name': 'putBackOn'},
    FilingKey.AMALGAMATION_REGULAR: {'name': 'amalgamationApplication', 'type': 'regular',
                                     'displayName': 'Amalgamation Application (Regular)', 'feeCode': None},
    FilingKey.AMALGAMATION_VERTICAL: {'name': 'amalgamationApplication', 'type': 'vertical',
                                      'displayName': 'Amalgamation Application Short-form (Vertical)', 'feeCode': None},
    FilingKey.AMALGAMATION_HORIZONTAL: {'name': 'amalgamationApplication', 'type': 'horizontal',
                                        'displayName': 'Amalgamation Application Short-form (Horizontal)',
                                        'feeCode': None},
    FilingKey.NOTICE_OF_WITHDRAWAL: {'displayName': 'Notice of Withdrawal', 'feeCode': 'NWITH',
                                     'name': 'noticeOfWithdrawal'},
    FilingKey.TRANSPARENCY_REGISTER_ANNUAL: {'name': 'transparencyRegister', 'type': 'annual', 'displayName': 'Transparency Register - Annual Filing', 'feeCode': 'REGSIGIN'},
    FilingKey.TRANSPARENCY_REGISTER_CHANGE: {'name': 'transparencyRegister', 'type': 'change', 'displayName': 'Transparency Register Filing', 'feeCode': 'REGSIGIN'},
    FilingKey.TRANSPARENCY_REGISTER_INITIAL: {'name': 'transparencyRegister', 'type': 'initial', 'displayName': 'Transparency Register Filing', 'feeCode': 'REGSIGIN'},
    FilingKey.APPOINT_RECEIVER: {'displayName': 'Appoint Receiver', 'feeCode': 'NOARM', 'name': 'appointReceiver'},
    FilingKey.CEASE_RECEIVER: {'displayName': 'Cease Receiver', 'feeCode': 'NOCER', 'name': 'ceaseReceiver'}  
}

BLOCKER_FILING_STATUSES = factory_incomplete_statuses()
BLOCKER_FILING_STATUSES_AND_ADDITIONAL = factory_incomplete_statuses(['unknown_status_1',
                                                                      'unknown_status_2'])
BLOCKER_DISSOLUTION_STATUSES_FOR_AMALG = [
    Filing.Status.PENDING.value, Filing.Status.PAID.value]
BLOCKER_FILING_TYPES = ['alteration', 'correction']

AGM_EXTENSION_FILING_TEMPLATE = copy.deepcopy(FILING_TEMPLATE)
AGM_EXTENSION_FILING_TEMPLATE['filing']['agmExtension'] = AGM_EXTENSION

AGM_LOCATION_CHANGE_FILING_TEMPLATE = copy.deepcopy(FILING_TEMPLATE)
AGM_LOCATION_CHANGE_FILING_TEMPLATE['filing']['agmLocationChange'] = AGM_LOCATION_CHANGE

AMALGAMATION_OUT_TEMPLATE = copy.deepcopy(FILING_TEMPLATE)
AMALGAMATION_OUT_TEMPLATE['filing']['amalgamationOut'] = AMALGAMATION_OUT

RESTORATION_FILING_TEMPLATE = copy.deepcopy(FILING_TEMPLATE)
RESTORATION_FILING_TEMPLATE['filing']['restoration'] = RESTORATION

DISSOLUTION_FILING_TEMPLATE = copy.deepcopy(FILING_TEMPLATE)
DISSOLUTION_FILING_TEMPLATE['filing']['dissolution'] = DISSOLUTION

PUT_BACK_OFF_FILING_TEMPLATE = copy.deepcopy(FILING_TEMPLATE)
PUT_BACK_OFF_FILING_TEMPLATE['filing']['putBackOff'] = PUT_BACK_OFF

PUT_BACK_ON_FILING_TEMPLATE = copy.deepcopy(FILING_TEMPLATE)
PUT_BACK_ON_FILING_TEMPLATE['filing']['putBackOn'] = PUT_BACK_ON

CONTINUATION_IN_TEMPLATE = copy.deepcopy(FILING_TEMPLATE)
CONTINUATION_IN_TEMPLATE['filing']['continuationIn'] = CONTINUATION_IN
CONTINUATION_IN_TEMPLATE['filing']['continuationIn']['nameRequest']['legalType'] = 'CBEN'

CONTINUATION_OUT_TEMPLATE = copy.deepcopy(FILING_TEMPLATE)
CONTINUATION_OUT_TEMPLATE['filing']['continuationOut'] = CONTINUATION_OUT

CONSENT_AMALGAMATION_OUT_TEMPLATE = copy.deepcopy(FILING_TEMPLATE)
CONSENT_AMALGAMATION_OUT_TEMPLATE['filing']['consentAmalgamationOut'] = CONSENT_AMALGAMATION_OUT

CONSENT_CONTINUATION_OUT_TEMPLATE = copy.deepcopy(FILING_TEMPLATE)
CONSENT_CONTINUATION_OUT_TEMPLATE['filing']['consentContinuationOut'] = CONSENT_CONTINUATION_OUT

FILING_DATA = {
    'agmExtension': AGM_EXTENSION_FILING_TEMPLATE,
    'agmLocationChange': AGM_LOCATION_CHANGE_FILING_TEMPLATE,
    'alteration': ALTERATION_FILING_TEMPLATE,
    'amalgamationOut': AMALGAMATION_OUT_TEMPLATE,
    'correction': CORRECTION_AR,
    'changeOfRegistration': CHANGE_OF_REGISTRATION_TEMPLATE,
    'restoration.limitedRestoration': RESTORATION_FILING_TEMPLATE,
    'restoration.fullRestoration': RESTORATION_FILING_TEMPLATE,
    'restoration.limitedRestorationExtension': RESTORATION_FILING_TEMPLATE,
    'dissolution': DISSOLUTION_FILING_TEMPLATE,
    'putBackOff': PUT_BACK_OFF_FILING_TEMPLATE,
    'putBackOn': PUT_BACK_ON_FILING_TEMPLATE,
    'continuationIn': CONTINUATION_IN_TEMPLATE,
    'continuationOut': CONTINUATION_OUT_TEMPLATE,
    'consentAmalgamationOut': CONSENT_AMALGAMATION_OUT_TEMPLATE,
    'consentContinuationOut': CONSENT_CONTINUATION_OUT_TEMPLATE
}

MISSING_BUSINESS_INFO_WARNINGS = [{'warningType': WarningType.MISSING_REQUIRED_BUSINESS_INFO,
                                   'code': 'NO_BUSINESS_OFFICE',
                                   'message': 'A business office is required.'}]


def expected_lookup(filing_keys: list):
    results = []
    for filing_key in filing_keys:
        results.append(EXPECTED_DATA[filing_key])
    return results


def expected_lookup_continue_in_corps(filing_keys: list):
    results = []
    for filing_key in filing_keys:
        results.append(EXPECTED_DATA_CONT_IN[filing_key])
    return results


@not_github_ci
@pytest.mark.parametrize('test_name,identifier,username,roles,allowed_actions,requested_actions,expected',
                         TEST_AUTHZ_DATA)
def test_authorized_user(monkeypatch, app_request, jwt,
                         test_name, identifier, username, roles, allowed_actions, requested_actions, expected):
    """Assert that the type of user authorization is correct, based on the expected outcome."""
    from requests import Response

    # mocks, the get and json calls for requests.Response
    def mock_get(*args, **kwargs):  # pylint: disable=unused-argument; mocks of library methods
        resp = Response()
        resp.status_code = 200
        return resp

    def mock_json(self, **kwargs):  # pylint: disable=unused-argument; mocks of library methods
        return {'roles': allowed_actions}

    monkeypatch.setattr('requests.sessions.Session.get', mock_get)
    monkeypatch.setattr('requests.Response.json', mock_json)

    # setup
    @app_request.route('/fake_jwt_route/<string:identifier>')
    @jwt.requires_auth
    def get_fake(identifier: str):
        if not authorized(identifier, jwt, ['view']):
            return jsonify(message='failed'), HTTPStatus.METHOD_NOT_ALLOWED
        return jsonify(message='success'), HTTPStatus.OK

    token = helper_create_jwt(jwt, roles=roles, username=username)
    headers = {'Authorization': 'Bearer ' + token}

    # test it
    rv = app_request.test_client().get(
        f'/fake_jwt_route/{identifier}', headers=headers)

    # check it
    assert rv.status_code == expected


TEST_INTEG_AUTHZ_DATA = [
    ('staff_role',  # test name
     'CP1234567',  # business identifier
     'happy-staff',  # username
     [STAFF_ROLE],  # roles
     ['view', 'edit'],  # allowed actions
     ['edit'],  # requested action
     HTTPStatus.OK),  # expected response
    ('colin svc role', 'CP1234567', 'CP1234567', [COLIN_SVC_ROLE], ['view', 'edit'], ['edit'],
     HTTPStatus.OK),
    ('unauthorized_user', 'CP1234567', 'Not-Match-Identifier', [BASIC_USER], None, ['edit'],
     HTTPStatus.METHOD_NOT_ALLOWED),
    ('missing_action', 'CP1234567', 'Not-Match-Identifier', [BASIC_USER], None, None,
     HTTPStatus.METHOD_NOT_ALLOWED),
    ('invalid_action', 'CP1234567', 'Not-Match-Identifier', [BASIC_USER], None, ['scrum'],
     HTTPStatus.METHOD_NOT_ALLOWED),
    ('add_comment_not_allowed', 'CP0001237', 'CP1234567', [BASIC_USER], None, ['add_comment'],
     HTTPStatus.METHOD_NOT_ALLOWED),
]


@integration_authorization
@pytest.mark.parametrize('test_name,identifier,username,roles,allowed_actions,requested_actions,expected',
                         TEST_INTEG_AUTHZ_DATA)
def test_authorized_user_integ(monkeypatch, app, jwt,
                               test_name, identifier, username, roles, allowed_actions, requested_actions, expected):
    """Assert that the type of user authorization is correct, based on the expected outcome."""
    import flask  # noqa: F401; import actually used in mock
    # setup
    token = helper_create_jwt(jwt, roles=roles, username=username)
    headers = {'Authorization': 'Bearer ' + token}

    def mock_auth(one, two):  # pylint: disable=unused-argument; mocks of library methods
        return headers['Authorization']

    with app.test_request_context():
        monkeypatch.setattr('flask.request.headers.get', mock_auth)

        rv = authorized(identifier, jwt, ['view'])

# check it
    if expected == HTTPStatus.OK:
        assert rv
    else:
        assert not rv


def test_authorized_missing_args():
    """Assert that the missing args return False."""
    identifier = 'a corp'
    jwt = 'fake'
    action = 'fake'

    rv = authorized(identifier, jwt, None)
    assert not rv

    rv = authorized(identifier, None, action)
    assert not rv

    rv = authorized(None, jwt, action)
    assert not rv


def test_authorized_bad_url(monkeypatch, app, jwt):
    """Assert that an invalid auth service URL returns False."""
    import flask  # noqa: F401; import actually used in mock
    # setup
    identifier = 'CP1234567'
    username = 'username'
    roles = [BASIC_USER]
    token = helper_create_jwt(jwt, roles=roles, username=username)
    headers = {'Authorization': 'Bearer ' + token, 'Account-Id': '1'}

    def mock_auth(one, two):  # pylint: disable=unused-argument; mocks of library methods
        return headers[one]

    with app.test_request_context():
        monkeypatch.setattr('flask.request.headers.get', mock_auth)
        auth_svc_url = app.config['AUTH_SVC_URL']
        app.config['AUTH_SVC_URL'] = 'http://no.way.this.works/dribble'

        rv = authorized(identifier, jwt, ['view'])

        app.config['AUTH_SVC_URL'] = auth_svc_url

    assert not rv


def test_authorized_invalid_roles(monkeypatch, app, jwt):
    """Assert that an invalid role returns False."""
    import flask  # noqa: F401 ; import actually used in mock
    # setup noqa: I003
    identifier = 'CP1234567'
    username = 'username'
    roles = ['NONE']
    token = helper_create_jwt(jwt, roles=roles, username=username)
    headers = {'Authorization': 'Bearer ' + token, 'Account-Id': '1'}

    def mock_auth(one, two):  # pylint: disable=unused-argument; mocks of library methods
        return headers[one]

    with app.test_request_context():
        monkeypatch.setattr('flask.request.headers.get', mock_auth)
        rv = authorized(identifier, jwt, ['view'])

    assert not rv


@pytest.mark.parametrize(
    'test_name,state,legal_types,username,roles,expected',
    [
        # active business
        ('staff_active_cp', Business.State.ACTIVE, ['CP'], 'staff', [STAFF_ROLE],
         ['adminFreeze', 'annualReport', 'changeOfAddress', 'changeOfDirectors', 'correction', 'courtOrder',
          {'dissolution': ['voluntary', 'administrative']
           }, 'incorporationApplication',
          'registrarsNotation', 'registrarsOrder', 'specialResolution']),
        ('staff_active_corps', Business.State.ACTIVE, ['BC', 'BEN', 'CC', 'ULC'], 'staff', [STAFF_ROLE],
         ['adminFreeze', 'agmExtension', 'agmLocationChange', 'alteration',
<<<<<<< HEAD
          {'amalgamationApplication': ['regular', 'vertical', 'horizontal']}, 'annualReport', 'appointReceiver', 'changeOfAddress',
          'changeOfDirectors', 'consentContinuationOut', 'continuationOut', 'correction', 'courtOrder',
          {'dissolution': ['voluntary', 'administrative']
           }, 'incorporationApplication', 'putBackOff',
          'registrarsNotation', 'registrarsOrder', 'transition',
          {'restoration': ['limitedRestorationExtension', 'limitedRestorationToFull']}, 'noticeOfWithdrawal']),
        ('staff_active_continue_in_corps', Business.State.ACTIVE, ['C', 'CBEN', 'CUL', 'CCC'], 'staff', [STAFF_ROLE],
         ['adminFreeze', 'agmExtension', 'agmLocationChange', 'alteration',
          {'amalgamationApplication': ['regular', 'vertical', 'horizontal']}, 'annualReport', 'appointReceiver', 'changeOfAddress',
          'changeOfDirectors', 'continuationIn', 'consentContinuationOut', 'continuationOut', 'correction',
          'courtOrder', {'dissolution': [
              'voluntary', 'administrative']}, 'putBackOff', 'registrarsNotation',
          'registrarsOrder', 'transition', {'restoration': [
              'limitedRestorationExtension', 'limitedRestorationToFull']},
          'noticeOfWithdrawal']),
        ('staff_active_llc', Business.State.ACTIVE,
         ['LLC'], 'staff', [STAFF_ROLE], []),
=======
          {'amalgamationApplication': ['regular', 'vertical', 'horizontal']}, 'amalgamationOut','annualReport', 'appointReceiver',
          'ceaseReceiver', 'changeOfAddress', 'changeOfDirectors', 'consentAmalgamationOut', 'consentContinuationOut', 'continuationOut',
          'correction', 'courtOrder', {'dissolution': ['voluntary', 'administrative']},
          'incorporationApplication', 'putBackOff', 'registrarsNotation', 'registrarsOrder', 'transition',
          {'restoration': ['limitedRestorationExtension', 'limitedRestorationToFull']}, 'noticeOfWithdrawal']),
        ('staff_active_continue_in_corps', Business.State.ACTIVE, ['C', 'CBEN', 'CUL', 'CCC'], 'staff', [STAFF_ROLE],
         ['adminFreeze', 'agmExtension', 'agmLocationChange', 'alteration',
          {'amalgamationApplication': ['regular', 'vertical', 'horizontal']},'amalgamationOut', 'annualReport', 'appointReceiver',
          'ceaseReceiver', 'changeOfAddress', 'changeOfDirectors', 'continuationIn', 'consentAmalgamationOut', 'consentContinuationOut',
          'continuationOut', 'correction', 'courtOrder', {'dissolution': ['voluntary', 'administrative']},
          'putBackOff', 'registrarsNotation', 'registrarsOrder', 'transition',
          {'restoration': ['limitedRestorationExtension', 'limitedRestorationToFull']}, 'noticeOfWithdrawal']),
        ('staff_active_llc', Business.State.ACTIVE, ['LLC'], 'staff', [STAFF_ROLE], []),
>>>>>>> 3999ed41
        ('staff_active_firms', Business.State.ACTIVE, ['SP', 'GP'], 'staff', [STAFF_ROLE],
         ['adminFreeze', 'changeOfRegistration', 'conversion', 'correction', 'courtOrder',
          {'dissolution': ['voluntary', 'administrative']},
          'registrarsNotation', 'registrarsOrder', 'registration']),

        ('user_active_cp', Business.State.ACTIVE, ['CP'], 'general', [BASIC_USER],
         ['annualReport', 'changeOfAddress', 'changeOfDirectors',
          {'dissolution': ['voluntary']}, 'incorporationApplication', 'specialResolution']),
        ('user_active_corps', Business.State.ACTIVE, ['BC', 'BEN', 'CC', 'ULC'], 'general', [BASIC_USER],
         ['agmExtension', 'agmLocationChange', 'alteration', {'amalgamationApplication': ['regular', 'vertical', 'horizontal']},
          'annualReport', 'changeOfAddress', 'changeOfDirectors', 'consentContinuationOut',
          {'dissolution': ['voluntary']}, 'incorporationApplication', 'transition', {'transparencyRegister': ['annual', 'change', 'initial']}]),
        ('user_active_continue_in_corps', Business.State.ACTIVE, ['C', 'CBEN', 'CUL', 'CCC'], 'general', [BASIC_USER],
         ['agmExtension', 'agmLocationChange', 'alteration', {'amalgamationApplication': ['regular', 'vertical', 'horizontal']},
          'annualReport', 'changeOfAddress', 'changeOfDirectors', 'consentContinuationOut', 'continuationIn',
          {'dissolution': ['voluntary']}, 'transition', {'transparencyRegister': ['annual', 'change', 'initial']}]),
        ('user_active_llc', Business.State.ACTIVE,
         ['LLC'], 'general', [BASIC_USER], []),
        ('user_active_firms', Business.State.ACTIVE, ['SP', 'GP'], 'general', [BASIC_USER],
         ['changeOfRegistration', {'dissolution': ['voluntary']}, 'registration']),

        # historical business
        ('staff_historical_cp', Business.State.HISTORICAL, ['CP'], 'staff', [STAFF_ROLE],
         ['courtOrder', 'putBackOn', 'registrarsNotation', 'registrarsOrder']),
        ('staff_historical_corps', Business.State.HISTORICAL, ['BC', 'BEN', 'CC', 'ULC'], 'staff', [STAFF_ROLE],
         ['courtOrder', 'putBackOn', 'registrarsNotation', 'registrarsOrder',
         {'restoration': ['fullRestoration', 'limitedRestoration']}]),
        ('staff_historical_continue_in_corps', Business.State.HISTORICAL, ['C', 'CBEN', 'CUL', 'CCC'], 'staff', [STAFF_ROLE],
         ['courtOrder', 'putBackOn', 'registrarsNotation', 'registrarsOrder',
         {'restoration': ['fullRestoration', 'limitedRestoration']}]),
        ('staff_historical_llc', Business.State.HISTORICAL,
         ['LLC'], 'staff', [STAFF_ROLE], []),
        ('staff_historical_firms', Business.State.HISTORICAL, ['SP', 'GP'], 'staff', [STAFF_ROLE],
         ['courtOrder', 'putBackOn', 'registrarsNotation', 'registrarsOrder']),

        ('user_historical', Business.State.HISTORICAL, [
         'BC', 'BEN', 'CC', 'ULC', 'LLC'], 'staff', [BASIC_USER], [])
    ]
)
def test_get_allowed(monkeypatch, app, jwt, test_name, state, legal_types, username, roles, expected):
    """Assert that get allowed returns valid filings."""
    token = helper_create_jwt(jwt, roles=roles, username=username)
    headers = {'Authorization': 'Bearer ' + token, 'Account-Id': '1'}

    def mock_auth(one, two):  # pylint: disable=unused-argument; mocks of library methods
        return headers[one]

    with app.test_request_context():
        monkeypatch.setattr('flask.request.headers.get', mock_auth)
        for legal_type in legal_types:
            filing_types = get_allowed(state, legal_type, jwt)
            assert filing_types == expected


@pytest.mark.parametrize(
    'test_name,state,filing_type,sub_filing_type,legal_types,username,roles,expected',
    [
        # active business
        ('staff_active_allowed', Business.State.ACTIVE, 'agmExtension', None,
         ['BC', 'BEN', 'ULC', 'CC', 'C', 'CBEN', 'CUL', 'CCC'], 'staff', [STAFF_ROLE], True),
        ('staff_active', Business.State.ACTIVE, 'agmExtension', None,
         ['CP', 'LLC'], 'staff', [STAFF_ROLE], False),

        ('staff_active_allowed', Business.State.ACTIVE, 'agmLocationChange', None,
         ['BC', 'BEN', 'ULC', 'CC', 'C', 'CBEN', 'CUL', 'CCC'], 'staff', [STAFF_ROLE], True),
        ('staff_active', Business.State.ACTIVE, 'agmLocationChange', None,
         ['CP', 'LLC'], 'staff', [STAFF_ROLE], False),

        ('staff_active_allowed', Business.State.ACTIVE, 'alteration', None,
         ['BC', 'BEN', 'ULC', 'CC', 'C', 'CBEN', 'CUL', 'CCC'], 'staff', [STAFF_ROLE], True),
        ('staff_active', Business.State.ACTIVE, 'alteration', None,
         ['CP', 'LLC'], 'staff', [STAFF_ROLE], False),

        ('staff_active_allowed', Business.State.ACTIVE, 'amalgamationApplication', None,
         ['BC', 'BEN', 'ULC', 'CC'], 'staff', [STAFF_ROLE], True),
        ('staff_active_allowed', Business.State.ACTIVE, 'amalgamationApplication', None,
         ['C', 'CBEN', 'CUL', 'CCC'], 'staff', [STAFF_ROLE], False),

        ('staff_active_allowed', Business.State.ACTIVE, 'amalgamationOut', None,
         ['BC', 'BEN', 'ULC', 'CC', 'C', 'CBEN', 'CUL', 'CCC'], 'staff', [STAFF_ROLE], False),
        ('staff_active', Business.State.ACTIVE, 'amalgamationOut', None,
         ['CP', 'LLC'], 'staff', [STAFF_ROLE], False),

        ('staff_active_allowed', Business.State.ACTIVE, 'annualReport', None,
         ['CP', 'BEN', 'BC', 'CC', 'ULC', 'C', 'CBEN', 'CUL', 'CCC'], 'staff', [STAFF_ROLE], True),
        ('staff_active', Business.State.ACTIVE, 'annualReport', None,
         ['LLC'], 'staff', [STAFF_ROLE], False),

        ('staff_active_allowed', Business.State.ACTIVE, 'changeOfAddress', None,
         ['CP', 'BEN', 'BC', 'CC', 'ULC', 'C', 'CBEN', 'CUL', 'CCC'], 'staff', [STAFF_ROLE], True),
        ('staff_active', Business.State.ACTIVE, 'changeOfAddress', None,
         ['LLC'], 'staff', [STAFF_ROLE], False),

        ('staff_active_allowed', Business.State.ACTIVE, 'changeOfDirectors', None,
         ['CP', 'BEN', 'BC', 'CC', 'ULC', 'C', 'CBEN', 'CUL', 'CCC'], 'staff', [STAFF_ROLE], True),
        ('staff_active', Business.State.ACTIVE, 'changeOfDirectors', None,
         ['LLC'], 'staff', [STAFF_ROLE], False),

        ('staff_active_allowed', Business.State.ACTIVE, 'consentAmalgamationOut', None,
         ['BC', 'BEN', 'ULC', 'CC', 'C', 'CBEN', 'CUL', 'CCC'], 'staff', [STAFF_ROLE], True),
        ('staff_active', Business.State.ACTIVE, 'consentAmalgamationOut', None,
         ['CP', 'LLC'], 'staff', [STAFF_ROLE], False),

        ('staff_active_allowed', Business.State.ACTIVE, 'consentContinuationOut', None,
         ['BC', 'BEN', 'ULC', 'CC', 'C', 'CBEN', 'CUL', 'CCC'], 'staff', [STAFF_ROLE], True),
        ('staff_active', Business.State.ACTIVE, 'consentContinuationOut', None,
         ['CP', 'LLC'], 'staff', [STAFF_ROLE], False),

        ('staff_active_allowed', Business.State.ACTIVE, 'continuationOut', None,
         ['BC', 'BEN', 'ULC', 'CC', 'C', 'CBEN', 'CUL', 'CCC'], 'staff', [STAFF_ROLE], False),
        ('staff_active', Business.State.ACTIVE, 'continuationOut', None,
         ['CP', 'LLC'], 'staff', [STAFF_ROLE], False),

        ('staff_active_allowed', Business.State.ACTIVE, 'correction', None,
         ['CP', 'BEN', 'BC', 'CC', 'ULC', 'SP', 'GP', 'C', 'CBEN', 'CUL', 'CCC'], 'staff', [STAFF_ROLE], True),
        ('staff_active', Business.State.ACTIVE, 'correction', None,
         ['LLC'], 'staff', [STAFF_ROLE], False),

        ('staff_active_allowed', Business.State.ACTIVE, 'courtOrder', None,
         ['SP', 'GP', 'CP', 'BC', 'BEN', 'CC', 'ULC', 'C', 'CBEN', 'CUL', 'CCC'], 'staff', [STAFF_ROLE], True),

        ('staff_active_allowed', Business.State.ACTIVE, 'courtOrder', None,
         ['LLC'], 'staff', [STAFF_ROLE], False),

        ('staff_active_allowed', Business.State.ACTIVE, 'dissolution', 'voluntary',
         ['CP', 'BC', 'BEN', 'CC', 'ULC', 'SP', 'GP', 'C', 'CBEN', 'CUL', 'CCC'], 'staff', [STAFF_ROLE], True),

        ('staff_active_allowed', Business.State.ACTIVE, 'dissolution', 'administrative',
         ['CP', 'BC', 'BEN', 'CC', 'ULC', 'SP', 'GP'], 'staff', [STAFF_ROLE], True),

        ('staff_active_allowed', Business.State.ACTIVE, 'incorporationApplication', None,
         ['CP', 'BC', 'BEN', 'ULC', 'CC'], 'staff', [STAFF_ROLE], False),

        ('staff_active', Business.State.ACTIVE, 'restoration', 'limitedRestorationExtension',
         ['BC', 'BEN', 'CC', 'ULC', 'C', 'CBEN', 'CUL', 'CCC'], 'staff', [STAFF_ROLE], False),
        ('staff_active', Business.State.ACTIVE, 'restoration', 'limitedRestorationToFull',
         ['BC', 'BEN', 'CC', 'ULC', 'C', 'CBEN', 'CUL', 'CCC'], 'staff', [STAFF_ROLE], False),

        ('staff_active', Business.State.ACTIVE, 'restoration', 'fullRestoration',
         ['CP', 'BC', 'BEN', 'CC', 'ULC', 'LLC', 'C', 'CBEN', 'CUL', 'CCC'], 'staff', [STAFF_ROLE], False),
        ('staff_active', Business.State.ACTIVE, 'restoration', 'limitedRestoration',
         ['CP', 'BC', 'BEN', 'CC', 'ULC', 'LLC', 'C', 'CBEN', 'CUL', 'CCC'], 'staff', [STAFF_ROLE], False),

        ('staff_active_allowed', Business.State.ACTIVE,
         'specialResolution', None, ['CP'], 'staff', [STAFF_ROLE], True),
        ('staff_active', Business.State.ACTIVE, 'specialResolution', None,
         ['BC', 'BEN', 'CC', 'ULC', 'LLC'], 'staff', [STAFF_ROLE], False),

        ('staff_active_allowed', Business.State.ACTIVE, 'transition', None,
         ['BC', 'BEN', 'CC', 'ULC', 'C', 'CBEN', 'CUL', 'CCC'], 'staff', [STAFF_ROLE], True),
        ('staff_active', Business.State.ACTIVE, 'transition', None,
         ['CP', 'LLC'], 'staff', [STAFF_ROLE], False),

        ('staff_active_allowed', Business.State.ACTIVE, 'registrarsNotation', None,
         ['CP', 'BC', 'BEN', 'CC', 'ULC', 'C', 'CBEN', 'CUL', 'CCC'], 'staff', [STAFF_ROLE], True),

        ('staff_active_allowed', Business.State.ACTIVE, 'registrarsOrder', None,
         ['SP', 'GP', 'CP', 'BC', 'BEN', 'CC', 'ULC', 'C', 'CBEN', 'CUL', 'CCC'], 'staff', [STAFF_ROLE], True),

        ('staff_active_allowed', Business.State.ACTIVE, 'registration', None,
         ['SP', 'GP'], 'staff', [STAFF_ROLE], False),

        ('staff_active_allowed', Business.State.ACTIVE, 'changeOfRegistration', None,
         ['SP', 'GP'], 'staff', [STAFF_ROLE], True),

        ('staff_active_allowed', Business.State.ACTIVE, 'appointReceiver', None,
         ['BC', 'BEN', 'ULC', 'CC', 'C', 'CBEN', 'CUL', 'CCC'], 'staff', [STAFF_ROLE], True),
        ('staff_active', Business.State.ACTIVE, 'appointReceiver', None,
         ['CP', 'LLC'], 'staff', [STAFF_ROLE], False),

        ('user_active_allowed', Business.State.ACTIVE, 'agmExtension', None,
         ['BC', 'BEN', 'ULC', 'CC'], 'general', [BASIC_USER], True),
        ('user_active', Business.State.ACTIVE, 'agmExtension', None,
         ['CP', 'LLC'], 'general', [BASIC_USER], False),

        ('user_active_allowed', Business.State.ACTIVE, 'agmLocationChange', None,
         ['BC', 'BEN', 'ULC', 'CC', 'C', 'CBEN', 'CUL', 'CCC'], 'general', [BASIC_USER], True),
        ('user_active', Business.State.ACTIVE, 'agmLocationChange', None,
         ['CP', 'LLC'], 'general', [BASIC_USER], False),

        ('user_active_allowed', Business.State.ACTIVE, 'alteration', None,
         ['BC', 'BEN', 'ULC', 'CC', 'C', 'CBEN', 'CUL', 'CCC'], 'general', [BASIC_USER], True),
        ('user_active', Business.State.ACTIVE, 'alteration', None,
         ['CP', 'LLC'], 'general', [BASIC_USER], False),

        ('user_active_allowed', Business.State.ACTIVE, 'amalgamationApplication', None,
         ['BC', 'BEN', 'ULC', 'CC'], 'general', [BASIC_USER], True),
        ('user_active_allowed', Business.State.ACTIVE, 'amalgamationApplication', None,
         ['C', 'CBEN', 'CUL', 'CCC'], 'general', [BASIC_USER], False),

        ('user_active_allowed', Business.State.ACTIVE, 'annualReport', None,
         ['CP', 'BEN', 'BC', 'CC', 'ULC', 'C', 'CBEN', 'CUL', 'CCC'], 'general', [BASIC_USER], True),
        ('user_active', Business.State.ACTIVE, 'annualReport', None,
         ['LLC'], 'general', [BASIC_USER], False),
        
        ('staff_active_allowed', Business.State.ACTIVE, 'ceaseReceiver', None,
         ['BC', 'BEN', 'ULC', 'CC', 'C', 'CBEN', 'CUL', 'CCC'], 'staff', [STAFF_ROLE], True),
        ('staff_active', Business.State.ACTIVE, 'ceaseReceiver', None,
         ['CP', 'LLC'], 'staff', [STAFF_ROLE], False),

        ('user_active_allowed', Business.State.ACTIVE, 'changeOfAddress', None,
         ['CP', 'BEN', 'BC', 'CC', 'ULC', 'C', 'CBEN', 'CUL', 'CCC'], 'general', [BASIC_USER], True),
        ('user_active', Business.State.ACTIVE, 'changeOfAddress', None,
         ['LLC'], 'general', [BASIC_USER], False),

        ('user_active_allowed', Business.State.ACTIVE, 'changeOfDirectors', None,
         ['CP', 'BEN', 'BC', 'CC', 'ULC', 'C', 'CBEN', 'CUL', 'CCC'], 'general', [BASIC_USER], True),
        ('user_active', Business.State.ACTIVE, 'changeOfDirectors', None,
         ['LLC'], 'general', [BASIC_USER], False),

        ('user_active', Business.State.ACTIVE, 'correction', None,
         ['CP', 'BC', 'BEN', 'CC', 'ULC', 'LLC', 'C', 'CBEN', 'CUL', 'CCC'], 'general', [BASIC_USER], False),

        ('user_active', Business.State.ACTIVE, 'courtOrder', None,
         ['CP', 'BC', 'BEN', 'CC', 'ULC', 'LLC', 'C', 'CBEN', 'CUL', 'CCC'], 'general', [BASIC_USER], False),

        ('user_active_allowed', Business.State.ACTIVE, 'continuationOut', None,
         ['BC', 'BEN', 'ULC', 'CC', 'C', 'CBEN', 'CUL', 'CCC'], 'general', [BASIC_USER], False),

        ('user_active', Business.State.ACTIVE, 'continuationOut', None,
         ['CP', 'LLC'], 'general', [BASIC_USER], False),

        ('user_active_allowed', Business.State.ACTIVE, 'dissolution', 'voluntary',
         ['CP', 'BC', 'BEN', 'CC', 'ULC', 'SP', 'GP', 'C', 'CBEN', 'CUL', 'CCC'], 'general', [BASIC_USER], True),

        ('user_active_allowed', Business.State.ACTIVE, 'incorporationApplication', None,
         ['CP', 'BC', 'BEN', 'ULC', 'CC'], 'general', [BASIC_USER], False),

        ('user_active_allowed', Business.State.ACTIVE, 'registration', None,
         ['SP', 'GP'], 'general', [BASIC_USER], False),

        ('user_active_allowed', Business.State.ACTIVE, 'changeOfRegistration', None,
         ['SP', 'GP'], 'general', [BASIC_USER], True),

        ('user_active', Business.State.ACTIVE, 'restoration', 'fullRestoration',
         ['CP', 'BC', 'BEN', 'CC', 'ULC', 'LLC', 'C', 'CBEN', 'CUL', 'CCC'], 'general', [BASIC_USER], False),

        ('user_active', Business.State.ACTIVE, 'restoration', 'limitedRestoration',
         ['CP', 'BC', 'BEN', 'CC', 'ULC', 'LLC', 'C', 'CBEN', 'CUL', 'CCC'], 'general', [BASIC_USER], False),

        ('user_active_allowed', Business.State.ACTIVE,
         'specialResolution', None, ['CP'], 'general', [BASIC_USER], True),
        ('user_active', Business.State.ACTIVE, 'specialResolution', None,
         ['BC', 'BEN', 'CC', 'ULC', 'LLC'], 'general', [BASIC_USER], False),

        ('user_active_allowed', Business.State.ACTIVE, 'transition', None,
         ['BC', 'BEN', 'CC', 'ULC', 'C', 'CBEN', 'CUL', 'CCC'], 'general', [BASIC_USER], True),
        ('user_active', Business.State.ACTIVE, 'transition', None,
         ['CP', 'LLC'], 'general', [BASIC_USER], False),

        ('user_active', Business.State.ACTIVE, 'registrarsNotation', None,
         ['CP', 'BC', 'BEN', 'CC', 'ULC', 'LLC', 'C', 'CBEN', 'CUL', 'CCC'], 'general', [BASIC_USER], False),

        ('user_active', Business.State.ACTIVE, 'registrarsOrder', None,
         ['CP', 'BC', 'BEN', 'CC', 'ULC', 'LLC', 'C', 'CBEN', 'CUL', 'CCC'], 'general', [BASIC_USER], False),

        ('user_active', Business.State.ACTIVE, 'consentContinuationOut', None,
         ['BC', 'BEN', 'ULC', 'CC', 'C', 'CBEN', 'CUL', 'CCC'], 'general', [BASIC_USER], True),


        # historical business
        ('staff_historical', Business.State.HISTORICAL, 'alteration', None,
         ['SP', 'GP', 'CP', 'BC', 'BEN', 'CC', 'ULC', 'C', 'CBEN', 'CUL', 'CCC'], 'staff', [STAFF_ROLE], False),

        ('staff_historical', Business.State.HISTORICAL, 'annualReport', None,
         ['CP', 'BC', 'BEN', 'CC', 'ULC', 'LLC', 'C', 'CBEN', 'CUL', 'CCC'], 'staff', [STAFF_ROLE], False),

        ('staff_historical', Business.State.HISTORICAL, 'changeOfAddress', None,
         ['CP', 'BC', 'BEN', 'CC', 'ULC', 'LLC', 'C', 'CBEN', 'CUL', 'CCC'], 'staff', [STAFF_ROLE], False),

        ('staff_historical', Business.State.HISTORICAL, 'changeOfDirectors', None,
         ['CP', 'BC', 'BEN', 'CC', 'ULC', 'LLC', 'C', 'CBEN', 'CUL', 'CCC'], 'staff', [STAFF_ROLE], False),

        ('staff_historical', Business.State.HISTORICAL, 'correction', None,
         ['CP', 'BC', 'BEN', 'CC', 'ULC', 'LLC', 'C', 'CBEN', 'CUL', 'CCC'], 'staff', [STAFF_ROLE], False),

        ('staff_historical_allowed', Business.State.HISTORICAL, 'courtOrder', None,
         ['SP', 'GP', 'CP', 'BC', 'BEN', 'CC', 'ULC', 'C', 'CBEN', 'CUL', 'CCC'], 'staff', [STAFF_ROLE], True),

        ('staff_historical', Business.State.HISTORICAL, 'dissolution', None,
         ['CP', 'BC', 'BEN', 'CC', 'ULC', 'LLC', 'SP', 'GP', 'C', 'CBEN', 'CUL', 'CCC'], 'staff', [STAFF_ROLE], False),

        ('staff_historical', Business.State.HISTORICAL, 'incorporationApplication', None,
         ['CP', 'BC', 'BEN', 'CC', 'ULC', 'LLC'], 'staff', [STAFF_ROLE], False),

        ('staff_historical_alloweds', Business.State.HISTORICAL, 'restoration', 'fullRestoration',
         ['BC', 'BEN', 'CC', 'ULC', 'C', 'CBEN', 'CUL', 'CCC'], 'staff', [STAFF_ROLE], True),

        ('staff_historical_allowed', Business.State.HISTORICAL, 'restoration', 'limitedRestoration',
         ['BC', 'BEN', 'CC', 'ULC', 'C', 'CBEN', 'CUL', 'CCC'], 'staff', [STAFF_ROLE], True),

        ('staff_historical', Business.State.HISTORICAL, 'restoration', 'fullRestoration',
         ['CP'], 'staff', [STAFF_ROLE], False),

        ('staff_historical', Business.State.HISTORICAL, 'restoration', 'limitedRestoration',
         ['CP'], 'staff', [STAFF_ROLE], False),

        ('staff_historical', Business.State.HISTORICAL, 'specialResolution', None,
         ['CP', 'BC', 'BEN', 'CC', 'ULC', 'LLC'], 'staff', [STAFF_ROLE], False),

        ('staff_historical', Business.State.HISTORICAL, 'transition', None,
         ['CP', 'BC', 'BEN', 'CC', 'ULC', 'LLC', 'C', 'CBEN', 'CUL', 'CCC'], 'staff', [STAFF_ROLE], False),

        ('staff_historical_allowed', Business.State.HISTORICAL, 'registrarsNotation', None,
         ['SP', 'GP', 'CP', 'BC', 'BEN', 'CC', 'ULC', 'C', 'CBEN', 'CUL', 'CCC'], 'staff', [STAFF_ROLE], True),

        ('staff_historical_allowed', Business.State.HISTORICAL, 'registrarsOrder', None,
         ['SP', 'GP', 'CP', 'BC', 'BEN', 'CC', 'ULC', 'C', 'CBEN', 'CUL', 'CCC'], 'staff', [STAFF_ROLE], True),

        ('staff_historical', Business.State.HISTORICAL, 'registration', None,
         ['SP', 'GP'], 'staff', [STAFF_ROLE], False),

        ('staff_historical', Business.State.HISTORICAL, 'changeOfRegistration', None,
         ['SP', 'GP'], 'staff', [STAFF_ROLE], False),

        ('staff_historical', Business.State.HISTORICAL, 'consentAmalgamationOut', None,
         ['BC', 'BEN', 'ULC', 'CC', 'C', 'CBEN', 'CUL', 'CCC'], 'staff', [STAFF_ROLE], False),

        ('staff_historical', Business.State.HISTORICAL, 'consentContinuationOut', None,
         ['BC', 'BEN', 'ULC', 'CC', 'C', 'CBEN', 'CUL', 'CCC'], 'staff', [STAFF_ROLE], False),


        ('user_historical', Business.State.HISTORICAL, 'alteration', None,
         ['CP', 'BC', 'BEN', 'CC', 'ULC', 'LLC', 'C', 'CBEN', 'CUL', 'CCC'], 'general', [BASIC_USER], False),

        ('user_historical', Business.State.HISTORICAL, 'annualReport', None,
         ['CP', 'BC', 'BEN', 'CC', 'ULC', 'LLC', 'C', 'CBEN', 'CUL', 'CCC'], 'general', [BASIC_USER], False),

        ('user_historical', Business.State.HISTORICAL, 'changeOfAddress', None,
         ['CP', 'BC', 'BEN', 'CC', 'ULC', 'LLC', 'C', 'CBEN', 'CUL', 'CCC'], 'general', [BASIC_USER], False),

        ('user_historical', Business.State.HISTORICAL, 'changeOfDirectors', None,
         ['CP', 'BC', 'BEN', 'CC', 'ULC', 'LLC', 'C', 'CBEN', 'CUL', 'CCC'], 'general', [BASIC_USER], False),

        ('user_historical', Business.State.HISTORICAL, 'correction', None,
         ['CP', 'BC', 'BEN', 'CC', 'ULC', 'LLC', 'C', 'CBEN', 'CUL', 'CCC'], 'general', [BASIC_USER], False),

        ('user_historical', Business.State.HISTORICAL, 'courtOrder', None,
         ['CP', 'BC', 'BEN', 'CC', 'ULC', 'LLC', 'C', 'CBEN', 'CUL', 'CCC'], 'general', [BASIC_USER], False),

        ('user_historical', Business.State.HISTORICAL, 'dissolution', None,
         ['CP', 'BC', 'BEN', 'CC', 'ULC', 'LLC', 'SP',
             'GP', 'SP', 'GP', 'C', 'CBEN', 'CUL', 'CCC'],
         'general', [BASIC_USER], False),

        ('user_historical', Business.State.HISTORICAL, 'incorporationApplication', None,
         ['CP', 'BC', 'BEN', 'CC', 'ULC', 'LLC'], 'general', [BASIC_USER], False),

        ('user_historical', Business.State.HISTORICAL, 'restoration', 'fullRestoration',
         ['BC', 'BEN', 'CC', 'ULC', 'C', 'CBEN', 'CUL', 'CCC'], 'general', [BASIC_USER], False),

        ('user_historical', Business.State.HISTORICAL, 'restoration', 'limitedRestoration',
         ['BC', 'BEN', 'CC', 'ULC', 'C', 'CBEN', 'CUL', 'CCC'], 'general', [BASIC_USER], False),

        ('user_historical', Business.State.HISTORICAL, 'specialResolution', None,
         ['CP', 'BC', 'BEN', 'CC', 'ULC', 'LLC'], 'general', [BASIC_USER], False),

        ('user_historical', Business.State.HISTORICAL, 'transition', None,
         ['CP', 'BC', 'BEN', 'CC', 'ULC', 'LLC', 'C', 'CBEN', 'CUL', 'CCC'], 'general', [BASIC_USER], False),

        ('user_historical', Business.State.HISTORICAL, 'registrarsNotation', None,
         ['CP', 'BC', 'BEN', 'CC', 'ULC', 'LLC', 'C', 'CBEN', 'CUL', 'CCC'], 'general', [BASIC_USER], False),

        ('user_historical', Business.State.HISTORICAL, 'registrarsOrder', None,
         ['CP', 'BC', 'BEN', 'CC', 'ULC', 'LLC', 'C', 'CBEN', 'CUL', 'CCC'], 'general', [BASIC_USER], False),

        ('user_historical', Business.State.HISTORICAL, 'registration', None,
         ['SP', 'GP'], 'general', [BASIC_USER], False),

        ('user_historical', Business.State.HISTORICAL, 'changeOfRegistration', None,
         ['SP', 'GP'], 'general', [BASIC_USER], False),

        ('user_historical', Business.State.HISTORICAL, 'consentContinuationOut', None,
         ['BC', 'BEN', 'ULC', 'CC', 'C', 'CBEN', 'CUL', 'CCC'], 'general', [BASIC_USER], False),
    ]
)
def test_is_allowed(monkeypatch, app, session, jwt, test_name, state, filing_type, sub_filing_type,
                    legal_types, username, roles, expected):
    """Assert that get allowed returns valid filings."""
    token = helper_create_jwt(jwt, roles=roles, username=username)
    headers = {'Authorization': 'Bearer ' + token}

    def mock_auth(one, two):  # pylint: disable=unused-argument; mocks of library methods
        return headers[one]

    with app.test_request_context():
        monkeypatch.setattr('flask.request.headers.get', mock_auth)
        for legal_type in legal_types:
            business = create_business(legal_type, state)
            filing_types = is_allowed(
                business, state, filing_type, legal_type, jwt, sub_filing_type, None)
            assert filing_types == expected


@pytest.mark.parametrize(
    'test_name,business_exists,state,legal_types,username,roles,expected',
    [
        # active business - staff user
        ('staff_active_cp', True, Business.State.ACTIVE, ['CP'], 'staff', [STAFF_ROLE],
         expected_lookup([FilingKey.ADMN_FRZE,
                          FilingKey.AR_CP,
                          FilingKey.COA_CP,
                          FilingKey.COD_CP,
                          FilingKey.CORRCTN,
                          FilingKey.COURT_ORDER,
                          FilingKey.VOL_DISS,
                          FilingKey.ADM_DISS,
                          FilingKey.REGISTRARS_NOTATION,
                          FilingKey.REGISTRARS_ORDER,
                          FilingKey.SPECIAL_RESOLUTION])),
        ('staff_active_corps', True, Business.State.ACTIVE, ['BC', 'BEN', 'CC', 'ULC'], 'staff', [STAFF_ROLE],
         expected_lookup([FilingKey.ADMN_FRZE,
                          FilingKey.AGM_EXTENSION,
                          FilingKey.AGM_LOCATION_CHANGE,
                          FilingKey.ALTERATION,
                          FilingKey.AMALGAMATION_REGULAR,
                          FilingKey.AMALGAMATION_VERTICAL,
                          FilingKey.AMALGAMATION_HORIZONTAL,
                          FilingKey.AR_CORPS,
                          FilingKey.APPOINT_RECEIVER,
                          FilingKey.CEASE_RECEIVER,
                          FilingKey.COA_CORPS,
                          FilingKey.COD_CORPS,
                          FilingKey.CONSENT_AMALGAMATION_OUT,
                          FilingKey.CONSENT_CONTINUATION_OUT,
                          FilingKey.CORRCTN,
                          FilingKey.COURT_ORDER,
                          FilingKey.VOL_DISS,
                          FilingKey.ADM_DISS,
                          FilingKey.PUT_BACK_OFF,
                          FilingKey.REGISTRARS_NOTATION,
                          FilingKey.REGISTRARS_ORDER,
                          FilingKey.TRANSITION])),
        ('staff_active_continue_in_corps', True, Business.State.ACTIVE, ['C', 'CBEN', 'CCC', 'CUL'], 'staff',
         [STAFF_ROLE],
         expected_lookup_continue_in_corps([FilingKey.ADMN_FRZE,
                                            FilingKey.AGM_EXTENSION,
                                            FilingKey.AGM_LOCATION_CHANGE,
                                            FilingKey.ALTERATION,
                                            FilingKey.AMALGAMATION_REGULAR,
                                            FilingKey.AMALGAMATION_VERTICAL,
                                            FilingKey.AMALGAMATION_HORIZONTAL,
                                            FilingKey.AR_CORPS,
                                            FilingKey.APPOINT_RECEIVER,
                                            FilingKey.CEASE_RECEIVER,
                                            FilingKey.COA_CORPS,
                                            FilingKey.COD_CORPS,
                                            FilingKey.CONSENT_AMALGAMATION_OUT,
                                            FilingKey.CONSENT_CONTINUATION_OUT,
                                            FilingKey.CORRCTN,
                                            FilingKey.COURT_ORDER,
                                            FilingKey.VOL_DISS,
                                            FilingKey.ADM_DISS,
                                            FilingKey.PUT_BACK_OFF,
                                            FilingKey.REGISTRARS_NOTATION,
                                            FilingKey.REGISTRARS_ORDER,
                                            FilingKey.TRANSITION])),
        ('staff_active_llc', True, Business.State.ACTIVE,
         ['LLC'], 'staff', [STAFF_ROLE], []),
        ('staff_active_firms', True, Business.State.ACTIVE, ['SP', 'GP'], 'staff', [STAFF_ROLE],
         expected_lookup([FilingKey.ADMN_FRZE,
                          FilingKey.CHANGE_OF_REGISTRATION,
                          FilingKey.CONV_FIRMS,
                          FilingKey.CORRCTN_FIRMS,
                          FilingKey.COURT_ORDER,
                          FilingKey.VOL_DISS_FIRMS,
                          FilingKey.ADM_DISS_FIRMS,
                          FilingKey.REGISTRARS_NOTATION,
                          FilingKey.REGISTRARS_ORDER])),

        # active business - general user
        ('general_user_cp', True, Business.State.ACTIVE, ['CP'], 'general', [BASIC_USER],
         expected_lookup([FilingKey.AR_CP,
                          FilingKey.COA_CP,
                          FilingKey.COD_CP,
                          FilingKey.VOL_DISS,
                          FilingKey.SPECIAL_RESOLUTION])),
        ('general_user_corps', True, Business.State.ACTIVE, ['BC', 'BEN', 'CC', 'ULC'], 'general', [BASIC_USER],
         expected_lookup([FilingKey.AGM_EXTENSION,
                          FilingKey.AGM_LOCATION_CHANGE,
                          FilingKey.ALTERATION,
                          FilingKey.AMALGAMATION_REGULAR,
                          FilingKey.AMALGAMATION_VERTICAL,
                          FilingKey.AMALGAMATION_HORIZONTAL,
                          FilingKey.AR_CORPS,
                          FilingKey.COA_CORPS,
                          FilingKey.COD_CORPS,
                          FilingKey.CONSENT_CONTINUATION_OUT,
                          FilingKey.VOL_DISS,
                          FilingKey.TRANSITION,
                          FilingKey.TRANSPARENCY_REGISTER_ANNUAL,
                          FilingKey.TRANSPARENCY_REGISTER_CHANGE,
                          FilingKey.TRANSPARENCY_REGISTER_INITIAL])),
        ('general_user_continue_in_corps', True, Business.State.ACTIVE, ['C', 'CBEN', 'CCC', 'CUL'], 'general',
         [BASIC_USER],
         expected_lookup_continue_in_corps([FilingKey.AGM_EXTENSION,
                                            FilingKey.AGM_LOCATION_CHANGE,
                                            FilingKey.ALTERATION,
                                            FilingKey.AMALGAMATION_REGULAR,
                                            FilingKey.AMALGAMATION_VERTICAL,
                                            FilingKey.AMALGAMATION_HORIZONTAL,
                                            FilingKey.AR_CORPS,
                                            FilingKey.COA_CORPS,
                                            FilingKey.COD_CORPS,
                                            FilingKey.CONSENT_CONTINUATION_OUT,
                                            FilingKey.VOL_DISS,
                                            FilingKey.TRANSITION,
                                            FilingKey.TRANSPARENCY_REGISTER_ANNUAL,
                                            FilingKey.TRANSPARENCY_REGISTER_CHANGE,
                                            FilingKey.TRANSPARENCY_REGISTER_INITIAL])),
        ('general_user_llc', True, Business.State.ACTIVE,
         ['LLC'], 'general', [BASIC_USER], []),
        ('general_user_firms', True, Business.State.ACTIVE, ['SP', 'GP'], 'general', [BASIC_USER],
         expected_lookup([FilingKey.CHANGE_OF_REGISTRATION,
                          FilingKey.VOL_DISS_FIRMS])),

        # historical business - staff user
        ('staff_historical_cp', True, Business.State.HISTORICAL, ['CP'], 'staff', [STAFF_ROLE],
         expected_lookup([FilingKey.COURT_ORDER,
                          FilingKey.PUT_BACK_ON,
                          FilingKey.REGISTRARS_NOTATION,
                          FilingKey.REGISTRARS_ORDER])),
        ('staff_historical_corps', True, Business.State.HISTORICAL, ['BC', 'BEN', 'CC', 'ULC'], 'staff', [STAFF_ROLE],
         expected_lookup([FilingKey.COURT_ORDER,
                          FilingKey.PUT_BACK_ON,
                          FilingKey.REGISTRARS_NOTATION,
                          FilingKey.REGISTRARS_ORDER,
                          FilingKey.RESTRN_FULL_CORPS,
                          FilingKey.RESTRN_LTD_CORPS])),
        ('staff_historical_continue_in_corps', True, Business.State.HISTORICAL, ['C', 'CBEN', 'CCC', 'CUL'], 'staff',
         [STAFF_ROLE],
         expected_lookup([FilingKey.COURT_ORDER,
                          FilingKey.PUT_BACK_ON,
                          FilingKey.REGISTRARS_NOTATION,
                          FilingKey.REGISTRARS_ORDER,
                          FilingKey.RESTRN_FULL_CORPS,
                          FilingKey.RESTRN_LTD_CORPS])),
        ('staff_historical_llc', True, Business.State.HISTORICAL,
         ['LLC'], 'staff', [STAFF_ROLE], []),
        ('staff_historical_firms', True, Business.State.HISTORICAL, ['SP', 'GP'], 'staff', [STAFF_ROLE],
         expected_lookup([FilingKey.COURT_ORDER,
                          FilingKey.PUT_BACK_ON,
                          FilingKey.REGISTRARS_NOTATION,
                          FilingKey.REGISTRARS_ORDER])),

        # historical business - general user
        ('general_user_historical_cp', True, Business.State.HISTORICAL,
         ['CP'], 'general', [BASIC_USER], []),
        ('general_user_historical_corps', True, Business.State.HISTORICAL, ['BC', 'BEN', 'CC', 'ULC'], 'general',
         [BASIC_USER], []),
        ('general_user_historical_continue_in_corps', True, Business.State.HISTORICAL, ['C', 'CBEN', 'CCC', 'CUL'],
         'general', [BASIC_USER], []),
        ('general_user_historical_llc', True, Business.State.HISTORICAL,
         ['LLC'], 'general', [BASIC_USER], []),
        ('general_user_historical_firms', True, Business.State.HISTORICAL,
         ['SP', 'GP'], 'general', [BASIC_USER], []),
        ('comp_auth_corps', True, Business.State.ACTIVE, [
         'BC', 'BEN', 'CC', 'ULC'], 'comp-auth', [BASIC_USER], [])
    ]
)
def test_get_allowed_actions(monkeypatch, app, session, jwt, requests_mock,
                             test_name, business_exists, state, legal_types, username, roles, expected):
    """Assert that get_allowed_actions returns the expected allowable filing info."""
    is_comp_auth = username == 'comp-auth'
    token = helper_create_jwt(jwt, roles=roles, username=username)
    # NOTE: it is important for the account id to be different for comp_auth due to the caching of account product subscriptions
    account_id = '1' if not is_comp_auth else '2'
    headers = {'Authorization': 'Bearer ' + token, 'Account-Id': account_id}

    def mock_auth(one, two):  # pylint: disable=unused-argument; mocks of library methods
        return headers[one]

    with app.test_request_context():
        monkeypatch.setattr('flask.request.headers.get', mock_auth)

        account_products_mock = []
        if is_comp_auth:
            # add CA_SEARCH to account products mock
            account_products_mock.append(
                {'code': 'CA_SEARCH', 'subscriptionStatus': 'ACTIVE'})

        requests_mock.get(f"{app.config['AUTH_SVC_URL']}/orgs/{account_id}/products?include_hidden=true",
                          json=account_products_mock,
                          status_code=HTTPStatus.OK)

        for legal_type in legal_types:
            business = None
            if business_exists:
                business = create_business(legal_type, state)
            result = get_allowable_actions(jwt, business)
            assert result
            assert result['filing']['filingSubmissionLink']
            assert result['filing']['filingTypes'] == expected
            assert result['viewAll'] == is_comp_auth


@pytest.mark.parametrize(
    'test_name,business_exists,state,legal_types,username,roles,expected',
    [
        # no business - staff user
        ('staff_no_business_cp', False, Business.State.ACTIVE, ['CP'], 'staff', [STAFF_ROLE],
         expected_lookup([FilingKey.IA_CP])),
        ('staff_no_business_bc', False, Business.State.ACTIVE, ['BC'], 'staff', [STAFF_ROLE],
         expected_lookup([FilingKey.AMALGAMATION_REGULAR,
                          FilingKey.AMALGAMATION_VERTICAL,
                          FilingKey.AMALGAMATION_HORIZONTAL,
                          FilingKey.IA_BC,
                          FilingKey.NOTICE_OF_WITHDRAWAL])),
        ('staff_no_business_c', False, Business.State.ACTIVE, ['C'], 'staff', [STAFF_ROLE],
         expected_lookup_continue_in_corps([FilingKey.AMALGAMATION_REGULAR,
                                            FilingKey.AMALGAMATION_VERTICAL,
                                            FilingKey.AMALGAMATION_HORIZONTAL,
                                            FilingKey.CONTINUATION_IN_C,
                                            FilingKey.NOTICE_OF_WITHDRAWAL])),
        ('staff_no_business_ben', False, Business.State.ACTIVE, ['BEN'], 'staff', [STAFF_ROLE],
         expected_lookup([FilingKey.AMALGAMATION_REGULAR,
                          FilingKey.AMALGAMATION_VERTICAL,
                          FilingKey.AMALGAMATION_HORIZONTAL,
                          FilingKey.IA_BEN,
                          FilingKey.NOTICE_OF_WITHDRAWAL])),
        ('staff_no_business_cben', False, Business.State.ACTIVE, ['CBEN'], 'staff', [STAFF_ROLE],
         expected_lookup_continue_in_corps([FilingKey.AMALGAMATION_REGULAR,
                                            FilingKey.AMALGAMATION_VERTICAL,
                                            FilingKey.AMALGAMATION_HORIZONTAL,
                                            FilingKey.CONTINUATION_IN_CBEN,
                                            FilingKey.NOTICE_OF_WITHDRAWAL])),
        ('staff_no_business_cc', False, Business.State.ACTIVE, ['CC'], 'staff', [STAFF_ROLE],
         expected_lookup([FilingKey.AMALGAMATION_REGULAR,
                          FilingKey.AMALGAMATION_VERTICAL,
                          FilingKey.AMALGAMATION_HORIZONTAL,
                          FilingKey.IA_CC,
                          FilingKey.NOTICE_OF_WITHDRAWAL])),
        ('staff_no_business_ccc', False, Business.State.ACTIVE, ['CCC'], 'staff', [STAFF_ROLE],
         expected_lookup_continue_in_corps([FilingKey.AMALGAMATION_REGULAR,
                                            FilingKey.AMALGAMATION_VERTICAL,
                                            FilingKey.AMALGAMATION_HORIZONTAL,
                                            FilingKey.CONTINUATION_IN_CCC,
                                            FilingKey.NOTICE_OF_WITHDRAWAL])),
        ('staff_no_business_ulc', False, Business.State.ACTIVE, ['ULC'], 'staff', [STAFF_ROLE],
         expected_lookup([FilingKey.AMALGAMATION_REGULAR,
                          FilingKey.AMALGAMATION_VERTICAL,
                          FilingKey.AMALGAMATION_HORIZONTAL,
                          FilingKey.IA_ULC,
                          FilingKey.NOTICE_OF_WITHDRAWAL])),
        ('staff_no_business_cul', False, Business.State.ACTIVE, ['CUL'], 'staff', [STAFF_ROLE],
         expected_lookup_continue_in_corps([FilingKey.AMALGAMATION_REGULAR,
                                            FilingKey.AMALGAMATION_VERTICAL,
                                            FilingKey.AMALGAMATION_HORIZONTAL,
                                            FilingKey.CONTINUATION_IN_CUL,
                                            FilingKey.NOTICE_OF_WITHDRAWAL])),
        ('staff_no_business_llc', False, Business.State.ACTIVE,
         ['LLC'], 'staff', [STAFF_ROLE], []),
        ('staff_no_business_sp', False, Business.State.ACTIVE, ['SP'], 'staff', [STAFF_ROLE],
         expected_lookup([FilingKey.REG_SP])),
        ('staff_no_business_gp', False, Business.State.ACTIVE, ['GP'], 'staff', [STAFF_ROLE],
         expected_lookup([FilingKey.REG_GP])),

        # no business - general user
        ('general_user_no_business_cp', False, Business.State.ACTIVE, ['CP'], 'general', [BASIC_USER],
         expected_lookup([FilingKey.IA_CP])),
        ('general_user_no_business_bc', False, Business.State.ACTIVE, ['BC'], 'general', [BASIC_USER],
         expected_lookup([FilingKey.AMALGAMATION_REGULAR,
                          FilingKey.AMALGAMATION_VERTICAL,
                          FilingKey.AMALGAMATION_HORIZONTAL,
                          FilingKey.IA_BC])),
        ('general_user_no_business_c', False, Business.State.ACTIVE, ['C'], 'general', [BASIC_USER],
         expected_lookup_continue_in_corps([FilingKey.AMALGAMATION_REGULAR,
                                            FilingKey.AMALGAMATION_VERTICAL,
                                            FilingKey.AMALGAMATION_HORIZONTAL,
                                            FilingKey.CONTINUATION_IN_C])),
        ('general_user_no_business_ben', False, Business.State.ACTIVE, ['BEN'], 'general', [BASIC_USER],
         expected_lookup([FilingKey.AMALGAMATION_REGULAR,
                          FilingKey.AMALGAMATION_VERTICAL,
                          FilingKey.AMALGAMATION_HORIZONTAL,
                          FilingKey.IA_BEN])),
        ('general_user_no_business_cben', False, Business.State.ACTIVE, ['CBEN'], 'general', [BASIC_USER],
         expected_lookup_continue_in_corps([FilingKey.AMALGAMATION_REGULAR,
                                            FilingKey.AMALGAMATION_VERTICAL,
                                            FilingKey.AMALGAMATION_HORIZONTAL,
                                            FilingKey.CONTINUATION_IN_CBEN])),
        ('general_user_no_business_cc', False, Business.State.ACTIVE, ['CC'], 'general', [BASIC_USER],
         expected_lookup([FilingKey.AMALGAMATION_REGULAR,
                          FilingKey.AMALGAMATION_VERTICAL,
                          FilingKey.AMALGAMATION_HORIZONTAL,
                          FilingKey.IA_CC])),
        ('general_user_no_business_ccc', False, Business.State.ACTIVE, ['CCC'], 'general', [BASIC_USER],
         expected_lookup_continue_in_corps([FilingKey.AMALGAMATION_REGULAR,
                                            FilingKey.AMALGAMATION_VERTICAL,
                                            FilingKey.AMALGAMATION_HORIZONTAL,
                                            FilingKey.CONTINUATION_IN_CCC])),
        ('general_user_no_business_ulc', False, Business.State.ACTIVE, ['ULC'], 'general', [BASIC_USER],
         expected_lookup([FilingKey.AMALGAMATION_REGULAR,
                          FilingKey.AMALGAMATION_VERTICAL,
                          FilingKey.AMALGAMATION_HORIZONTAL,
                          FilingKey.IA_ULC])),
        ('general_user_no_business_cul', False, Business.State.ACTIVE, ['CUL'], 'general', [BASIC_USER],
         expected_lookup_continue_in_corps([FilingKey.AMALGAMATION_REGULAR,
                                            FilingKey.AMALGAMATION_VERTICAL,
                                            FilingKey.AMALGAMATION_HORIZONTAL,
                                            FilingKey.CONTINUATION_IN_CUL])),
        ('general_user_limited_restoration', False, Business.State.ACTIVE, ['ULC'], 'general', [BASIC_USER],
         expected_lookup([FilingKey.AMALGAMATION_REGULAR,
                          FilingKey.AMALGAMATION_VERTICAL,
                          FilingKey.AMALGAMATION_HORIZONTAL,
                          FilingKey.IA_ULC])),
        ('general_user_no_business_llc', False,
         Business.State.ACTIVE, ['LLC'], 'general', [BASIC_USER], []),
        ('general_user_no_business_sp', False, Business.State.ACTIVE, ['SP'], 'general', [BASIC_USER],
         expected_lookup([FilingKey.REG_SP])),
        ('general_user_no_business_gp', False, Business.State.ACTIVE, ['GP'], 'general', [BASIC_USER],
         expected_lookup([FilingKey.REG_GP])),

        # active business - staff user
        ('staff_active_cp', True, Business.State.ACTIVE, ['CP'], 'staff', [STAFF_ROLE],
         expected_lookup([FilingKey.ADMN_FRZE,
                          FilingKey.AR_CP,
                          FilingKey.COA_CP,
                          FilingKey.COD_CP,
                          FilingKey.CORRCTN,
                          FilingKey.COURT_ORDER,
                          FilingKey.VOL_DISS,
                          FilingKey.ADM_DISS,
                          FilingKey.REGISTRARS_NOTATION,
                          FilingKey.REGISTRARS_ORDER,
                          FilingKey.SPECIAL_RESOLUTION])),
        ('staff_active_corps', True, Business.State.ACTIVE, ['BC', 'BEN', 'CC', 'ULC'],
         'staff', [STAFF_ROLE],
         expected_lookup([FilingKey.ADMN_FRZE,
                          FilingKey.AGM_EXTENSION,
                          FilingKey.AGM_LOCATION_CHANGE,
                          FilingKey.ALTERATION,
                          FilingKey.AMALGAMATION_REGULAR,
                          FilingKey.AMALGAMATION_VERTICAL,
                          FilingKey.AMALGAMATION_HORIZONTAL,
                          FilingKey.AR_CORPS,
                          FilingKey.APPOINT_RECEIVER,
                          FilingKey.CEASE_RECEIVER,
                          FilingKey.COA_CORPS,
                          FilingKey.COD_CORPS,
                          FilingKey.CONSENT_AMALGAMATION_OUT,
                          FilingKey.CONSENT_CONTINUATION_OUT,
                          FilingKey.CORRCTN,
                          FilingKey.COURT_ORDER,
                          FilingKey.VOL_DISS,
                          FilingKey.ADM_DISS,
                          FilingKey.PUT_BACK_OFF,
                          FilingKey.REGISTRARS_NOTATION,
                          FilingKey.REGISTRARS_ORDER,
                          FilingKey.TRANSITION])),
        ('staff_active_continue_in_corps', True, Business.State.ACTIVE, ['C', 'CBEN', 'CCC', 'CUL'],
         'staff', [STAFF_ROLE],
         expected_lookup_continue_in_corps([FilingKey.ADMN_FRZE,
                                            FilingKey.AGM_EXTENSION,
                                            FilingKey.AGM_LOCATION_CHANGE,
                                            FilingKey.ALTERATION,
                                            FilingKey.AMALGAMATION_REGULAR,
                                            FilingKey.AMALGAMATION_VERTICAL,
                                            FilingKey.AMALGAMATION_HORIZONTAL,
                                            FilingKey.AR_CORPS,
                                            FilingKey.APPOINT_RECEIVER,
                                            FilingKey.CEASE_RECEIVER,
                                            FilingKey.COA_CORPS,
                                            FilingKey.COD_CORPS,
                                            FilingKey.CONSENT_AMALGAMATION_OUT,
                                            FilingKey.CONSENT_CONTINUATION_OUT,
                                            FilingKey.CORRCTN,
                                            FilingKey.COURT_ORDER,
                                            FilingKey.VOL_DISS,
                                            FilingKey.ADM_DISS,
                                            FilingKey.PUT_BACK_OFF,
                                            FilingKey.REGISTRARS_NOTATION,
                                            FilingKey.REGISTRARS_ORDER,
                                            FilingKey.TRANSITION])),
        ('staff_active_llc', True, Business.State.ACTIVE,
         ['LLC'], 'staff', [STAFF_ROLE], []),
        ('staff_active_firms', True, Business.State.ACTIVE, ['SP', 'GP'], 'staff', [STAFF_ROLE],
         expected_lookup([FilingKey.ADMN_FRZE,
                          FilingKey.CHANGE_OF_REGISTRATION,
                          FilingKey.CONV_FIRMS,
                          FilingKey.CORRCTN_FIRMS,
                          FilingKey.COURT_ORDER,
                          FilingKey.VOL_DISS_FIRMS,
                          FilingKey.ADM_DISS_FIRMS,
                          FilingKey.REGISTRARS_NOTATION,
                          FilingKey.REGISTRARS_ORDER])),

        # active business - general user
        ('general_user_cp', True, Business.State.ACTIVE, ['CP'], 'general', [BASIC_USER],
         expected_lookup([FilingKey.AR_CP,
                          FilingKey.COA_CP,
                          FilingKey.COD_CP,
                          FilingKey.VOL_DISS,
                          FilingKey.SPECIAL_RESOLUTION])),
        ('general_user_corps', True, Business.State.ACTIVE, ['BC', 'BEN', 'CC', 'ULC',],
         'general', [BASIC_USER],
         expected_lookup([FilingKey.AGM_EXTENSION,
                          FilingKey.AGM_LOCATION_CHANGE,
                          FilingKey.ALTERATION,
                          FilingKey.AMALGAMATION_REGULAR,
                          FilingKey.AMALGAMATION_VERTICAL,
                          FilingKey.AMALGAMATION_HORIZONTAL,
                          FilingKey.AR_CORPS,
                          FilingKey.COA_CORPS,
                          FilingKey.COD_CORPS,
                          FilingKey.CONSENT_CONTINUATION_OUT,
                          FilingKey.VOL_DISS,
                          FilingKey.TRANSITION,
                          FilingKey.TRANSPARENCY_REGISTER_ANNUAL,
                          FilingKey.TRANSPARENCY_REGISTER_CHANGE,
                          FilingKey.TRANSPARENCY_REGISTER_INITIAL])),
        ('general_user_continue_in_corps', True, Business.State.ACTIVE, ['C', 'CBEN', 'CCC', 'CUL'],
         'general', [BASIC_USER],
         expected_lookup_continue_in_corps([FilingKey.AGM_EXTENSION,
                                            FilingKey.AGM_LOCATION_CHANGE,
                                            FilingKey.ALTERATION,
                                            FilingKey.AMALGAMATION_REGULAR,
                                            FilingKey.AMALGAMATION_VERTICAL,
                                            FilingKey.AMALGAMATION_HORIZONTAL,
                                            FilingKey.AR_CORPS,
                                            FilingKey.COA_CORPS,
                                            FilingKey.COD_CORPS,
                                            FilingKey.CONSENT_CONTINUATION_OUT,
                                            FilingKey.VOL_DISS,
                                            FilingKey.TRANSITION,
                                            FilingKey.TRANSPARENCY_REGISTER_ANNUAL,
                                            FilingKey.TRANSPARENCY_REGISTER_CHANGE,
                                            FilingKey.TRANSPARENCY_REGISTER_INITIAL])),
        ('general_user_llc', True, Business.State.ACTIVE,
         ['LLC'], 'general', [BASIC_USER], []),
        ('general_user_firms', True, Business.State.ACTIVE, ['SP', 'GP'], 'general', [BASIC_USER],
         expected_lookup([FilingKey.CHANGE_OF_REGISTRATION,
                          FilingKey.VOL_DISS_FIRMS])),

        # historical business - staff user
        ('staff_historical_cp', True, Business.State.HISTORICAL, ['CP'], 'staff', [STAFF_ROLE],
         expected_lookup([FilingKey.COURT_ORDER,
                          FilingKey.PUT_BACK_ON,
                          FilingKey.REGISTRARS_NOTATION,
                          FilingKey.REGISTRARS_ORDER])),
        ('staff_historical_corps', True, Business.State.HISTORICAL,
         ['BC', 'BEN', 'CC', 'ULC', 'C', 'CBEN',
             'CCC', 'CUL'], 'staff', [STAFF_ROLE],
         expected_lookup([FilingKey.COURT_ORDER,
                          FilingKey.PUT_BACK_ON,
                          FilingKey.REGISTRARS_NOTATION,
                          FilingKey.REGISTRARS_ORDER,
                          FilingKey.RESTRN_FULL_CORPS,
                          FilingKey.RESTRN_LTD_CORPS])),
        ('staff_historical_llc', True, Business.State.HISTORICAL,
         ['LLC'], 'staff', [STAFF_ROLE], []),
        ('staff_historical_firms', True, Business.State.HISTORICAL, ['SP', 'GP'], 'staff', [STAFF_ROLE],
         expected_lookup([FilingKey.COURT_ORDER,
                          FilingKey.PUT_BACK_ON,
                          FilingKey.REGISTRARS_NOTATION,
                          FilingKey.REGISTRARS_ORDER])),

        # historical business - general user
        ('general_user_historical_cp', True, Business.State.HISTORICAL,
         ['CP'], 'general', [BASIC_USER], []),
        ('general_user_historical_corps', True, Business.State.HISTORICAL,
         ['BC', 'BEN', 'CC', 'ULC', 'C', 'CBEN', 'CCC', 'CUL'], 'general',
         [BASIC_USER], []),
        ('general_user_historical_llc', True, Business.State.HISTORICAL,
         ['LLC'], 'general', [BASIC_USER], []),
        ('general_user_historical_firms', True, Business.State.HISTORICAL,
         ['SP', 'GP'], 'general', [BASIC_USER], []),
    ]
)
def test_get_allowed_filings(monkeypatch, app, session, jwt, test_name, business_exists, state, legal_types, username, roles, expected):
    """Assert that get allowed returns valid filings."""
    token = helper_create_jwt(jwt, roles=roles, username=username)
    headers = {'Authorization': 'Bearer ' + token}

    def mock_auth(one, two):  # pylint: disable=unused-argument; mocks of library methods
        return headers[one]

    with app.test_request_context():
        monkeypatch.setattr('flask.request.headers.get', mock_auth)

        for legal_type in legal_types:
            business = None
            if business_exists:
                business = create_business(legal_type, state)
            filing_types = get_allowed_filings(
                business, state, legal_type, jwt)
            assert filing_types == expected


@pytest.mark.parametrize(
    'test_name,business_exists,state,legal_types,username,roles,expected',
    [
        # active business - staff user
        ('staff_active_cp', True, Business.State.ACTIVE, ['CP'], 'staff', [STAFF_ROLE],
         expected_lookup([FilingKey.ADMN_FRZE,
                          FilingKey.COURT_ORDER,
                          FilingKey.ADM_DISS,
                          FilingKey.REGISTRARS_NOTATION,
                          FilingKey.REGISTRARS_ORDER])),
        ('staff_active_corps', True, Business.State.ACTIVE, ['BC', 'BEN', 'CC', 'ULC'], 'staff', [STAFF_ROLE],
         expected_lookup([FilingKey.ADMN_FRZE,
                          FilingKey.COURT_ORDER,
                          FilingKey.ADM_DISS,
                          FilingKey.PUT_BACK_OFF,
                          FilingKey.REGISTRARS_NOTATION,
                          FilingKey.REGISTRARS_ORDER,
                          FilingKey.TRANSITION])),
        ('staff_active_continue_in_corps', True, Business.State.ACTIVE, ['C', 'CBEN', 'CCC', 'CUL'], 'staff',
         [STAFF_ROLE],
         expected_lookup([FilingKey.ADMN_FRZE,
                          FilingKey.COURT_ORDER,
                          FilingKey.ADM_DISS,
                          FilingKey.PUT_BACK_OFF,
                          FilingKey.REGISTRARS_NOTATION,
                          FilingKey.REGISTRARS_ORDER,
                          FilingKey.TRANSITION])),
        ('staff_active_llc', True, Business.State.ACTIVE,
         ['LLC'], 'staff', [STAFF_ROLE], []),
        ('staff_active_firms', True, Business.State.ACTIVE, ['SP', 'GP'], 'staff', [STAFF_ROLE],
         expected_lookup([FilingKey.ADMN_FRZE,
                          FilingKey.CONV_FIRMS,
                          FilingKey.COURT_ORDER,
                          FilingKey.ADM_DISS_FIRMS,
                          FilingKey.REGISTRARS_NOTATION,
                          FilingKey.REGISTRARS_ORDER])),

        # active business - general user
        ('general_user_cp', True, Business.State.ACTIVE,
         ['CP'], 'general', [BASIC_USER], []),
        ('general_user_corps', True, Business.State.ACTIVE, ['BC', 'BEN', 'CC', 'ULC'], 'general', [BASIC_USER],
         expected_lookup([FilingKey.TRANSITION])),
        ('general_user_continue_in_corps', True, Business.State.ACTIVE, ['C', 'CBEN', 'CCC', 'CUL'], 'general', [BASIC_USER],
         expected_lookup([FilingKey.TRANSITION])),
        ('general_user_llc', True, Business.State.ACTIVE,
         ['LLC'], 'general', [BASIC_USER], []),
        ('general_user_firms', True, Business.State.ACTIVE,
         ['SP', 'GP'], 'general', [BASIC_USER], []),

        # historical business - staff user
        ('staff_historical_cp', True, Business.State.HISTORICAL, ['CP'], 'staff', [STAFF_ROLE],
         expected_lookup([FilingKey.COURT_ORDER,
                          FilingKey.PUT_BACK_ON,
                          FilingKey.REGISTRARS_NOTATION,
                          FilingKey.REGISTRARS_ORDER])),
        ('staff_historical_corps', True, Business.State.HISTORICAL, ['BC', 'BEN', 'CC', 'ULC'], 'staff', [STAFF_ROLE],
         expected_lookup([FilingKey.COURT_ORDER,
                          FilingKey.PUT_BACK_ON,
                          FilingKey.REGISTRARS_NOTATION,
                          FilingKey.REGISTRARS_ORDER,
                          FilingKey.RESTRN_FULL_CORPS,
                          FilingKey.RESTRN_LTD_CORPS])),
        ('staff_historical_continue_in_corps', True, Business.State.HISTORICAL, ['C', 'CBEN', 'CCC', 'CUL'], 'staff',
         [STAFF_ROLE],
         expected_lookup([FilingKey.COURT_ORDER,
                          FilingKey.PUT_BACK_ON,
                          FilingKey.REGISTRARS_NOTATION,
                          FilingKey.REGISTRARS_ORDER,
                          FilingKey.RESTRN_FULL_CORPS,
                          FilingKey.RESTRN_LTD_CORPS])),
        ('staff_historical_llc', True, Business.State.HISTORICAL,
         ['LLC'], 'staff', [STAFF_ROLE], []),
        ('staff_historical_firms', True, Business.State.HISTORICAL, ['SP', 'GP'], 'staff', [STAFF_ROLE],
         expected_lookup([FilingKey.COURT_ORDER,
                          FilingKey.PUT_BACK_ON,
                          FilingKey.REGISTRARS_NOTATION,
                          FilingKey.REGISTRARS_ORDER])),

        # historical business - general user
        ('general_user_historical_cp', True, Business.State.HISTORICAL,
         ['CP'], 'general', [BASIC_USER], []),
        ('general_user_historical_corps', True, Business.State.HISTORICAL, ['BC', 'BEN', 'CC', 'ULC'], 'general',
         [BASIC_USER], []),
        ('general_user_historical_continue_in_corps', True, Business.State.HISTORICAL, ['BC', 'BEN', 'CC', 'ULC'],
         'general', [BASIC_USER], []),
        ('general_user_historical_llc', True, Business.State.HISTORICAL,
         ['LLC'], 'general', [BASIC_USER], []),
        ('general_user_historical_firms', True, Business.State.HISTORICAL,
         ['SP', 'GP'], 'general', [BASIC_USER], []),
    ]
)
def test_get_allowed_filings_blocker_admin_freeze(monkeypatch, app, session, jwt, test_name, business_exists, state,
                                                  legal_types, username, roles, expected):
    """Assert that get allowed returns valid filings when business is frozen."""
    token = helper_create_jwt(jwt, roles=roles, username=username)
    headers = {'Authorization': 'Bearer ' + token}

    def mock_auth(one, two):  # pylint: disable=unused-argument; mocks of library methods
        return headers[one]

    with app.test_request_context():
        monkeypatch.setattr('flask.request.headers.get', mock_auth)

        for legal_type in legal_types:
            business = None
            if business_exists:
                identifier = (
                    f'BC{random.SystemRandom().getrandbits(0x58)}')[:9]
                business = factory_business(identifier=identifier,
                                            entity_type=legal_type,
                                            state=state,
                                            admin_freeze=True)
            filing_types = get_allowed_filings(
                business, state, legal_type, jwt)
            assert filing_types == expected


@pytest.mark.parametrize(
    'test_name,business_exists,state,legal_types,username,roles,expected',
    [

        # historical business - staff user
        ('staff_historical_cp', True, Business.State.HISTORICAL, ['CP'], 'staff', [STAFF_ROLE],
         expected_lookup([FilingKey.COURT_ORDER,
                          FilingKey.PUT_BACK_ON,
                          FilingKey.REGISTRARS_NOTATION,
                          FilingKey.REGISTRARS_ORDER]),
         ),
        ('staff_historical_corps', True, Business.State.HISTORICAL, ['BC', 'BEN', 'CC', 'ULC'], 'staff', [STAFF_ROLE],
         expected_lookup([FilingKey.COURT_ORDER,
                          FilingKey.PUT_BACK_ON,
                          FilingKey.REGISTRARS_NOTATION,
                          FilingKey.REGISTRARS_ORDER])),
        ('staff_historical_continue_in_corps', True, Business.State.HISTORICAL, ['C', 'CBEN', 'CCC', 'CUL'], 'staff',
         [STAFF_ROLE],
         expected_lookup([FilingKey.COURT_ORDER,
                          FilingKey.PUT_BACK_ON,
                          FilingKey.REGISTRARS_NOTATION,
                          FilingKey.REGISTRARS_ORDER])),
        ('staff_historical_llc', True, Business.State.HISTORICAL,
         ['LLC'], 'staff', [STAFF_ROLE], []),
        ('staff_historical_firms', True, Business.State.HISTORICAL, ['SP', 'GP'], 'staff', [STAFF_ROLE],
         expected_lookup([FilingKey.COURT_ORDER,
                          FilingKey.PUT_BACK_ON,
                          FilingKey.REGISTRARS_NOTATION,
                          FilingKey.REGISTRARS_ORDER])),

        # historical business - general user
        ('general_user_historical_cp', True, Business.State.HISTORICAL,
         ['CP'], 'general', [BASIC_USER], []),
        ('general_user_historical_corps', True, Business.State.HISTORICAL, ['BC', 'BEN', 'CC', 'ULC'], 'general',
         [BASIC_USER], []),
        ('general_user_historical_continue_in_corps', True, Business.State.HISTORICAL, ['C', 'CBEN', 'CCC', 'CUL'],
         'general', [BASIC_USER], []),
        ('general_user_historical_llc', True, Business.State.HISTORICAL,
         ['LLC'], 'general', [BASIC_USER], []),
        ('general_user_historical_firms', True, Business.State.HISTORICAL,
         ['SP', 'GP'], 'general', [BASIC_USER], []),
    ]
)
def test_get_allowed_filings_blocker_for_amalgamating_business(monkeypatch, app, session, jwt, test_name, business_exists, state,
                                                               legal_types, username, roles, expected):
    """Assert that get allowed returns valid filings when business is not in good standing."""
    token = helper_create_jwt(jwt, roles=roles, username=username)
    headers = {'Authorization': 'Bearer ' + token}

    def mock_auth(one, two):  # pylint: disable=unused-argument; mocks of library methods
        return headers[one]

    with app.test_request_context():
        monkeypatch.setattr('flask.request.headers.get', mock_auth)

        for legal_type in legal_types:
            business = None
            identifier = (f'BC{random.SystemRandom().getrandbits(0x58)}')[:9]
            business = factory_business(identifier=identifier,
                                        entity_type=legal_type,
                                        state=state)

            with patch.object(Business, 'get_amalgamated_into', return_value={'identifier': 'BC1234567'}):
                filing_types = get_allowed_filings(
                    business, state, legal_type, jwt)
                assert filing_types == expected


@pytest.mark.parametrize(
    'test_name,business_exists,state,legal_types,username,roles,expected',
    [
        # active business - staff user
        ('staff_active_cp', True, Business.State.ACTIVE, ['CP'], 'staff', [STAFF_ROLE],
         expected_lookup([FilingKey.ADMN_FRZE,
                          FilingKey.AR_CP,
                          FilingKey.COA_CP,
                          FilingKey.COD_CP,
                          FilingKey.CORRCTN,
                          FilingKey.COURT_ORDER,
                          FilingKey.VOL_DISS,
                          FilingKey.ADM_DISS,
                          FilingKey.REGISTRARS_NOTATION,
                          FilingKey.REGISTRARS_ORDER,
                          FilingKey.SPECIAL_RESOLUTION])),
        ('staff_active_corps', True, Business.State.ACTIVE, ['BC', 'BEN', 'CC', 'ULC'], 'staff', [STAFF_ROLE],
         expected_lookup([FilingKey.ADMN_FRZE,
                          FilingKey.ALTERATION,
                          FilingKey.AR_CORPS,
                          FilingKey.APPOINT_RECEIVER,
                          FilingKey.CEASE_RECEIVER,
                          FilingKey.COA_CORPS,
                          FilingKey.COD_CORPS,
                          FilingKey.CORRCTN,
                          FilingKey.COURT_ORDER,
                          FilingKey.VOL_DISS,
                          FilingKey.ADM_DISS,
                          FilingKey.PUT_BACK_OFF,
                          FilingKey.REGISTRARS_NOTATION,
                          FilingKey.REGISTRARS_ORDER,
                          FilingKey.TRANSITION])),
        ('staff_active_continue_in_corps', True, Business.State.ACTIVE, ['C', 'CBEN', 'CCC', 'CUL'], 'staff',
         [STAFF_ROLE],
         expected_lookup([FilingKey.ADMN_FRZE,
                          FilingKey.ALTERATION,
                          FilingKey.AR_CORPS,
                          FilingKey.APPOINT_RECEIVER,
                          FilingKey.CEASE_RECEIVER,
                          FilingKey.COA_CORPS,
                          FilingKey.COD_CORPS,
                          FilingKey.CORRCTN,
                          FilingKey.COURT_ORDER,
                          FilingKey.VOL_DISS,
                          FilingKey.ADM_DISS,
                          FilingKey.PUT_BACK_OFF,
                          FilingKey.REGISTRARS_NOTATION,
                          FilingKey.REGISTRARS_ORDER,
                          FilingKey.TRANSITION])),
        ('staff_active_llc', True, Business.State.ACTIVE,
         ['LLC'], 'staff', [STAFF_ROLE], []),
        ('staff_active_firms', True, Business.State.ACTIVE, ['SP', 'GP'], 'staff', [STAFF_ROLE],
         expected_lookup([FilingKey.ADMN_FRZE,
                          FilingKey.CHANGE_OF_REGISTRATION,
                          FilingKey.CONV_FIRMS,
                          FilingKey.CORRCTN_FIRMS,
                          FilingKey.COURT_ORDER,
                          FilingKey.VOL_DISS_FIRMS,
                          FilingKey.ADM_DISS_FIRMS,
                          FilingKey.REGISTRARS_NOTATION,
                          FilingKey.REGISTRARS_ORDER])),

        # active business - general user
        ('general_user_cp', True, Business.State.ACTIVE, ['CP'], 'general', [BASIC_USER],
         expected_lookup([FilingKey.AR_CP,
                          FilingKey.COA_CP,
                          FilingKey.COD_CP])),
        ('general_user_corps', True, Business.State.ACTIVE, ['BC', 'BEN', 'CC', 'ULC'], 'general', [BASIC_USER],
         expected_lookup([FilingKey.AR_CORPS,
                          FilingKey.COA_CORPS,
                          FilingKey.COD_CORPS,
                          FilingKey.TRANSITION,
                          FilingKey.TRANSPARENCY_REGISTER_ANNUAL,
                          FilingKey.TRANSPARENCY_REGISTER_CHANGE,
                          FilingKey.TRANSPARENCY_REGISTER_INITIAL])),
        ('general_user_continue_in_corps', True, Business.State.ACTIVE, ['C', 'CBEN', 'CCC', 'CUL'], 'general',
         [BASIC_USER],
         expected_lookup([FilingKey.AR_CORPS,
                          FilingKey.COA_CORPS,
                          FilingKey.COD_CORPS,
                          FilingKey.TRANSITION,
                          FilingKey.TRANSPARENCY_REGISTER_ANNUAL,
                          FilingKey.TRANSPARENCY_REGISTER_CHANGE,
                          FilingKey.TRANSPARENCY_REGISTER_INITIAL])),
        ('general_user_llc', True, Business.State.ACTIVE,
         ['LLC'], 'general', [BASIC_USER], []),
        ('general_user_firms', True, Business.State.ACTIVE, ['SP', 'GP'], 'general', [BASIC_USER],
         expected_lookup([FilingKey.CHANGE_OF_REGISTRATION])),

        # historical business - staff user
        ('staff_historical_cp', True, Business.State.HISTORICAL, ['CP'], 'staff', [STAFF_ROLE],
         expected_lookup([FilingKey.COURT_ORDER,
                          FilingKey.PUT_BACK_ON,
                          FilingKey.REGISTRARS_NOTATION,
                          FilingKey.REGISTRARS_ORDER])),
        ('staff_historical_corps', True, Business.State.HISTORICAL, ['BC', 'BEN', 'CC', 'ULC'], 'staff', [STAFF_ROLE],
         expected_lookup([FilingKey.COURT_ORDER,
                          FilingKey.PUT_BACK_ON,
                          FilingKey.REGISTRARS_NOTATION,
                          FilingKey.REGISTRARS_ORDER,
                          FilingKey.RESTRN_FULL_CORPS,
                          FilingKey.RESTRN_LTD_CORPS])),
        ('staff_historical_continue_in_corps', True, Business.State.HISTORICAL, ['C', 'CBEN', 'CCC', 'CUL'], 'staff',
         [STAFF_ROLE],
         expected_lookup([FilingKey.COURT_ORDER,
                          FilingKey.PUT_BACK_ON,
                          FilingKey.REGISTRARS_NOTATION,
                          FilingKey.REGISTRARS_ORDER,
                          FilingKey.RESTRN_FULL_CORPS,
                          FilingKey.RESTRN_LTD_CORPS])),
        ('staff_historical_llc', True, Business.State.HISTORICAL,
         ['LLC'], 'staff', [STAFF_ROLE], []),
        ('staff_historical_firms', True, Business.State.HISTORICAL, ['SP', 'GP'], 'staff', [STAFF_ROLE],
         expected_lookup([FilingKey.COURT_ORDER,
                          FilingKey.PUT_BACK_ON,
                          FilingKey.REGISTRARS_NOTATION,
                          FilingKey.REGISTRARS_ORDER])),

        # historical business - general user
        ('general_user_historical_cp', True, Business.State.HISTORICAL,
         ['CP'], 'general', [BASIC_USER], []),
        ('general_user_historical_corps', True, Business.State.HISTORICAL, ['BC', 'BEN', 'CC', 'ULC'], 'general',
         [BASIC_USER], []),
        ('general_user_historical_continue_in_corps', True, Business.State.HISTORICAL, ['C', 'CBEN', 'CCC', 'CUL'],
         'general', [BASIC_USER], []),
        ('general_user_historical_llc', True, Business.State.HISTORICAL,
         ['LLC'], 'general', [BASIC_USER], []),
        ('general_user_historical_firms', True, Business.State.HISTORICAL,
         ['SP', 'GP'], 'general', [BASIC_USER], []),
    ]
)
def test_get_allowed_filings_blocker_not_in_good_standing(monkeypatch, app, session, jwt, test_name, business_exists, state,
                                                          legal_types, username, roles, expected):
    """Assert that get allowed returns valid filings when business is not in good standing."""
    token = helper_create_jwt(jwt, roles=roles, username=username)
    headers = {'Authorization': 'Bearer ' + token}

    def mock_auth(one, two):  # pylint: disable=unused-argument; mocks of library methods
        return headers[one]

    with app.test_request_context():
        monkeypatch.setattr('flask.request.headers.get', mock_auth)

        for legal_type in legal_types:
            business = None
            identifier = (f'BC{random.SystemRandom().getrandbits(0x58)}')[:9]
            business = factory_business(identifier=identifier,
                                        entity_type=legal_type,
                                        state=state)
            with patch.object(type(business), 'good_standing', new_callable=PropertyMock) as mock_good_standing:
                mock_good_standing.return_value = False
                filing_types = get_allowed_filings(
                    business, state, legal_type, jwt)
                assert filing_types == expected


@pytest.mark.parametrize(
    'test_name,state,legal_types,username,roles,filing_statuses,expected',
    [
        # active business - staff user
        ('staff_active_cp', Business.State.ACTIVE, ['CP'], 'staff', [STAFF_ROLE], BLOCKER_FILING_STATUSES,
         expected_lookup([FilingKey.ADMN_FRZE,
                          FilingKey.COURT_ORDER,
                          FilingKey.REGISTRARS_NOTATION,
                          FilingKey.REGISTRARS_ORDER])),
        ('staff_active_corps', Business.State.ACTIVE, ['BC', 'BEN', 'CC', 'ULC'], 'staff', [STAFF_ROLE],
         BLOCKER_FILING_STATUSES,
         expected_lookup([FilingKey.ADMN_FRZE,
                          FilingKey.COURT_ORDER,
                          FilingKey.PUT_BACK_OFF,
                          FilingKey.REGISTRARS_NOTATION,
                          FilingKey.REGISTRARS_ORDER,
                          FilingKey.TRANSITION])),
        ('staff_active_continue_in_corps', Business.State.ACTIVE, ['C', 'CBEN', 'CCC', 'CUL'], 'staff', [STAFF_ROLE],
         BLOCKER_FILING_STATUSES,
         expected_lookup_continue_in_corps([FilingKey.ADMN_FRZE,
                                            FilingKey.COURT_ORDER,
                                            FilingKey.PUT_BACK_OFF,
                                            FilingKey.REGISTRARS_NOTATION,
                                            FilingKey.REGISTRARS_ORDER,
                                            FilingKey.TRANSITION])),
        ('staff_active_llc', Business.State.ACTIVE, [
         'LLC'], 'staff', [STAFF_ROLE], BLOCKER_FILING_STATUSES, []),
        ('staff_active_firms', Business.State.ACTIVE, ['SP', 'GP'], 'staff', [STAFF_ROLE], BLOCKER_FILING_STATUSES,
         expected_lookup([FilingKey.ADMN_FRZE,
                          FilingKey.CONV_FIRMS,
                          FilingKey.COURT_ORDER,
                          FilingKey.REGISTRARS_NOTATION,
                          FilingKey.REGISTRARS_ORDER])),

        # active business - general user
        ('general_user_cp', Business.State.ACTIVE, [
         'CP'], 'general', [BASIC_USER], BLOCKER_FILING_STATUSES, []),
        ('general_user_corps', Business.State.ACTIVE, ['BC', 'BEN', 'CC', 'ULC'], 'general', [BASIC_USER],
         BLOCKER_FILING_STATUSES, expected_lookup([FilingKey.TRANSITION,
                                                   FilingKey.TRANSPARENCY_REGISTER_ANNUAL,
                                                   FilingKey.TRANSPARENCY_REGISTER_CHANGE,
                                                   FilingKey.TRANSPARENCY_REGISTER_INITIAL])),
        ('general_user_continue_in_corps', Business.State.ACTIVE, ['C', 'CBEN', 'CCC', 'CUL'], 'general', [BASIC_USER],
         BLOCKER_FILING_STATUSES,
         expected_lookup_continue_in_corps([FilingKey.TRANSITION,
                                            FilingKey.TRANSPARENCY_REGISTER_ANNUAL,
                                            FilingKey.TRANSPARENCY_REGISTER_CHANGE,
                                            FilingKey.TRANSPARENCY_REGISTER_INITIAL])),
        ('general_user_llc', Business.State.ACTIVE, [
         'LLC'], 'general', [BASIC_USER], BLOCKER_FILING_STATUSES, []),
        ('general_user_firms', Business.State.ACTIVE, ['SP', 'GP'], 'general', [BASIC_USER], BLOCKER_FILING_STATUSES,
         []),

        # historical business - staff user
        ('staff_historical_cp', Business.State.HISTORICAL, ['CP'], 'staff', [STAFF_ROLE], BLOCKER_FILING_STATUSES,
         expected_lookup([FilingKey.COURT_ORDER,
                          FilingKey.PUT_BACK_ON,
                          FilingKey.REGISTRARS_NOTATION,
                          FilingKey.REGISTRARS_ORDER])),
        ('staff_historical_corps', Business.State.HISTORICAL, ['BC', 'BEN', 'CC', 'ULC'], 'staff', [STAFF_ROLE],
         BLOCKER_FILING_STATUSES,
         expected_lookup([FilingKey.COURT_ORDER,
                          FilingKey.PUT_BACK_ON,
                          FilingKey.REGISTRARS_NOTATION,
                          FilingKey.REGISTRARS_ORDER,
                          FilingKey.RESTRN_FULL_CORPS,
                          FilingKey.RESTRN_LTD_CORPS])),
        ('staff_historical_continue_in_corps', Business.State.HISTORICAL, ['C', 'CBEN', 'CCC', 'CUL'], 'staff',
         [STAFF_ROLE],
         BLOCKER_FILING_STATUSES,
         expected_lookup([FilingKey.COURT_ORDER,
                          FilingKey.PUT_BACK_ON,
                          FilingKey.REGISTRARS_NOTATION,
                          FilingKey.REGISTRARS_ORDER,
                          FilingKey.RESTRN_FULL_CORPS,
                          FilingKey.RESTRN_LTD_CORPS])),
        ('staff_historical_llc', Business.State.HISTORICAL, ['LLC'], 'staff', [STAFF_ROLE],
         BLOCKER_FILING_STATUSES, []),
        ('staff_historical_firms', Business.State.HISTORICAL, ['SP', 'GP'], 'staff', [STAFF_ROLE],
         BLOCKER_FILING_STATUSES,
         expected_lookup([FilingKey.COURT_ORDER,
                          FilingKey.PUT_BACK_ON,
                          FilingKey.REGISTRARS_NOTATION,
                          FilingKey.REGISTRARS_ORDER])),

        # historical business - general user
        ('general_user_historical_cp', Business.State.HISTORICAL, ['CP'], 'general', [BASIC_USER],
         BLOCKER_FILING_STATUSES, []),
        ('general_user_historical_corps', Business.State.HISTORICAL, ['BC', 'BEN', 'CC', 'ULC'], 'general',
         [BASIC_USER], BLOCKER_FILING_STATUSES, []),
        ('general_user_historical_continue_in_corps', Business.State.HISTORICAL, ['C', 'CBEN', 'CCC', 'CUL'], 'general',
         [BASIC_USER], BLOCKER_FILING_STATUSES, []),
        ('general_user_historical_llc', Business.State.HISTORICAL, ['LLC'], 'general', [BASIC_USER],
         BLOCKER_FILING_STATUSES, []),
        ('general_user_historical_firms', Business.State.HISTORICAL, ['SP', 'GP'], 'general', [BASIC_USER],
         BLOCKER_FILING_STATUSES, []),
    ]
)
def test_allowed_filings_blocker_filing_incomplete(monkeypatch, app, session, jwt, test_name, state, legal_types,
                                                   username, roles, filing_statuses, expected):
    """Assert that get allowed returns valid filings when business has blocker filings.

       A blocker filing in this instance is any filing that has a status of DRAFT, PENDING, PENDING CORRECTION,
       ERROR or PAID.
    """
    token = helper_create_jwt(jwt, roles=roles, username=username)
    headers = {'Authorization': 'Bearer ' + token}

    def mock_auth(one, two):  # pylint: disable=unused-argument; mocks of library methods
        return headers[one]

    with app.test_request_context():
        monkeypatch.setattr('flask.request.headers.get', mock_auth)

        for legal_type in legal_types:
            for filing_status in filing_statuses:
                business = create_business(legal_type, state)
                create_incomplete_filing(business=business,
                                         filing_name='unknownFiling',
                                         filing_status=filing_status)
                filing_types = get_allowed_filings(
                    business, state, legal_type, jwt)
                assert filing_types == expected


@pytest.mark.parametrize(
    'test_name,state,legal_types,username,roles,filing_types,filing_statuses,expected',
    [
        # active business - staff user
        ('staff_active_cp', Business.State.ACTIVE, ['CP'], 'staff', [STAFF_ROLE],
         BLOCKER_FILING_TYPES, BLOCKER_FILING_STATUSES_AND_ADDITIONAL,
         expected_lookup([FilingKey.ADMN_FRZE,
                          FilingKey.COURT_ORDER,
                          FilingKey.REGISTRARS_NOTATION,
                          FilingKey.REGISTRARS_ORDER])),
        ('staff_active_corps', Business.State.ACTIVE, ['BC', 'BEN', 'CC', 'ULC'], 'staff', [STAFF_ROLE],
         BLOCKER_FILING_TYPES, BLOCKER_FILING_STATUSES_AND_ADDITIONAL,
         expected_lookup([FilingKey.ADMN_FRZE,
                          FilingKey.COURT_ORDER,
                          FilingKey.PUT_BACK_OFF,
                          FilingKey.REGISTRARS_NOTATION,
                          FilingKey.REGISTRARS_ORDER,
                          FilingKey.TRANSITION])),
        ('staff_active_continue_in_corps', Business.State.ACTIVE, ['C', 'CBEN', 'CCC', 'CUL'], 'staff', [STAFF_ROLE],
         BLOCKER_FILING_TYPES, BLOCKER_FILING_STATUSES_AND_ADDITIONAL,
         expected_lookup_continue_in_corps([FilingKey.ADMN_FRZE,
                                            FilingKey.COURT_ORDER,
                                            FilingKey.PUT_BACK_OFF,
                                            FilingKey.REGISTRARS_NOTATION,
                                            FilingKey.REGISTRARS_ORDER,
                                            FilingKey.TRANSITION])),
        ('staff_active_llc', Business.State.ACTIVE, ['LLC'], 'staff', [STAFF_ROLE],
         BLOCKER_FILING_TYPES, BLOCKER_FILING_STATUSES_AND_ADDITIONAL, []),
        ('staff_active_firms', Business.State.ACTIVE, ['SP', 'GP'], 'staff', [STAFF_ROLE],
         BLOCKER_FILING_TYPES, BLOCKER_FILING_STATUSES_AND_ADDITIONAL,
         expected_lookup([FilingKey.ADMN_FRZE,
                          FilingKey.CONV_FIRMS,
                          FilingKey.COURT_ORDER,
                          FilingKey.REGISTRARS_NOTATION,
                          FilingKey.REGISTRARS_ORDER])),

        # active business - general user
        ('general_user_cp', Business.State.ACTIVE, ['CP'], 'general', [BASIC_USER],
         BLOCKER_FILING_TYPES, BLOCKER_FILING_STATUSES_AND_ADDITIONAL, []),
        ('general_user_corps', Business.State.ACTIVE, ['BC', 'BEN', 'CC', 'ULC'], 'general', [BASIC_USER],
         BLOCKER_FILING_TYPES, BLOCKER_FILING_STATUSES_AND_ADDITIONAL,
         expected_lookup([FilingKey.TRANSITION,
                          FilingKey.TRANSPARENCY_REGISTER_ANNUAL,
                          FilingKey.TRANSPARENCY_REGISTER_CHANGE,
                          FilingKey.TRANSPARENCY_REGISTER_INITIAL])),
        ('general_user_continu_in_corps', Business.State.ACTIVE, ['C', 'CBEN', 'CCC', 'CUL'], 'general', [BASIC_USER],
         BLOCKER_FILING_TYPES, BLOCKER_FILING_STATUSES_AND_ADDITIONAL,
         expected_lookup_continue_in_corps([FilingKey.TRANSITION,
                                            FilingKey.TRANSPARENCY_REGISTER_ANNUAL,
                                            FilingKey.TRANSPARENCY_REGISTER_CHANGE,
                                            FilingKey.TRANSPARENCY_REGISTER_INITIAL])),
        ('general_user_llc', Business.State.ACTIVE, ['LLC'], 'general', [BASIC_USER], BLOCKER_FILING_TYPES,
         BLOCKER_FILING_STATUSES_AND_ADDITIONAL, []),
        ('general_user_firms', Business.State.ACTIVE, ['SP', 'GP'], 'general', [BASIC_USER], BLOCKER_FILING_TYPES,
         BLOCKER_FILING_STATUSES_AND_ADDITIONAL, []),

        # historical business - staff user
        ('staff_historical_cp', Business.State.HISTORICAL, ['CP'], 'staff', [STAFF_ROLE],
         BLOCKER_FILING_TYPES, BLOCKER_FILING_STATUSES_AND_ADDITIONAL,
         expected_lookup([FilingKey.COURT_ORDER,
                          FilingKey.PUT_BACK_ON,
                          FilingKey.REGISTRARS_NOTATION,
                          FilingKey.REGISTRARS_ORDER])),
        ('staff_historical_corps', Business.State.HISTORICAL, ['BC', 'BEN', 'CC', 'ULC'], 'staff', [STAFF_ROLE],
         BLOCKER_FILING_TYPES, BLOCKER_FILING_STATUSES_AND_ADDITIONAL,
         expected_lookup([FilingKey.COURT_ORDER,
                          FilingKey.PUT_BACK_ON,
                          FilingKey.REGISTRARS_NOTATION,
                          FilingKey.REGISTRARS_ORDER,
                          FilingKey.RESTRN_FULL_CORPS,
                          FilingKey.RESTRN_LTD_CORPS])),
        ('staff_historical_continue_in_corps', Business.State.HISTORICAL, ['C', 'CBEN', 'CCC', 'CUL'], 'staff',
         [STAFF_ROLE], BLOCKER_FILING_TYPES, BLOCKER_FILING_STATUSES_AND_ADDITIONAL,
         expected_lookup([FilingKey.COURT_ORDER,
                          FilingKey.PUT_BACK_ON,
                          FilingKey.REGISTRARS_NOTATION,
                          FilingKey.REGISTRARS_ORDER,
                          FilingKey.RESTRN_FULL_CORPS,
                          FilingKey.RESTRN_LTD_CORPS])),
        ('staff_historical_llc', Business.State.HISTORICAL, ['LLC'], 'staff', [STAFF_ROLE],
         BLOCKER_FILING_TYPES, BLOCKER_FILING_STATUSES_AND_ADDITIONAL, []),
        ('staff_historical_firms', Business.State.HISTORICAL, ['SP', 'GP'], 'staff', [STAFF_ROLE],
         BLOCKER_FILING_TYPES, BLOCKER_FILING_STATUSES_AND_ADDITIONAL,
         expected_lookup([FilingKey.COURT_ORDER,
                          FilingKey.PUT_BACK_ON,
                          FilingKey.REGISTRARS_NOTATION,
                          FilingKey.REGISTRARS_ORDER])),

        # historical business - general user
        ('general_user_historical_cp', Business.State.HISTORICAL, ['CP'], 'general', [BASIC_USER],
         BLOCKER_FILING_TYPES, BLOCKER_FILING_STATUSES_AND_ADDITIONAL, []),
        ('general_user_historical_corps', Business.State.HISTORICAL, ['BC', 'BEN', 'CC', 'ULC'], 'general',
         [BASIC_USER], BLOCKER_FILING_TYPES, BLOCKER_FILING_STATUSES_AND_ADDITIONAL, []),
        ('general_user_historical_continue_in__corps', Business.State.HISTORICAL, ['C', 'CBEN', 'CCC', 'CUL'],
         'general', [BASIC_USER], BLOCKER_FILING_TYPES, BLOCKER_FILING_STATUSES_AND_ADDITIONAL, []),
        ('general_user_historical_llc', Business.State.HISTORICAL, ['LLC'], 'general', [BASIC_USER],
         BLOCKER_FILING_TYPES, BLOCKER_FILING_STATUSES_AND_ADDITIONAL, []),
        ('general_user_historical_firms', Business.State.HISTORICAL, ['SP', 'GP'], 'general', [BASIC_USER],
         BLOCKER_FILING_TYPES, BLOCKER_FILING_STATUSES_AND_ADDITIONAL, []),
    ]
)
def test_allowed_filings_blocker_filing_specific_incomplete(monkeypatch, app, session, jwt, test_name, state,
                                                            legal_types, username, roles, filing_types, filing_statuses,
                                                            expected):
    """Assert that get allowed returns valid filings when business has blocker filings.

       A blocker filing in this instance is any filing incomplete filing where filing type is an alteration or a
       correction.  Note that this should also test unexpected incomplete status values.
    """
    token = helper_create_jwt(jwt, roles=roles, username=username)
    headers = {'Authorization': 'Bearer ' + token}

    def mock_auth(one, two):  # pylint: disable=unused-argument; mocks of library methods
        return headers[one]

    with app.test_request_context():
        monkeypatch.setattr('flask.request.headers.get', mock_auth)

        for legal_type in legal_types:
            for filing_status in filing_statuses:
                for filing_type in filing_types:
                    business = create_business(legal_type, state)
                    filing_dict = FILING_DATA.get(filing_type, None)
                    create_incomplete_filing(business=business,
                                             filing_name=filing_type,
                                             filing_status=filing_status,
                                             filing_dict=filing_dict,
                                             filing_type=filing_type)
                    allowed_filing_types = get_allowed_filings(
                        business, state, legal_type, jwt)
                    assert allowed_filing_types == expected


@pytest.mark.parametrize(
    'test_name,state,legal_types,username,roles,filing_types,filing_statuses,is_fed,expected',
    [
        # active business - staff user
        ('staff_active_corps', Business.State.ACTIVE, ['BC', 'BEN', 'CC', 'ULC'], 'staff', [STAFF_ROLE],
         ['dissolution.voluntary',
             'dissolution.administrative'], BLOCKER_DISSOLUTION_STATUSES_FOR_AMALG, True,
         expected_lookup([FilingKey.ADMN_FRZE,
                          FilingKey.COURT_ORDER,
                          FilingKey.PUT_BACK_OFF,
                          FilingKey.REGISTRARS_NOTATION,
                          FilingKey.REGISTRARS_ORDER,
                          FilingKey.TRANSITION])),
        ('staff_active_continue_in_corps', Business.State.ACTIVE, ['C', 'CBEN', 'CCC', 'CUL'], 'staff', [STAFF_ROLE],
         ['dissolution.voluntary',
             'dissolution.administrative'], BLOCKER_DISSOLUTION_STATUSES_FOR_AMALG, True,
         expected_lookup([FilingKey.ADMN_FRZE,
                          FilingKey.COURT_ORDER,
                          FilingKey.PUT_BACK_OFF,
                          FilingKey.REGISTRARS_NOTATION,
                          FilingKey.REGISTRARS_ORDER,
                          FilingKey.TRANSITION])),

        # active business - general user
        ('general_user_corps', Business.State.ACTIVE, ['BC', 'BEN', 'CC', 'ULC'], 'general', [BASIC_USER],
         ['dissolution.voluntary',
             'dissolution.administrative'], BLOCKER_DISSOLUTION_STATUSES_FOR_AMALG, True,
         expected_lookup([FilingKey.TRANSITION,
                          FilingKey.TRANSPARENCY_REGISTER_ANNUAL,
                          FilingKey.TRANSPARENCY_REGISTER_CHANGE,
                          FilingKey.TRANSPARENCY_REGISTER_INITIAL])),
        ('general_usere_continue_in_corps', Business.State.ACTIVE, ['C', 'CBEN', 'CCC', 'CUL'], 'general', [BASIC_USER],
         ['dissolution.voluntary',
             'dissolution.administrative'], BLOCKER_DISSOLUTION_STATUSES_FOR_AMALG, True,
         expected_lookup([FilingKey.TRANSITION,
                          FilingKey.TRANSPARENCY_REGISTER_ANNUAL,
                          FilingKey.TRANSPARENCY_REGISTER_CHANGE,
                          FilingKey.TRANSPARENCY_REGISTER_INITIAL])),
    ]
)
def test_allowed_filings_blocker_filing_amalgamations(monkeypatch, app, session, jwt, test_name, state,
                                                      legal_types, username, roles, filing_types, filing_statuses,
                                                      is_fed, expected):
    """Assert that get allowed returns valid filings when amalgamating business has blocker filings.

       A blocker filing in this instance is a pending future effective dissolution filing.
    """
    token = helper_create_jwt(jwt, roles=roles, username=username)
    headers = {'Authorization': 'Bearer ' + token}

    def mock_auth(one, two):  # pylint: disable=unused-argument; mocks of library methods
        return headers[one]

    with app.test_request_context():
        monkeypatch.setattr('flask.request.headers.get', mock_auth)

        for legal_type in legal_types:
            for filing_status in filing_statuses:
                for filing in filing_types:
                    filing_type, filing_sub_type = filing.split('.')
                    business = create_business(legal_type, state)
                    filing_dict = FILING_DATA.get(filing_type, None)
                    create_incomplete_filing(business=business,
                                             filing_name=filing_type,
                                             filing_status=filing_status,
                                             filing_dict=filing_dict,
                                             filing_type=filing_type,
                                             filing_sub_type=filing_sub_type,
                                             is_future_effective=is_fed)
                    allowed_filing_types = get_allowed_filings(
                        business, state, legal_type, jwt)

                    current_expected = expected.copy()
                    if username == 'staff' and filing_status == Filing.Status.PAID.value:
                        notice_of_withdrawal = expected_lookup(
                            [FilingKey.NOTICE_OF_WITHDRAWAL])[0]
                        if notice_of_withdrawal not in current_expected:
                            current_expected.append(notice_of_withdrawal)
                    assert allowed_filing_types == current_expected


@pytest.mark.parametrize(
    'test_name,state,legal_types,username,roles,expected',
    [
        # active business - staff user
        ('staff_active_cp', Business.State.ACTIVE, ['CP'], 'staff', [STAFF_ROLE],
         expected_lookup([FilingKey.ADMN_FRZE,
                          FilingKey.AR_CP,
                          FilingKey.COA_CP,
                          FilingKey.COD_CP,
                          FilingKey.CORRCTN,
                          FilingKey.COURT_ORDER,
                          FilingKey.VOL_DISS,
                          FilingKey.ADM_DISS,
                          FilingKey.REGISTRARS_NOTATION,
                          FilingKey.REGISTRARS_ORDER,
                          FilingKey.SPECIAL_RESOLUTION])),
        ('staff_active_corps', Business.State.ACTIVE, ['BC', 'BEN', 'CC', 'ULC'], 'staff', [STAFF_ROLE],
         expected_lookup([FilingKey.ADMN_FRZE,
                          FilingKey.AGM_EXTENSION,
                          FilingKey.AGM_LOCATION_CHANGE,
                          FilingKey.ALTERATION,
                          FilingKey.AMALGAMATION_REGULAR,
                          FilingKey.AMALGAMATION_VERTICAL,
                          FilingKey.AMALGAMATION_HORIZONTAL,
                          FilingKey.AR_CORPS,
                          FilingKey.APPOINT_RECEIVER,
                          FilingKey.CEASE_RECEIVER,
                          FilingKey.COA_CORPS,
                          FilingKey.COD_CORPS,
                          FilingKey.CONSENT_AMALGAMATION_OUT,
                          FilingKey.CONSENT_CONTINUATION_OUT,
                          FilingKey.CORRCTN,
                          FilingKey.COURT_ORDER,
                          FilingKey.VOL_DISS,
                          FilingKey.ADM_DISS,
                          FilingKey.PUT_BACK_OFF,
                          FilingKey.REGISTRARS_NOTATION,
                          FilingKey.REGISTRARS_ORDER,
                          FilingKey.TRANSITION])),
        ('staff_active_continue_in_corps', Business.State.ACTIVE, ['C', 'CBEN', 'CCC', 'CUL'], 'staff', [STAFF_ROLE],
         expected_lookup_continue_in_corps([FilingKey.ADMN_FRZE,
                                            FilingKey.AGM_EXTENSION,
                                            FilingKey.AGM_LOCATION_CHANGE,
                                            FilingKey.ALTERATION,
                                            FilingKey.AMALGAMATION_REGULAR,
                                            FilingKey.AMALGAMATION_VERTICAL,
                                            FilingKey.AMALGAMATION_HORIZONTAL,
                                            FilingKey.AR_CORPS,
                                            FilingKey.APPOINT_RECEIVER,
                                            FilingKey.CEASE_RECEIVER,
                                            FilingKey.COA_CORPS,
                                            FilingKey.COD_CORPS,
                                            FilingKey.CONSENT_AMALGAMATION_OUT,
                                            FilingKey.CONSENT_CONTINUATION_OUT,
                                            FilingKey.CORRCTN,
                                            FilingKey.COURT_ORDER,
                                            FilingKey.VOL_DISS,
                                            FilingKey.ADM_DISS,
                                            FilingKey.PUT_BACK_OFF,
                                            FilingKey.REGISTRARS_NOTATION,
                                            FilingKey.REGISTRARS_ORDER,
                                            FilingKey.TRANSITION])),
        ('staff_active_llc', Business.State.ACTIVE,
         ['LLC'], 'staff', [STAFF_ROLE], []),
        ('staff_active_firms', Business.State.ACTIVE, ['SP', 'GP'], 'staff', [STAFF_ROLE],
         expected_lookup([FilingKey.ADMN_FRZE,
                          FilingKey.CONV_FIRMS,
                          FilingKey.COURT_ORDER,
                          FilingKey.REGISTRARS_NOTATION,
                          FilingKey.REGISTRARS_ORDER])),

        # active business - general user
        ('general_user_cp', Business.State.ACTIVE, ['CP'], 'general', [BASIC_USER],
         expected_lookup([FilingKey.AR_CP,
                          FilingKey.COA_CP,
                          FilingKey.COD_CP,
                          FilingKey.VOL_DISS,
                          FilingKey.SPECIAL_RESOLUTION])),
        ('general_user_corps', Business.State.ACTIVE, ['BC', 'BEN', 'CC', 'ULC'], 'general', [BASIC_USER],
         expected_lookup([FilingKey.AGM_EXTENSION,
                          FilingKey.AGM_LOCATION_CHANGE,
                          FilingKey.ALTERATION,
                          FilingKey.AMALGAMATION_REGULAR,
                          FilingKey.AMALGAMATION_VERTICAL,
                          FilingKey.AMALGAMATION_HORIZONTAL,
                          FilingKey.AR_CORPS,
                          FilingKey.COA_CORPS,
                          FilingKey.COD_CORPS,
                          FilingKey.CONSENT_CONTINUATION_OUT,
                          FilingKey.VOL_DISS,
                          FilingKey.TRANSITION,
                          FilingKey.TRANSPARENCY_REGISTER_ANNUAL,
                          FilingKey.TRANSPARENCY_REGISTER_CHANGE,
                          FilingKey.TRANSPARENCY_REGISTER_INITIAL])),
        ('general_user_continue_in_corps', Business.State.ACTIVE, ['C', 'CBEN', 'CCC', 'CUL'], 'general', [BASIC_USER],
         expected_lookup_continue_in_corps([FilingKey.AGM_EXTENSION,
                                            FilingKey.AGM_LOCATION_CHANGE,
                                            FilingKey.ALTERATION,
                                            FilingKey.AMALGAMATION_REGULAR,
                                            FilingKey.AMALGAMATION_VERTICAL,
                                            FilingKey.AMALGAMATION_HORIZONTAL,
                                            FilingKey.AR_CORPS,
                                            FilingKey.COA_CORPS,
                                            FilingKey.COD_CORPS,
                                            FilingKey.CONSENT_CONTINUATION_OUT,
                                            FilingKey.VOL_DISS,
                                            FilingKey.TRANSITION,
                                            FilingKey.TRANSPARENCY_REGISTER_ANNUAL,
                                            FilingKey.TRANSPARENCY_REGISTER_CHANGE,
                                            FilingKey.TRANSPARENCY_REGISTER_INITIAL])),
        ('general_user_llc', Business.State.ACTIVE,
         ['LLC'], 'general', [BASIC_USER], []),
        ('general_user_firms', Business.State.ACTIVE,
         ['SP', 'GP'], 'general', [BASIC_USER], []),

        # historical business - staff user
        ('staff_historical_cp', Business.State.HISTORICAL, ['CP'], 'staff', [STAFF_ROLE],
         expected_lookup([FilingKey.COURT_ORDER,
                          FilingKey.PUT_BACK_ON,
                          FilingKey.REGISTRARS_NOTATION,
                          FilingKey.REGISTRARS_ORDER])),
        ('staff_historical_corps', Business.State.HISTORICAL, ['BC', 'BEN', 'CC', 'ULC'], 'staff', [STAFF_ROLE],
         expected_lookup([FilingKey.COURT_ORDER,
                          FilingKey.PUT_BACK_ON,
                          FilingKey.REGISTRARS_NOTATION,
                          FilingKey.REGISTRARS_ORDER,
                          FilingKey.RESTRN_FULL_CORPS,
                          FilingKey.RESTRN_LTD_CORPS])),
        ('staff_historical_continue_in_corps', Business.State.HISTORICAL, ['C', 'CBEN', 'CCC', 'CUL'], 'staff',
         [STAFF_ROLE],
         expected_lookup([FilingKey.COURT_ORDER,
                          FilingKey.PUT_BACK_ON,
                          FilingKey.REGISTRARS_NOTATION,
                          FilingKey.REGISTRARS_ORDER,
                          FilingKey.RESTRN_FULL_CORPS,
                          FilingKey.RESTRN_LTD_CORPS])),
        ('staff_historical_llc', Business.State.HISTORICAL,
         ['LLC'], 'staff', [STAFF_ROLE], []),
        ('staff_historical_firms', Business.State.HISTORICAL, ['SP', 'GP'], 'staff', [STAFF_ROLE],
         expected_lookup([FilingKey.COURT_ORDER,
                          FilingKey.PUT_BACK_ON,
                          FilingKey.REGISTRARS_NOTATION,
                          FilingKey.REGISTRARS_ORDER])),

        # historical business - general user
        ('general_user_historical_cp', Business.State.HISTORICAL,
         ['CP'], 'general', [BASIC_USER], []),
        ('general_user_historical_corps', Business.State.HISTORICAL, ['BC', 'BEN', 'CC', 'ULC'], 'general',
         [BASIC_USER], []),
        ('general_user_historical_continue_in_corps', Business.State.HISTORICAL, ['C', 'CBEN', 'CCC', 'CUL'], 'general',
         [BASIC_USER], []),
        ('general_user_historical_llc', Business.State.HISTORICAL,
         ['LLC'], 'general', [BASIC_USER], []),
        ('general_user_historical_firms', Business.State.HISTORICAL,
         ['SP', 'GP'], 'general', [BASIC_USER], []),
    ]
)
def test_allowed_filings_warnings(monkeypatch, app, session, jwt, test_name, state, legal_types, username, roles, expected):
    """Assert that get allowed returns valid filings when business has warnings."""
    token = helper_create_jwt(jwt, roles=roles, username=username)
    headers = {'Authorization': 'Bearer ' + token}

    def mock_auth(one, two):  # pylint: disable=unused-argument; mocks of library methods
        return headers[one]

    with app.test_request_context():
        monkeypatch.setattr('flask.request.headers.get', mock_auth)
        for legal_type in legal_types:
            business = create_business(legal_type, state)
            if legal_type in ('SP', 'GP') and state == Business.State.ACTIVE:
                business.warnings = MISSING_BUSINESS_INFO_WARNINGS
            filing_types = get_allowed_filings(
                business, state, legal_type, jwt)
            assert filing_types == expected


@pytest.mark.parametrize(
    'test_name,state,legal_types,username,roles,state_filing_types,state_filing_sub_types,expected',
    [
        # active business - staff user
        ('staff_active_cp_unaffected', Business.State.ACTIVE, ['CP'], 'staff', [STAFF_ROLE],
         ['restoration', 'restoration', None, 'restoration'],
         ['limitedRestoration', 'limitedRestorationExtension', None, 'fullRestoration'],
         expected_lookup([FilingKey.ADMN_FRZE,
                          FilingKey.AR_CP,
                          FilingKey.COA_CP,
                          FilingKey.COD_CP,
                          FilingKey.CORRCTN,
                          FilingKey.COURT_ORDER,
                          FilingKey.VOL_DISS,
                          FilingKey.ADM_DISS,
                          FilingKey.REGISTRARS_NOTATION,
                          FilingKey.REGISTRARS_ORDER,
                          FilingKey.SPECIAL_RESOLUTION])),

        ('staff_active_corps_valid_state_filing_success', Business.State.ACTIVE, ['BC', 'BEN', 'CC', 'ULC'], 'staff',
         [STAFF_ROLE], ['restoration', 'restoration'], [
             'limitedRestoration', 'limitedRestorationExtension'],
         expected_lookup([FilingKey.ADMN_FRZE,
                          FilingKey.AGM_EXTENSION,
                          FilingKey.AGM_LOCATION_CHANGE,
                          FilingKey.ALTERATION,
                          FilingKey.AMALGAMATION_REGULAR,
                          FilingKey.AMALGAMATION_VERTICAL,
                          FilingKey.AMALGAMATION_HORIZONTAL,
                          FilingKey.AR_CORPS,
                          FilingKey.APPOINT_RECEIVER,
                          FilingKey.CEASE_RECEIVER,
                          FilingKey.COA_CORPS,
                          FilingKey.COD_CORPS,
                          FilingKey.CONSENT_AMALGAMATION_OUT,
                          FilingKey.CONSENT_CONTINUATION_OUT,
                          FilingKey.CORRCTN,
                          FilingKey.COURT_ORDER,
                          FilingKey.VOL_DISS,
                          FilingKey.ADM_DISS,
                          FilingKey.PUT_BACK_OFF,
                          FilingKey.REGISTRARS_NOTATION,
                          FilingKey.REGISTRARS_ORDER,
                          FilingKey.TRANSITION,
                          FilingKey.RESTRN_LTD_EXT_CORPS,
                          FilingKey.RESTRN_LTD_TO_FULL_CORPS])),
        ('staff_active_continue_in_corps_valid_state_filing_success', Business.State.ACTIVE,
         ['C', 'CBEN', 'CCC', 'CUL'], 'staff', [STAFF_ROLE],
         ['restoration', 'restoration'], [
             'limitedRestoration', 'limitedRestorationExtension'],
         expected_lookup_continue_in_corps([FilingKey.ADMN_FRZE,
                                            FilingKey.AGM_EXTENSION,
                                            FilingKey.AGM_LOCATION_CHANGE,
                                            FilingKey.ALTERATION,
                                            FilingKey.AMALGAMATION_REGULAR,
                                            FilingKey.AMALGAMATION_VERTICAL,
                                            FilingKey.AMALGAMATION_HORIZONTAL,
                                            FilingKey.AR_CORPS,
                                            FilingKey.APPOINT_RECEIVER,
                                            FilingKey.CEASE_RECEIVER,
                                            FilingKey.COA_CORPS,
                                            FilingKey.COD_CORPS,
                                            FilingKey.CONSENT_AMALGAMATION_OUT,
                                            FilingKey.CONSENT_CONTINUATION_OUT,
                                            FilingKey.CORRCTN,
                                            FilingKey.COURT_ORDER,
                                            FilingKey.VOL_DISS,
                                            FilingKey.ADM_DISS,
                                            FilingKey.PUT_BACK_OFF,
                                            FilingKey.REGISTRARS_NOTATION,
                                            FilingKey.REGISTRARS_ORDER,
                                            FilingKey.TRANSITION,
                                            FilingKey.RESTRN_LTD_EXT_CORPS,
                                            FilingKey.RESTRN_LTD_TO_FULL_CORPS])),
        ('staff_active_corps_valid_state_filing_fail', Business.State.ACTIVE, ['BC', 'BEN', 'CC', 'ULC'], 'staff',
         [STAFF_ROLE], [None, 'restoration'], [None, 'fullRestoration'],
         expected_lookup([FilingKey.ADMN_FRZE,
                          FilingKey.AGM_EXTENSION,
                          FilingKey.AGM_LOCATION_CHANGE,
                          FilingKey.ALTERATION,
                          FilingKey.AMALGAMATION_REGULAR,
                          FilingKey.AMALGAMATION_VERTICAL,
                          FilingKey.AMALGAMATION_HORIZONTAL,
                          FilingKey.AR_CORPS,
                          FilingKey.APPOINT_RECEIVER,
                          FilingKey.CEASE_RECEIVER,
                          FilingKey.COA_CORPS,
                          FilingKey.COD_CORPS,
                          FilingKey.CONSENT_AMALGAMATION_OUT,
                          FilingKey.CONSENT_CONTINUATION_OUT,
                          FilingKey.CORRCTN,
                          FilingKey.COURT_ORDER,
                          FilingKey.VOL_DISS,
                          FilingKey.ADM_DISS,
                          FilingKey.PUT_BACK_OFF,
                          FilingKey.REGISTRARS_NOTATION,
                          FilingKey.REGISTRARS_ORDER,
                          FilingKey.TRANSITION])),
        ('staff_active_continue_in_corps_valid_state_filing_fail', Business.State.ACTIVE, ['C', 'CBEN', 'CCC', 'CUL'],
         'staff', [STAFF_ROLE], [None, 'restoration'], [
             None, 'fullRestoration'],
         expected_lookup_continue_in_corps([FilingKey.ADMN_FRZE,
                                            FilingKey.AGM_EXTENSION,
                                            FilingKey.AGM_LOCATION_CHANGE,
                                            FilingKey.ALTERATION,
                                            FilingKey.AMALGAMATION_REGULAR,
                                            FilingKey.AMALGAMATION_VERTICAL,
                                            FilingKey.AMALGAMATION_HORIZONTAL,
                                            FilingKey.AR_CORPS,
                                            FilingKey.APPOINT_RECEIVER,
                                            FilingKey.CEASE_RECEIVER,
                                            FilingKey.COA_CORPS,
                                            FilingKey.COD_CORPS,
                                            FilingKey.CONSENT_AMALGAMATION_OUT,
                                            FilingKey.CONSENT_CONTINUATION_OUT,
                                            FilingKey.CORRCTN,
                                            FilingKey.COURT_ORDER,
                                            FilingKey.VOL_DISS,
                                            FilingKey.ADM_DISS,
                                            FilingKey.PUT_BACK_OFF,
                                            FilingKey.REGISTRARS_NOTATION,
                                            FilingKey.REGISTRARS_ORDER,
                                            FilingKey.TRANSITION])),
        ('staff_active_llc_valid_state_filing_success', Business.State.ACTIVE, ['LLC'], 'staff', [STAFF_ROLE],
         ['restoration', 'restoration'], ['limitedRestoration', 'limitedRestorationExtension'], []),
        ('staff_active_llc_valid_state_filing_fail', Business.State.ACTIVE, ['LLC'], 'staff', [STAFF_ROLE],
         [None, 'restoration'], [None, 'fullRestoration'], []),

        ('staff_active_firms_unaffected', Business.State.ACTIVE, ['SP', 'GP'], 'staff', [STAFF_ROLE],
         ['putBackOn', None], [None, None],
         expected_lookup([FilingKey.ADMN_FRZE,
                          FilingKey.CHANGE_OF_REGISTRATION,
                          FilingKey.CONV_FIRMS,
                          FilingKey.CORRCTN_FIRMS,
                          FilingKey.COURT_ORDER,
                          FilingKey.VOL_DISS_FIRMS,
                          FilingKey.ADM_DISS_FIRMS,
                          FilingKey.REGISTRARS_NOTATION,
                          FilingKey.REGISTRARS_ORDER])),

        # active business - general user
        ('general_user_cp_unaffected', Business.State.ACTIVE, ['CP'], 'general', [BASIC_USER],
         ['restoration', 'restoration', None, 'restoration'],
         ['limitedRestoration', 'limitedRestorationExtension', None, 'fullRestoration'],
         expected_lookup([FilingKey.AR_CP,
                          FilingKey.COA_CP,
                          FilingKey.COD_CP,
                          FilingKey.VOL_DISS,
                          FilingKey.SPECIAL_RESOLUTION])),
        ('general_user_corps_unaffected', Business.State.ACTIVE, ['BC', 'BEN', 'CC', 'ULC'], 'general', [BASIC_USER],
         [None, 'restoration'],
         [None, 'fullRestoration'],
         expected_lookup([FilingKey.AGM_EXTENSION,
                          FilingKey.AGM_LOCATION_CHANGE,
                          FilingKey.ALTERATION,
                          FilingKey.AMALGAMATION_REGULAR,
                          FilingKey.AMALGAMATION_VERTICAL,
                          FilingKey.AMALGAMATION_HORIZONTAL,
                          FilingKey.AR_CORPS,
                          FilingKey.COA_CORPS,
                          FilingKey.COD_CORPS,
                          FilingKey.CONSENT_CONTINUATION_OUT,
                          FilingKey.VOL_DISS,
                          FilingKey.TRANSITION,
                          FilingKey.TRANSPARENCY_REGISTER_ANNUAL,
                          FilingKey.TRANSPARENCY_REGISTER_CHANGE,
                          FilingKey.TRANSPARENCY_REGISTER_INITIAL])),
        ('general_user_corps_unaffected2', Business.State.ACTIVE, ['BC', 'BEN', 'CC', 'ULC'], 'general', [BASIC_USER],
         ['restoration', 'restoration'],
         ['limitedRestoration', 'limitedRestorationExtension'],
         expected_lookup([FilingKey.AGM_EXTENSION,
                          FilingKey.AGM_LOCATION_CHANGE,
                          FilingKey.AMALGAMATION_REGULAR,
                          FilingKey.AMALGAMATION_VERTICAL,
                          FilingKey.AMALGAMATION_HORIZONTAL,
                          FilingKey.AR_CORPS,
                          FilingKey.COA_CORPS,
                          FilingKey.COD_CORPS,
                          FilingKey.CONSENT_CONTINUATION_OUT,
                          FilingKey.VOL_DISS,
                          FilingKey.TRANSITION,
                          FilingKey.TRANSPARENCY_REGISTER_ANNUAL,
                          FilingKey.TRANSPARENCY_REGISTER_CHANGE,
                          FilingKey.TRANSPARENCY_REGISTER_INITIAL])),
        ('general_user_continue_in_corps_unaffected', Business.State.ACTIVE, ['C', 'CBEN', 'CCC', 'CUL'], 'general',
         [BASIC_USER],
         [None, 'restoration'],
         [None, 'fullRestoration'],
         expected_lookup_continue_in_corps([FilingKey.AGM_EXTENSION,
                                            FilingKey.AGM_LOCATION_CHANGE,
                                            FilingKey.ALTERATION,
                                            FilingKey.AMALGAMATION_REGULAR,
                                            FilingKey.AMALGAMATION_VERTICAL,
                                            FilingKey.AMALGAMATION_HORIZONTAL,
                                            FilingKey.AR_CORPS,
                                            FilingKey.COA_CORPS,
                                            FilingKey.COD_CORPS,
                                            FilingKey.CONSENT_CONTINUATION_OUT,
                                            FilingKey.VOL_DISS,
                                            FilingKey.TRANSITION,
                                            FilingKey.TRANSPARENCY_REGISTER_ANNUAL,
                                            FilingKey.TRANSPARENCY_REGISTER_CHANGE,
                                            FilingKey.TRANSPARENCY_REGISTER_INITIAL])),
        ('general_user_continue_in_corps_unaffected2', Business.State.ACTIVE, ['C', 'CBEN', 'CCC', 'CUL'], 'general',
         [BASIC_USER],
         ['restoration', 'restoration'],
         ['limitedRestoration', 'limitedRestorationExtension'],
         expected_lookup_continue_in_corps([FilingKey.AGM_EXTENSION,
                                            FilingKey.AGM_LOCATION_CHANGE,
                                            FilingKey.AMALGAMATION_REGULAR,
                                            FilingKey.AMALGAMATION_VERTICAL,
                                            FilingKey.AMALGAMATION_HORIZONTAL,
                                            FilingKey.AR_CORPS,
                                            FilingKey.COA_CORPS,
                                            FilingKey.COD_CORPS,
                                            FilingKey.CONSENT_CONTINUATION_OUT,
                                            FilingKey.VOL_DISS,
                                            FilingKey.TRANSITION,
                                            FilingKey.TRANSPARENCY_REGISTER_ANNUAL,
                                            FilingKey.TRANSPARENCY_REGISTER_CHANGE,
                                            FilingKey.TRANSPARENCY_REGISTER_INITIAL])),
        ('general_user_llc_unaffected', Business.State.ACTIVE, ['LLC'], 'general', [BASIC_USER],
         ['restoration', 'restoration', None, 'restoration'],
         ['limitedRestoration', 'limitedRestorationExtension', None, 'fullRestoration'], []),
        ('general_user_firms_unaffected', Business.State.ACTIVE, ['SP', 'GP'], 'general', [BASIC_USER],
         ['putBackOn', None], [None, None],
         expected_lookup([FilingKey.CHANGE_OF_REGISTRATION,
                          FilingKey.VOL_DISS_FIRMS])),

        # historical business - staff user
        ('staff_historical_cp_unaffected', Business.State.HISTORICAL, ['CP'], 'staff', [STAFF_ROLE],
         ['dissolution', None], [None, None],
         expected_lookup([FilingKey.COURT_ORDER,
                          FilingKey.PUT_BACK_ON,
                          FilingKey.REGISTRARS_NOTATION,
                          FilingKey.REGISTRARS_ORDER])),
        ('staff_historical_cp_invalid_state_filing_fail', Business.State.HISTORICAL, ['CP'], 'staff', [STAFF_ROLE],
         ['continuationIn'], [None],
         expected_lookup([FilingKey.COURT_ORDER,
                          FilingKey.PUT_BACK_ON,
                          FilingKey.REGISTRARS_NOTATION,
                          FilingKey.REGISTRARS_ORDER])),
        ('staff_historical_corps_unaffected', Business.State.HISTORICAL, ['BC', 'BEN', 'CC', 'ULC'], 'staff', [STAFF_ROLE],
         ['dissolution', None], [None, None],
         expected_lookup([FilingKey.COURT_ORDER,
                          FilingKey.PUT_BACK_ON,
                          FilingKey.REGISTRARS_NOTATION,
                          FilingKey.REGISTRARS_ORDER,
                          FilingKey.RESTRN_FULL_CORPS,
                          FilingKey.RESTRN_LTD_CORPS])),
        ('staff_historical_continue_in_corps_unaffected', Business.State.HISTORICAL, ['C', 'CBEN', 'CCC', 'CUL'],
         'staff', [STAFF_ROLE], ['dissolution', None], [None, None],
         expected_lookup([FilingKey.COURT_ORDER,
                          FilingKey.PUT_BACK_ON,
                          FilingKey.REGISTRARS_NOTATION,
                          FilingKey.REGISTRARS_ORDER,
                          FilingKey.RESTRN_FULL_CORPS,
                          FilingKey.RESTRN_LTD_CORPS])),
        ('staff_historical_corps_invalid_state_filing_fail', Business.State.HISTORICAL, ['BC', 'BEN', 'CC', 'ULC'],
         'staff', [STAFF_ROLE], ['continuationOut'], [None, None],
         expected_lookup([FilingKey.COURT_ORDER,
                          FilingKey.PUT_BACK_ON,
                          FilingKey.REGISTRARS_NOTATION,
                          FilingKey.REGISTRARS_ORDER])),
        ('staff_historical_continue_in_corps_invalid_state_filing_fail', Business.State.HISTORICAL,
         ['C', 'CBEN', 'CCC', 'CUL'], 'staff', [
             STAFF_ROLE], ['continuationOut'], [None, None],
         expected_lookup([FilingKey.COURT_ORDER,
                          FilingKey.PUT_BACK_ON,
                          FilingKey.REGISTRARS_NOTATION,
                          FilingKey.REGISTRARS_ORDER])),
        ('staff_historical_llc_unaffected', Business.State.HISTORICAL, ['LLC'], 'staff', [STAFF_ROLE],
         ['dissolution', None], [None, None], []),
        ('staff_historical_firms_unaffected', Business.State.HISTORICAL, ['SP', 'GP'], 'staff', [STAFF_ROLE],
         ['dissolution', None], [None, None],
         expected_lookup([FilingKey.COURT_ORDER,
                          FilingKey.PUT_BACK_ON,
                          FilingKey.REGISTRARS_NOTATION,
                          FilingKey.REGISTRARS_ORDER])),

        # historical business - general user
        ('general_user_historical_cp_unaffected', Business.State.HISTORICAL, ['CP'], 'general', [BASIC_USER],
         ['dissolution', None], [None, None, None], []),
        ('general_user_historical_corps_unaffected', Business.State.HISTORICAL, ['BC', 'BEN', 'CC', 'ULC'], 'general',
         [BASIC_USER], ['dissolution', 'continuationOut', None], [None, None, None, None], []),
        ('general_user_historical_continue_in_corps_unaffected', Business.State.HISTORICAL, ['C', 'CBEN', 'CCC', 'CUL'],
         'general', [BASIC_USER], ['dissolution', 'continuationOut', None],
         [None, None, None, None], []),
        ('general_user_historical_llc_unaffected', Business.State.HISTORICAL, ['LLC'], 'general', [BASIC_USER],
         ['dissolution', None], [None, None], []),
        ('general_user_historical_firms_unaffected', Business.State.HISTORICAL, ['SP', 'GP'], 'general', [BASIC_USER],
         ['dissolution', None], [None, None], [])
    ]
)
def test_allowed_filings_state_filing_check(monkeypatch, app, session, jwt, test_name, state, legal_types, username,
                                            roles, state_filing_types, state_filing_sub_types, expected):
    """Assert that get allowed returns valid filings when validStateFilings or invalidStateFilings blocker is defined.

       A filing with validStateFiling defined should only return a target filing if the business state filing matches
       one of the state filing types defined in validStateFiling.

       A filing with invalidStateFiling defined should only return a target filing if the business state filing does
       not match one of the state filing types defined in invalidStateFiling.
    """
    token = helper_create_jwt(jwt, roles=roles, username=username)
    headers = {'Authorization': 'Bearer ' + token}

    def mock_auth(one, two):  # pylint: disable=unused-argument; mocks of library methods
        return headers[one]

    with app.test_request_context():
        monkeypatch.setattr('flask.request.headers.get', mock_auth)

        for legal_type in legal_types:
            for idx, state_filing_type in enumerate(state_filing_types):
                business = create_business(legal_type, state)
                state_filing_sub_type = state_filing_sub_types[idx]
                if state_filing_type:
                    state_filing = create_filing(
                        business, state_filing_type, state_filing_sub_type)
                    business.state_filing_id = state_filing.id
                    business.save()
                allowed_filing_types = get_allowed_filings(
                    business, state, legal_type, jwt)
                assert allowed_filing_types == expected


@pytest.mark.parametrize(
    'test_name,state,filing_type,sub_filing_type,legal_types,username,roles,filing_status,expected',
    [
        ('staff_user_active_allowed', Business.State.ACTIVE, 'changeOfRegistration', None,
         ['SP', 'GP'], 'general', [STAFF_ROLE], Filing.Status.DRAFT.value, True),
        ('staff_user_active_allowed', Business.State.ACTIVE, 'alteration', None,
         ['BEN', 'BC', 'ULC', 'CC'], 'general', [STAFF_ROLE], Filing.Status.DRAFT.value, True),

        ('staff_user_active', Business.State.ACTIVE, 'changeOfRegistration', None,
         ['SP', 'GP'], 'general', [STAFF_ROLE], Filing.Status.PENDING.value, False),
        ('staff_active_allowed', Business.State.ACTIVE, 'alteration', None,
         ['BEN', 'BC', 'ULC', 'CC'], 'general', [STAFF_ROLE], Filing.Status.PENDING.value, False),

        ('user_active_allowed', Business.State.ACTIVE, 'changeOfRegistration', None,
         ['SP', 'GP'], 'general', [BASIC_USER], Filing.Status.DRAFT.value, True),
        ('user_active_allowed', Business.State.ACTIVE, 'alteration', None,
         ['BEN', 'BC', 'ULC', 'CC'], 'general', [BASIC_USER], Filing.Status.DRAFT.value, True),

        ('user_active', Business.State.ACTIVE, 'changeOfRegistration', None,
         ['SP', 'GP'], 'general', [BASIC_USER], Filing.Status.PENDING.value, False),
        ('user_active_allowed', Business.State.ACTIVE, 'alteration', None,
         ['BEN', 'BC', 'ULC', 'CC'], 'general', [BASIC_USER], Filing.Status.PENDING.value, False),
    ]
)
def test_is_allowed_ignore_draft_filing(monkeypatch, app, session, jwt, test_name, state, filing_type, sub_filing_type,
                                        legal_types, username, roles, filing_status, expected):
    """Assert that get allowed returns valid filings when filing status is draft."""
    token = helper_create_jwt(jwt, roles=roles, username=username)
    headers = {'Authorization': 'Bearer ' + token}

    def mock_auth(one, two):  # pylint: disable=unused-argument; mocks of library methods
        return headers[one]

    with app.test_request_context():
        monkeypatch.setattr('flask.request.headers.get', mock_auth)
        for legal_type in legal_types:
            business = create_business(legal_type, state)
            filing_dict = FILING_DATA.get(filing_type, None)
            filing = create_incomplete_filing(business=business,
                                              filing_name=filing_type,
                                              filing_status=filing_status,
                                              filing_dict=filing_dict,
                                              filing_type=filing_type)
            filing_types = is_allowed(
                business, state, filing_type, legal_type, jwt, sub_filing_type, filing)
            assert filing_types == expected


@pytest.mark.parametrize('filing_status, expected', [
    (Filing.Status.DRAFT.value, True),
    (Filing.Status.CHANGE_REQUESTED.value, True),
    (Filing.Status.APPROVED.value, True),
    (Filing.Status.PENDING.value, False),
    (Filing.Status.PAID.value, False),
    (Filing.Status.AWAITING_REVIEW.value, False),
    (Filing.Status.REJECTED.value, False),
    (Filing.Status.COMPLETED.value, False),
    (Filing.Status.CORRECTED.value, False),
    (Filing.Status.EPOCH.value, False),
    (Filing.Status.ERROR.value, False),
    (Filing.Status.PENDING_CORRECTION.value, False),
])
def test_is_allowed_to_resubmit(monkeypatch, app, session, jwt, filing_status, expected):
    """Assert that a filing can be resubmitted."""
    token = helper_create_jwt(jwt, roles=[BASIC_USER], username='username')
    headers = {'Authorization': 'Bearer ' + token}

    def mock_auth(one, two):  # pylint: disable=unused-argument; mocks of library methods
        return headers[one]

    with app.test_request_context():
        monkeypatch.setattr('flask.request.headers.get', mock_auth)
        filing_type = 'continuationIn'
        filing_dict = FILING_DATA.get(filing_type, None)
        filing = create_incomplete_filing(business=None,
                                          filing_name=filing_type,
                                          filing_status=filing_status,
                                          filing_dict=filing_dict,
                                          filing_type=filing_type)
        filing.save()

        filing_types = is_allowed(
            None, Business.State.ACTIVE, filing_type, 'CBEN', jwt, None, filing)
        assert filing_types == expected


@pytest.mark.parametrize(
    'test_name,state,legal_types,username,roles,filing_types,filing_sub_types,is_completed,expected',
    [
        # active business - staff user
        ('staff_active_corps_completed_filing_success', Business.State.ACTIVE, ['BC', 'BEN', 'CC', 'ULC'], 'staff',
         [STAFF_ROLE], ['consentContinuationOut',
                        'consentContinuationOut'], [None, None], [True, True],
         expected_lookup([FilingKey.ADMN_FRZE,
                          FilingKey.AGM_EXTENSION,
                          FilingKey.AGM_LOCATION_CHANGE,
                          FilingKey.ALTERATION,
                          FilingKey.AMALGAMATION_REGULAR,
                          FilingKey.AMALGAMATION_VERTICAL,
                          FilingKey.AMALGAMATION_HORIZONTAL,
                          FilingKey.AR_CORPS,
                          FilingKey.APPOINT_RECEIVER,
                          FilingKey.CEASE_RECEIVER,
                          FilingKey.COA_CORPS,
                          FilingKey.COD_CORPS,
                          FilingKey.CONSENT_AMALGAMATION_OUT,
                          FilingKey.CONSENT_CONTINUATION_OUT,
                          FilingKey.CONTINUATION_OUT,
                          FilingKey.CORRCTN,
                          FilingKey.COURT_ORDER,
                          FilingKey.VOL_DISS,
                          FilingKey.ADM_DISS,
                          FilingKey.PUT_BACK_OFF,
                          FilingKey.REGISTRARS_NOTATION,
                          FilingKey.REGISTRARS_ORDER,
                          FilingKey.TRANSITION])),
        ('staff_active_corps_completed_filing_success', Business.State.ACTIVE, ['BC', 'BEN', 'CC', 'ULC'], 'staff',
         [STAFF_ROLE], ['consentContinuationOut', 'consentContinuationOut'], [
             None, None], [True, False],
         expected_lookup([FilingKey.ADMN_FRZE,
                          FilingKey.CONTINUATION_OUT,
                          FilingKey.COURT_ORDER,
                          FilingKey.PUT_BACK_OFF,
                          FilingKey.REGISTRARS_NOTATION,
                          FilingKey.REGISTRARS_ORDER,
                          FilingKey.TRANSITION])),
        ('staff_active_corps_completed_filing_success', Business.State.ACTIVE, ['BC', 'BEN', 'CC', 'ULC'], 'staff',
         [STAFF_ROLE], ['consentAmalgamationOut', 'consentAmalgamationOut'], [None, None], [True, True],
         expected_lookup([FilingKey.ADMN_FRZE,
                          FilingKey.AGM_EXTENSION,
                          FilingKey.AGM_LOCATION_CHANGE,
                          FilingKey.ALTERATION,
                          FilingKey.AMALGAMATION_REGULAR,
                          FilingKey.AMALGAMATION_VERTICAL,
                          FilingKey.AMALGAMATION_HORIZONTAL,
                          FilingKey.AMALGAMATION_OUT,
                          FilingKey.AR_CORPS,
                          FilingKey.APPOINT_RECEIVER,
                          FilingKey.CEASE_RECEIVER,
                          FilingKey.COA_CORPS,
                          FilingKey.COD_CORPS,
                          FilingKey.CONSENT_AMALGAMATION_OUT,
                          FilingKey.CONSENT_CONTINUATION_OUT,
                          FilingKey.CORRCTN,
                          FilingKey.COURT_ORDER,
                          FilingKey.VOL_DISS,
                          FilingKey.ADM_DISS,
                          FilingKey.PUT_BACK_OFF,
                          FilingKey.REGISTRARS_NOTATION,
                          FilingKey.REGISTRARS_ORDER,
                          FilingKey.TRANSITION])),
        ('staff_active_corps_completed_filing_success', Business.State.ACTIVE, ['BC', 'BEN', 'CC', 'ULC'], 'staff',
         [STAFF_ROLE], ['consentAmalgamationOut', 'consentAmalgamationOut'], [None, None], [True, False],
         expected_lookup([FilingKey.ADMN_FRZE,
                          FilingKey.AMALGAMATION_OUT,
                          FilingKey.COURT_ORDER,
                          FilingKey.PUT_BACK_OFF,
                          FilingKey.REGISTRARS_NOTATION,
                          FilingKey.REGISTRARS_ORDER,
                          FilingKey.TRANSITION])),
        ('staff_active_corps_completed_filing_fail', Business.State.ACTIVE, ['BC', 'BEN', 'CC', 'ULC'], 'staff',
         [STAFF_ROLE], ['consentContinuationOut', 'consentContinuationOut'], [
             None, None], [False, False],
         expected_lookup([FilingKey.ADMN_FRZE,
                          FilingKey.COURT_ORDER,
                          FilingKey.PUT_BACK_OFF,
                          FilingKey.REGISTRARS_NOTATION,
                          FilingKey.REGISTRARS_ORDER,
                          FilingKey.TRANSITION])),
        ('staff_active_corps_completed_filing_fail', Business.State.ACTIVE, ['BC', 'BEN', 'CC', 'ULC'], 'staff',
         [STAFF_ROLE], ['consentAmalgamationOut', 'consentAmalgamationOut'], [None, None], [False, False],
         expected_lookup([FilingKey.ADMN_FRZE,
                          FilingKey.COURT_ORDER,
                          FilingKey.PUT_BACK_OFF,
                          FilingKey.REGISTRARS_NOTATION,
                          FilingKey.REGISTRARS_ORDER,
                          FilingKey.TRANSITION])),
        ('staff_active_corps_completed_filing_fail', Business.State.ACTIVE, ['BC', 'BEN', 'CC', 'ULC'], 'staff',
         [STAFF_ROLE], [None, None], [None, None], [False, False],
         expected_lookup([FilingKey.ADMN_FRZE,
                          FilingKey.AGM_EXTENSION,
                          FilingKey.AGM_LOCATION_CHANGE,
                          FilingKey.ALTERATION,
                          FilingKey.AMALGAMATION_REGULAR,
                          FilingKey.AMALGAMATION_VERTICAL,
                          FilingKey.AMALGAMATION_HORIZONTAL,
                          FilingKey.AR_CORPS,
                          FilingKey.APPOINT_RECEIVER,
                          FilingKey.CEASE_RECEIVER,
                          FilingKey.COA_CORPS,
                          FilingKey.COD_CORPS,
                          FilingKey.CONSENT_AMALGAMATION_OUT,
                          FilingKey.CONSENT_CONTINUATION_OUT,
                          FilingKey.CORRCTN,
                          FilingKey.COURT_ORDER,
                          FilingKey.VOL_DISS,
                          FilingKey.ADM_DISS,
                          FilingKey.PUT_BACK_OFF,
                          FilingKey.REGISTRARS_NOTATION,
                          FilingKey.REGISTRARS_ORDER,
                          FilingKey.TRANSITION])),
    ]
)
def test_allowed_filings_completed_filing_check(monkeypatch, app, session, jwt, test_name, state, legal_types, username,
                                                roles, filing_types, filing_sub_types, is_completed, expected):
    """Assert that get allowed returns valid filings when completedFilings blocker is defined.

       A filing with completedFilings defined should only return a target filing if the business state filing matches
       one of the state filing types defined in completedFiling.
    """
    token = helper_create_jwt(jwt, roles=roles, username=username)
    headers = {'Authorization': 'Bearer ' + token}

    def mock_auth(one, two):  # pylint: disable=unused-argument; mocks of library methods
        return headers[one]

    with app.test_request_context():
        monkeypatch.setattr('flask.request.headers.get', mock_auth)

        for legal_type in legal_types:
            business = create_business(legal_type, state)
            for idx, filing_type in enumerate(filing_types):
                filing_sub_type = filing_sub_types[idx]
                if filing_type:
                    if is_completed[idx]:
                        create_filing(business, filing_type, filing_sub_type)
                    else:
                        filing_dict = FILING_DATA.get(
                            filing_type, filing_sub_type)
                        create_incomplete_filing(business=business,
                                                 filing_name='unknown',
                                                 filing_status=Filing.Status.DRAFT.value,
                                                 filing_dict=filing_dict,
                                                 filing_type=filing_type,
                                                 filing_sub_type=filing_sub_type)

            allowed_filing_types = get_allowed_filings(
                business, state, legal_type, jwt)
            assert allowed_filing_types == expected


@pytest.mark.parametrize(
    'test_name,business_exists,state,legal_types,username,roles,expected',
    [
        # active business - staff user
        ('staff_active_cp', True, Business.State.ACTIVE, ['CP'], 'staff', [STAFF_ROLE],
         expected_lookup([FilingKey.ADMN_FRZE,
                          FilingKey.AR_CP,
                          FilingKey.COA_CP,
                          FilingKey.COD_CP,
                          FilingKey.CORRCTN,
                          FilingKey.COURT_ORDER,
                          FilingKey.ADM_DISS,
                          FilingKey.REGISTRARS_NOTATION,
                          FilingKey.REGISTRARS_ORDER,
                          FilingKey.SPECIAL_RESOLUTION])),
        ('staff_active_corps', True, Business.State.ACTIVE, ['BC', 'BEN', 'CC', 'ULC'], 'staff', [STAFF_ROLE],
         expected_lookup([FilingKey.ADMN_FRZE,
                          FilingKey.AR_CORPS,
                          FilingKey.APPOINT_RECEIVER,
                          FilingKey.CEASE_RECEIVER,
                          FilingKey.COA_CORPS,
                          FilingKey.COD_CORPS,
                          FilingKey.CORRCTN,
                          FilingKey.COURT_ORDER,
                          FilingKey.ADM_DISS,
                          FilingKey.PUT_BACK_OFF,
                          FilingKey.REGISTRARS_NOTATION,
                          FilingKey.REGISTRARS_ORDER,
                          FilingKey.TRANSITION,
                          ])),
        ('staff_active_llc', True, Business.State.ACTIVE,
         ['LLC'], 'staff', [STAFF_ROLE], []),
        ('staff_active_firms', True, Business.State.ACTIVE, ['SP', 'GP'], 'staff', [STAFF_ROLE],
         expected_lookup([FilingKey.ADMN_FRZE,
                          FilingKey.CHANGE_OF_REGISTRATION,
                          FilingKey.CONV_FIRMS,
                          FilingKey.CORRCTN_FIRMS,
                          FilingKey.COURT_ORDER,
                          FilingKey.ADM_DISS_FIRMS,
                          FilingKey.REGISTRARS_NOTATION,
                          FilingKey.REGISTRARS_ORDER])),

        # active business - general user
        ('general_user_cp', True, Business.State.ACTIVE, ['CP'], 'general', [BASIC_USER],
         expected_lookup([FilingKey.AR_CP,
                          FilingKey.COA_CP,
                          FilingKey.COD_CP])),
        ('general_user_corps', True, Business.State.ACTIVE, ['BC', 'BEN', 'CC', 'ULC'], 'general', [BASIC_USER],
         expected_lookup([FilingKey.AR_CORPS,
                          FilingKey.COA_CORPS,
                          FilingKey.COD_CORPS,
                          FilingKey.TRANSITION,
                          FilingKey.TRANSPARENCY_REGISTER_ANNUAL,
                          FilingKey.TRANSPARENCY_REGISTER_CHANGE,
                          FilingKey.TRANSPARENCY_REGISTER_INITIAL])),
        ('general_user_llc', True, Business.State.ACTIVE,
         ['LLC'], 'general', [BASIC_USER], []),
        ('general_user_firms', True, Business.State.ACTIVE, ['SP', 'GP'], 'general', [BASIC_USER],
         expected_lookup([FilingKey.CHANGE_OF_REGISTRATION])),

        # historical business - staff user
        ('staff_historical_cp', True, Business.State.HISTORICAL, ['CP'], 'staff', [STAFF_ROLE],
         expected_lookup([FilingKey.COURT_ORDER,
                          FilingKey.PUT_BACK_ON,
                          FilingKey.REGISTRARS_NOTATION,
                          FilingKey.REGISTRARS_ORDER])),
        ('staff_historical_corps', True, Business.State.HISTORICAL, ['BC', 'BEN', 'CC', 'ULC'], 'staff', [STAFF_ROLE],
         expected_lookup([FilingKey.COURT_ORDER,
                          FilingKey.PUT_BACK_ON,
                          FilingKey.REGISTRARS_NOTATION,
                          FilingKey.REGISTRARS_ORDER,
                          FilingKey.RESTRN_FULL_CORPS,
                          FilingKey.RESTRN_LTD_CORPS])),
        ('staff_historical_llc', True, Business.State.HISTORICAL,
         ['LLC'], 'staff', [STAFF_ROLE], []),
        ('staff_historical_firms', True, Business.State.HISTORICAL, ['SP', 'GP'], 'staff', [STAFF_ROLE],
         expected_lookup([FilingKey.COURT_ORDER,
                          FilingKey.PUT_BACK_ON,
                          FilingKey.REGISTRARS_NOTATION,
                          FilingKey.REGISTRARS_ORDER])),

        # historical business - general user
        ('general_user_historical_cp', True, Business.State.HISTORICAL,
         ['CP'], 'general', [BASIC_USER], []),
        ('general_user_historical_corps', True, Business.State.HISTORICAL, ['BC', 'BEN', 'CC', 'ULC'], 'general',
         [BASIC_USER], []),
        ('general_user_historical_llc', True, Business.State.HISTORICAL,
         ['LLC'], 'general', [BASIC_USER], []),
        ('general_user_historical_firms', True, Business.State.HISTORICAL,
         ['SP', 'GP'], 'general', [BASIC_USER], []),
    ]
)
def test_get_allowed_filings_blocker_in_dissolution(monkeypatch, app, session, jwt, test_name, business_exists, state,
                                                    legal_types, username, roles, expected):
    """Assert that get allowed returns valid filings when business is in dissolution."""
    token = helper_create_jwt(jwt, roles=roles, username=username)
    headers = {'Authorization': 'Bearer ' + token}

    def mock_auth(one, two):  # pylint: disable=unused-argument; mocks of library methods
        return headers[one]

    with app.test_request_context():
        monkeypatch.setattr('flask.request.headers.get', mock_auth)

        for legal_type in legal_types:
            business = None
            identifier = (f'BC{random.SystemRandom().getrandbits(0x58)}')[:9]
            business = factory_business(identifier=identifier,
                                        entity_type=legal_type,
                                        state=state)
            with patch.object(type(business), 'in_dissolution', new_callable=PropertyMock) as mock_in_dissolution:
                mock_in_dissolution.return_value = True
                filing_types = get_allowed_filings(
                    business, state, legal_type, jwt)
                assert filing_types == expected


@pytest.mark.parametrize(
    'test_name,state,legal_types,username,roles,blocker_status,expected',
    [
        # active business - staff user
        ('staff_active_cp', Business.State.ACTIVE, ['CP'], 'staff', [STAFF_ROLE], None,
         expected_lookup([FilingKey.ADMN_FRZE,
                          FilingKey.AR_CP,
                          FilingKey.COA_CP,
                          FilingKey.COD_CP,
                          FilingKey.CORRCTN,
                          FilingKey.COURT_ORDER,
                          FilingKey.VOL_DISS,
                          FilingKey.ADM_DISS,
                          FilingKey.REGISTRARS_NOTATION,
                          FilingKey.REGISTRARS_ORDER,
                          FilingKey.SPECIAL_RESOLUTION])),
        ('staff_active_corps',
         Business.State.ACTIVE, ['BC', 'BEN', 'CC',
                                 'ULC'], 'staff', [STAFF_ROLE], None,
         expected_lookup([FilingKey.ADMN_FRZE,
                          FilingKey.ALTERATION,
                          FilingKey.AR_CORPS,
                          FilingKey.APPOINT_RECEIVER,
                          FilingKey.CEASE_RECEIVER,
                          FilingKey.COA_CORPS,
                          FilingKey.COD_CORPS,
                          FilingKey.CORRCTN,
                          FilingKey.COURT_ORDER,
                          FilingKey.VOL_DISS,
                          FilingKey.ADM_DISS,
                          FilingKey.PUT_BACK_OFF,
                          FilingKey.REGISTRARS_NOTATION,
                          FilingKey.REGISTRARS_ORDER,
                          FilingKey.TRANSITION,
                          ])),
        ('staff_active_corps_with_FED',
         Business.State.ACTIVE, ['BC', 'BEN', 'CC', 'ULC'], 'staff', [
             STAFF_ROLE], 'FUTURE_EFFECTIVE',
         expected_lookup([FilingKey.ADMN_FRZE,
                          FilingKey.COURT_ORDER,
                          FilingKey.PUT_BACK_OFF,
                          FilingKey.REGISTRARS_NOTATION,
                          FilingKey.REGISTRARS_ORDER,
                          FilingKey.TRANSITION,
                          FilingKey.NOTICE_OF_WITHDRAWAL
                          ])),
        ('staff_active_corps_business_frozen',
         Business.State.ACTIVE, ['BC', 'BEN', 'CC',
                                 'ULC'], 'staff', [STAFF_ROLE], 'FROZEN',
         expected_lookup([FilingKey.ADMN_FRZE,
                          FilingKey.COURT_ORDER,
                          FilingKey.ADM_DISS,
                          FilingKey.PUT_BACK_OFF,
                          FilingKey.REGISTRARS_NOTATION,
                          FilingKey.REGISTRARS_ORDER,
                          FilingKey.TRANSITION,
                          ])),
        ('staff_active_corps_with_draft_filing',
         Business.State.ACTIVE, ['BC', 'BEN', 'CC',
                                 'ULC'], 'staff', [STAFF_ROLE], 'DRAFT',
         expected_lookup([FilingKey.ADMN_FRZE,
                          FilingKey.COURT_ORDER,
                          FilingKey.PUT_BACK_OFF,
                          FilingKey.REGISTRARS_NOTATION,
                          FilingKey.REGISTRARS_ORDER,
                          FilingKey.TRANSITION
                          ])),
        ('staff_active_continue_in_corps', Business.State.ACTIVE, ['C', 'CBEN', 'CCC', 'CUL'], 'staff', [STAFF_ROLE],
         None,
         expected_lookup([
             FilingKey.ADMN_FRZE,
             FilingKey.ALTERATION,
             FilingKey.AR_CORPS,
             FilingKey.APPOINT_RECEIVER,
             FilingKey.CEASE_RECEIVER,
             FilingKey.COA_CORPS,
             FilingKey.COD_CORPS,
             FilingKey.CORRCTN,
             FilingKey.COURT_ORDER,
             FilingKey.VOL_DISS,
             FilingKey.ADM_DISS,
             FilingKey.PUT_BACK_OFF,
             FilingKey.REGISTRARS_NOTATION,
             FilingKey.REGISTRARS_ORDER,
             FilingKey.TRANSITION])),
        ('staff_active_llc', Business.State.ACTIVE,
         ['LLC'], 'staff', [STAFF_ROLE], None, []),
        ('staff_active_firms', Business.State.ACTIVE, ['SP', 'GP'], 'staff', [STAFF_ROLE], None,
         expected_lookup([FilingKey.ADMN_FRZE,
                          FilingKey.CHANGE_OF_REGISTRATION,
                          FilingKey.CONV_FIRMS,
                          FilingKey.CORRCTN_FIRMS,
                          FilingKey.COURT_ORDER,
                          FilingKey.VOL_DISS_FIRMS,
                          FilingKey.ADM_DISS_FIRMS,
                          FilingKey.REGISTRARS_NOTATION,
                          FilingKey.REGISTRARS_ORDER])),

        # active business - general user
        ('general_user_cp', Business.State.ACTIVE, ['CP'], 'general', [BASIC_USER], None,
         expected_lookup([FilingKey.AR_CP,
                          FilingKey.COA_CP,
                          FilingKey.COD_CP])),
        ('general_user_corps', Business.State.ACTIVE, ['BC', 'BEN', 'CC', 'ULC'], 'general', [BASIC_USER], None,
         expected_lookup([FilingKey.AR_CORPS,
                          FilingKey.COA_CORPS,
                          FilingKey.COD_CORPS,
                          FilingKey.TRANSITION,
                          FilingKey.TRANSPARENCY_REGISTER_ANNUAL,
                          FilingKey.TRANSPARENCY_REGISTER_CHANGE,
                          FilingKey.TRANSPARENCY_REGISTER_INITIAL])),
        ('general_user_continue_in_corps', Business.State.ACTIVE, ['C', 'CBEN', 'CCC', 'CUL'], 'general', [BASIC_USER],
         None,
         expected_lookup([FilingKey.AR_CORPS,
                          FilingKey.COA_CORPS,
                          FilingKey.COD_CORPS,
                          FilingKey.TRANSITION,
                          FilingKey.TRANSPARENCY_REGISTER_ANNUAL,
                          FilingKey.TRANSPARENCY_REGISTER_CHANGE,
                          FilingKey.TRANSPARENCY_REGISTER_INITIAL])),
        ('general_user_llc', Business.State.ACTIVE, [
         'LLC'], 'general', [BASIC_USER], None, []),
        ('general_user_firms', Business.State.ACTIVE, ['SP', 'GP'], 'general', [BASIC_USER], None,
         expected_lookup([FilingKey.CHANGE_OF_REGISTRATION,
                          FilingKey.VOL_DISS_FIRMS])),

        # historical business - staff user
        ('staff_historical_corps', Business.State.HISTORICAL, ['BC', 'BEN', 'CC', 'ULC'], 'staff', [STAFF_ROLE], None,
         expected_lookup([FilingKey.COURT_ORDER,
                          FilingKey.PUT_BACK_ON,
                          FilingKey.REGISTRARS_NOTATION,
                          FilingKey.REGISTRARS_ORDER,
                          FilingKey.RESTRN_FULL_CORPS,
                          FilingKey.RESTRN_LTD_CORPS])),
        ('staff_historical_continue_in_corps', Business.State.HISTORICAL, ['C', 'CBEN', 'CCC', 'CUL'], 'staff',
         [STAFF_ROLE], None,
         expected_lookup([FilingKey.COURT_ORDER,
                          FilingKey.PUT_BACK_ON,
                          FilingKey.REGISTRARS_NOTATION,
                          FilingKey.REGISTRARS_ORDER,
                          FilingKey.RESTRN_FULL_CORPS,
                          FilingKey.RESTRN_LTD_CORPS])),

        # historical business - general user
        ('general_user_historical_corps', Business.State.HISTORICAL, ['BC', 'BEN', 'CC', 'ULC'], 'general',
         [BASIC_USER], None, []),
        ('general_user_historical_continue_in_corps', Business.State.HISTORICAL, ['C', 'CBEN', 'CCC', 'CUL'],
         'general', [BASIC_USER], None, []),
    ]
)
def test_allowed_filings_notice_of_withdrawal(monkeypatch, app, session, jwt, test_name, state, legal_types, username,
                                              roles, blocker_status, expected):
    """Assert that get allowed returns valid filings for notice of withdrawal."""
    token = helper_create_jwt(jwt, roles=roles, username=username)
    headers = {'Authorization': 'Bearer ' + token}

    def mock_auth(one, two):  # pylint: disable=unused-argument; mocks of library methods
        return headers[one]

    with app.test_request_context():
        monkeypatch.setattr('flask.request.headers.get', mock_auth)

        for legal_type in legal_types:
            identifier = (f'BC{random.SystemRandom().getrandbits(0x58)}')[:9]
            business = factory_business(identifier=identifier,
                                        entity_type=legal_type,
                                        state=state)

            if blocker_status == 'FROZEN':
                business = factory_business(identifier=identifier,
                                            entity_type=legal_type,
                                            state=state,
                                            admin_freeze=True)
            elif blocker_status == 'DRAFT':
                create_incomplete_filing(business=business,
                                         filing_name='unknownFiling',
                                         filing_status='DRAFT')
            elif blocker_status == 'FUTURE_EFFECTIVE':
                create_incomplete_filing(business=business,
                                         filing_name='unknownFiling',
                                         filing_status='PAID',
                                         is_future_effective=True)

            allowed_filing_types = get_allowed_filings(
                business, state, legal_type, jwt)
            assert allowed_filing_types == expected


def create_incomplete_filing(business,
                             filing_name,
                             filing_status,
                             filing_dict: dict = copy.deepcopy(ANNUAL_REPORT),
                             filing_type=None,
                             filing_sub_type=None,
                             is_future_effective=False):
    """Create an incomplete filing of a given status."""
    filing_dict['filing']['header']['name'] = filing_name
    if filing_dict:
        filing_dict = copy.deepcopy(filing_dict)
    filing = factory_filing(business=business,
                            data_dict=filing_dict,
                            filing_sub_type=filing_sub_type,
                            is_future_effective=is_future_effective)
    filing.skip_status_listener = True
    filing._status = filing_status
    filing._filing_type = filing_type
    filing._filing_sub_type = filing_sub_type
    return filing


def create_filing(business, filing_type, filing_sub_type=None):
    """Create a state filing."""
    filing_key = filing_type
    if filing_sub_type:
        filing_key = f'{filing_type}.{filing_sub_type}'
    filing_dict = copy.deepcopy(FILING_DATA.get(filing_key, None))
    filing_dict['filing']['header']['name'] = filing_type
    if filing_sub_type:
        filing_sub_type_key = Filing.FILING_SUB_TYPE_KEYS.get(
            filing_type, None)
        filing_dict['filing'][filing_type][filing_sub_type_key] = filing_sub_type
    filing = factory_completed_filing(business=business,
                                      data_dict=filing_dict,
                                      filing_type=filing_type,
                                      filing_sub_type=filing_sub_type)
    return filing


@patch('legal_api.models.User.find_by_jwt_token', return_value=User(id=1))
@patch('legal_api.services.digital_credentials_rules.DigitalCredentialsRulesService.are_digital_credentials_allowed',
       return_value=True)
def test_are_digital_credentials_allowed(monkeypatch, app, session, jwt):
    token_json = {'username': 'test'}
    token = helper_create_jwt(
        jwt, roles=[PUBLIC_USER], username=token_json['username'])
    headers = {'Authorization': 'Bearer ' + token}

    def mock_auth(one, two):  # pylint: disable=unused-argument; mocks of library methods
        return headers[one]

    with app.test_request_context():
        jwt.get_token_auth_header = MagicMock(return_value=token)
        pyjwt.decode = MagicMock(return_value=token_json)
        monkeypatch.setattr('flask.request.headers.get', mock_auth)

        business = create_business('SP', Business.State.ACTIVE)
        assert are_digital_credentials_allowed(business, jwt) is True


@patch('legal_api.models.User.find_by_jwt_token', return_value=User(id=1))
@patch('legal_api.services.digital_credentials_rules.DigitalCredentialsRulesService.are_digital_credentials_allowed',
       return_value=True)
def test_are_digital_credentials_allowed_false_when_no_token(monkeypatch, app, session, jwt):
    token_json = {'username': 'test'}
    token = helper_create_jwt(
        jwt, roles=[PUBLIC_USER], username=token_json['username'])
    headers = {'Authorization': 'Bearer ' + token}

    def mock_auth(one, two):  # pylint: disable=unused-argument; mocks of library methods
        return headers[one]

    with app.test_request_context():
        jwt.get_token_auth_header = MagicMock(return_value=token)
        pyjwt.decode = MagicMock(return_value=None)
        monkeypatch.setattr('flask.request.headers.get', mock_auth)

        business = create_business('SP', Business.State.ACTIVE)
        assert are_digital_credentials_allowed(business, jwt) is False


@patch('legal_api.models.User.find_by_jwt_token',
       return_value=None)
@patch('legal_api.services.digital_credentials_rules.DigitalCredentialsRulesService.are_digital_credentials_allowed',
       return_value=True)
def test_are_digital_credentials_allowed_false_when_no_user(monkeypatch, app, session, jwt):
    token_json = {'username': 'test'}
    token = helper_create_jwt(
        jwt, roles=[PUBLIC_USER], username=token_json['username'])
    headers = {'Authorization': 'Bearer ' + token}

    def mock_auth(one, two):  # pylint: disable=unused-argument; mocks of library methods
        return headers[one]

    with app.test_request_context():
        jwt.get_token_auth_header = MagicMock(return_value=token)
        pyjwt.decode = MagicMock(return_value=token_json)
        monkeypatch.setattr('flask.request.headers.get', mock_auth)

        business = create_business('SP', Business.State.ACTIVE)
        assert are_digital_credentials_allowed(business, jwt) is False


@patch('legal_api.models.User.find_by_jwt_token', return_value=User(id=1))
@patch('legal_api.services.digital_credentials_rules.DigitalCredentialsRulesService.are_digital_credentials_allowed',
       return_value=True)
def test_are_digital_credentials_allowed_false_when_user_is_staff(monkeypatch, app, session, jwt):
    token_json = {'username': 'test'}
    token = helper_create_jwt(
        jwt, roles=[STAFF_ROLE], username=token_json['username'])
    headers = {'Authorization': 'Bearer ' + token}

    def mock_auth(one, two):  # pylint: disable=unused-argument; mocks of library methods
        return headers[one]

    with app.test_request_context():
        jwt.get_token_auth_header = MagicMock(return_value=token)
        pyjwt.decode = MagicMock(return_value=token_json)
        monkeypatch.setattr('flask.request.headers.get', mock_auth)

        business = create_business('SP', Business.State.ACTIVE)
        assert are_digital_credentials_allowed(business, jwt) is False<|MERGE_RESOLUTION|>--- conflicted
+++ resolved
@@ -581,25 +581,6 @@
           'registrarsNotation', 'registrarsOrder', 'specialResolution']),
         ('staff_active_corps', Business.State.ACTIVE, ['BC', 'BEN', 'CC', 'ULC'], 'staff', [STAFF_ROLE],
          ['adminFreeze', 'agmExtension', 'agmLocationChange', 'alteration',
-<<<<<<< HEAD
-          {'amalgamationApplication': ['regular', 'vertical', 'horizontal']}, 'annualReport', 'appointReceiver', 'changeOfAddress',
-          'changeOfDirectors', 'consentContinuationOut', 'continuationOut', 'correction', 'courtOrder',
-          {'dissolution': ['voluntary', 'administrative']
-           }, 'incorporationApplication', 'putBackOff',
-          'registrarsNotation', 'registrarsOrder', 'transition',
-          {'restoration': ['limitedRestorationExtension', 'limitedRestorationToFull']}, 'noticeOfWithdrawal']),
-        ('staff_active_continue_in_corps', Business.State.ACTIVE, ['C', 'CBEN', 'CUL', 'CCC'], 'staff', [STAFF_ROLE],
-         ['adminFreeze', 'agmExtension', 'agmLocationChange', 'alteration',
-          {'amalgamationApplication': ['regular', 'vertical', 'horizontal']}, 'annualReport', 'appointReceiver', 'changeOfAddress',
-          'changeOfDirectors', 'continuationIn', 'consentContinuationOut', 'continuationOut', 'correction',
-          'courtOrder', {'dissolution': [
-              'voluntary', 'administrative']}, 'putBackOff', 'registrarsNotation',
-          'registrarsOrder', 'transition', {'restoration': [
-              'limitedRestorationExtension', 'limitedRestorationToFull']},
-          'noticeOfWithdrawal']),
-        ('staff_active_llc', Business.State.ACTIVE,
-         ['LLC'], 'staff', [STAFF_ROLE], []),
-=======
           {'amalgamationApplication': ['regular', 'vertical', 'horizontal']}, 'amalgamationOut','annualReport', 'appointReceiver',
           'ceaseReceiver', 'changeOfAddress', 'changeOfDirectors', 'consentAmalgamationOut', 'consentContinuationOut', 'continuationOut',
           'correction', 'courtOrder', {'dissolution': ['voluntary', 'administrative']},
@@ -613,7 +594,6 @@
           'putBackOff', 'registrarsNotation', 'registrarsOrder', 'transition',
           {'restoration': ['limitedRestorationExtension', 'limitedRestorationToFull']}, 'noticeOfWithdrawal']),
         ('staff_active_llc', Business.State.ACTIVE, ['LLC'], 'staff', [STAFF_ROLE], []),
->>>>>>> 3999ed41
         ('staff_active_firms', Business.State.ACTIVE, ['SP', 'GP'], 'staff', [STAFF_ROLE],
          ['adminFreeze', 'changeOfRegistration', 'conversion', 'correction', 'courtOrder',
           {'dissolution': ['voluntary', 'administrative']},
