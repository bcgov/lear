--- conflicted
+++ resolved
@@ -37,7 +37,6 @@
     assert definition.schema_name == digital_credentials.business_schema_name
     assert definition.schema_version == digital_credentials.business_schema_version
     assert definition.credential_definition_id == cred_def_id
-<<<<<<< HEAD
     assert not definition.is_deleted
 
 
@@ -130,7 +129,4 @@
     credential_data = DigitalCredentialsHelpers.get_digital_credential_data(business, user, credential_type)
 
     # Assert
-    assert credential_data == test_data['expected']
-=======
-    assert not definition.is_deleted
->>>>>>> 439a3db9
+    assert credential_data == test_data['expected']