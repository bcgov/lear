--- conflicted
+++ resolved
@@ -68,14 +68,10 @@
 
     register_shellcontext(app)
 
-<<<<<<< HEAD
-    socketio.init_app(app, cors_allowed_origins='*')
-=======
     ws_allowed_origins = app.config.get('WS_ALLOWED_ORIGINS', [])
     if isinstance(ws_allowed_origins, str) and ws_allowed_origins != '*':
         ws_allowed_origins = ws_allowed_origins.split(',')
     socketio.init_app(app, cors_allowed_origins=ws_allowed_origins)
->>>>>>> 26a01e7b
 
     return app
 
