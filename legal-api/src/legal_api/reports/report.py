# Copyright © 2019 Province of British Columbia
#
# Licensed under the Apache License, Version 2.0 (the "License"); you may not use this file except in compliance with
# the License. You may obtain a copy of the License at
#
#     http://www.apache.org/licenses/LICENSE-2.0
#
# Unless required by applicable law or agreed to in writing, software distributed under the License is distributed on
# an "AS IS" BASIS, WITHOUT WARRANTIES OR CONDITIONS OF ANY KIND, either express or implied. See the License for the
# specific language governing permissions and limitations under the License.
"""Produces a PDF output based on templates and JSON messages."""
import base64
import copy
import json
import os
from contextlib import suppress
from datetime import datetime
from http import HTTPStatus
from pathlib import Path
from typing import Final

import pycountry
import requests
from dateutil.relativedelta import relativedelta
from flask import current_app, jsonify

from legal_api.models import (
    AmalgamatingBusiness,
    Amalgamation,
    ConsentContinuationOut,
    CorpType,
    Document,
    EntityRole,
    Filing,
    LegalEntity,
    OfficeType,
    PartyRole,
)
from legal_api.models.legal_entity import ASSOCIATION_TYPE_DESC
from legal_api.reports.registrar_meta import RegistrarInfo
from legal_api.services import BusinessService, MinioService, VersionedBusinessDetailsService
from legal_api.utils.auth import jwt
from legal_api.utils.formatting import float_to_str
from legal_api.utils.legislation_datetime import LegislationDatetime

OUTPUT_DATE_FORMAT: Final = "%B %-d, %Y"
BUSINESS_CORPS_ACT_DESC: Final = "Business Corporations Act"


class Report:  # pylint: disable=too-few-public-methods, too-many-lines
    # TODO review pylint warning and alter as required
    """Service to create report outputs."""

    def __init__(self, filing):
        """Create the Report instance."""
        self._filing = filing
        self._business = None
        self._report_key = None
        self._report_date_time = LegislationDatetime.now()

    def get_pdf(self, report_type=None):
        """Render a pdf for the report."""
        self._report_key = report_type if report_type else self._filing.filing_type
        if self._report_key in ReportMeta.static_reports:
            return self._get_static_report()
        return self._get_report()

    def _get_static_report(self):
        document_type = ReportMeta.static_reports[self._report_key]["documentType"]
        document: Document = self._filing.documents.filter(Document.type == document_type).first()
        response = MinioService.get_file(document.file_key)
        return current_app.response_class(response=response.data, status=response.status, mimetype="application/pdf")

    def _get_report(self):
        if self._filing.legal_entity_id or self._filing.alternate_name_id:
            self._business = BusinessService.fetch_business_by_filing(self._filing)
            Report._populate_business_info_to_filing(self._filing, self._business)
        if self._report_key == "alteration":
            self._report_key = "alterationNotice"
        headers = {"Authorization": "Bearer {}".format(jwt.get_token_auth_header()), "Content-Type": "application/json"}
        data = {
            "reportName": self._get_report_filename(),
            "template": "'" + base64.b64encode(bytes(self._get_template(), "utf-8")).decode() + "'",
            "templateVars": self._get_template_data(),
        }
        response = requests.post(url=current_app.config.get("REPORT_SVC_URL"), headers=headers, data=json.dumps(data))

        if response.status_code != HTTPStatus.OK:
            return jsonify(message=str(response.content)), response.status_code

        return current_app.response_class(
            response=response.content, status=response.status_code, mimetype="application/pdf"
        )

    def _get_report_filename(self):
        filing_date = str(self._filing.filing_date)[:19]
        legal_entity_number = (
            self._business.identifier
            if self._business
            else self._filing.filing_json["filing"].get("business", {}).get("identifier", "")
        )
        description = ReportMeta.reports[self._report_key]["filingDescription"]
        return "{}_{}_{}.pdf".format(legal_entity_number, filing_date, description).replace(" ", "_")

    def _get_template(self):
        try:
            template_path = current_app.config.get("REPORT_TEMPLATE_PATH")
            template_code = Path(f"{template_path}/{self._get_template_filename()}").read_text()
            # substitute template parts
            template_code = self._substitute_template_parts(template_code)
        except Exception as err:
            current_app.logger.error(err)
            raise err
        return template_code

    @staticmethod
    def _substitute_template_parts(template_code):
        """Substitute template parts in main template.

        Template parts are marked by [[partname.html]] in templates.

        This functionality is restricted by:
        - markup must be exactly [[partname.html]] and have no extra spaces around file name
        - template parts can only be one level deep, ie: this rudimentary framework does not handle nested template
        parts. There is no recursive search and replace.

        :param template_code: string
        :return: template_code string, modified.
        """
        template_path = current_app.config.get("REPORT_TEMPLATE_PATH")
        template_parts = [
            "amalgamation/amalgamatingCorp",
            "amalgamation/amalgamationName",
            "amalgamation/amalgamationStmt",
            "amalgamation/approvalType",
            "amalgamation/effectiveDate",
            "bc-annual-report/legalObligations",
            "bc-address-change/addresses",
            "bc-director-change/directors",
            "common/certificateFooter",
            "common/certificateLogo",
            "common/certificateRegistrarSignature",
            "common/certificateSeal",
            "common/certificateStyle",
            "common/addresses",
            "common/shareStructure",
            "common/correctedOnCertificate",
            "common/style",
            "common/styleLetterOverride",
            "common/businessDetails",
            "common/footerMOCS",
            "common/directors",
            "common/completingParty",
            "correction/businessDetails",
            "correction/addresses",
            "correction/associateType",
            "correction/directors",
            "correction/legalNameChange",
            "correction/resolution",
            "correction/rulesMemorandum",
            "change-of-registration/legal-name",
            "change-of-registration/nature-of-business",
            "change-of-registration/addresses",
            "change-of-registration/proprietor",
            "change-of-registration/completingParty",
            "change-of-registration/partner",
            "incorporation-application/benefitCompanyStmt",
            "incorporation-application/completingParty",
            "incorporation-application/effectiveDate",
            "incorporation-application/incorporator",
            "incorporation-application/nameRequest",
            "incorporation-application/cooperativeAssociationType",
            "restoration-application/nameRequest",
            "restoration-application/legalName",
            "restoration-application/legalNameDissolution",
            "restoration-application/approvalType",
            "restoration-application/applicant",
            "restoration-application/expiry",
            "registration/nameRequest",
            "registration/addresses",
            "registration/completingParty",
            "registration/party",
            "registration-statement/party",
            "registration-statement/business-info",
            "registration-statement/completingParty",
            "common/statement",
            "common/benefitCompanyStmt",
            "dissolution/custodianOfRecords",
            "dissolution/dissolutionStatement",
            "dissolution/firmsDissolutionDate",
            "notice-of-articles/directors",
            "notice-of-articles/restrictions",
            "common/resolutionDates",
            "alteration-notice/businessTypeChange",
            "alteration-notice/legalNameChange",
            "alteration-notice/statement",
            "common/effectiveDate",
            "common/nameTranslation",
            "alteration-notice/companyProvisions",
            "special-resolution/resolution",
            "special-resolution/resolutionApplication",
            "addresses",
            "certification",
            "directors",
            "dissolution",
            "footer",
            "legalNameChange",
            "logo",
            "macros",
            "style",
        ]

        # substitute template parts - marked up by [[filename]]
        for template_part in template_parts:
            template_part_code = Path(f"{template_path}/template-parts/{template_part}.html").read_text()
            template_code = template_code.replace("[[{}.html]]".format(template_part), template_part_code)

        return template_code

    def _get_template_filename(self):
        if ReportMeta.reports[self._report_key].get("hasDifferentTemplates", False):
            # Get template specific to legal type
            file_name = None
            specific_template = ReportMeta.reports[self._report_key].get(
                self._business.entity_type, None  # pylint: disable=no-member
            )
            if file_name is None:
                # Fallback to default if specific template not found
                file_name = (
                    specific_template["fileName"]
                    if specific_template
                    else ReportMeta.reports[self._report_key]["default"]["fileName"]
                )
        else:
            file_name = ReportMeta.reports[self._report_key]["fileName"]
        return "{}.html".format(file_name)

    def _get_template_data(self):
        if self._report_key in ["noticeOfArticles", "amendedRegistrationStatement", "correctedRegistrationStatement"]:
            filing = VersionedBusinessDetailsService.get_company_details_revision(self._filing.id, self._business.id)
            self._format_noa_data(filing)
        else:
            filing = copy.deepcopy(self._filing.filing_json["filing"])
            filing["header"]["filingId"] = self._filing.id
            filing["header"]["status"] = self._filing.status
            self._format_filing_json(filing)

        filing["header"]["reportType"] = self._report_key

        self._format_par_value(filing)
        self._set_dates(filing)
        self._set_description(filing)
        self._set_tax_id(filing)
        self._set_meta_info(filing)
        self._set_registrar_info(filing)
        self._set_completing_party(filing)
        return filing

    def _format_par_value(self, filing):
        if share_classes := filing.get("shareClasses"):
            for share_class in share_classes:
                if (par_value := share_class.get("parValue")) and isinstance(par_value, float):
                    share_class["parValue"] = float_to_str(par_value)

    def _format_filing_json(self, filing):  # pylint: disable=too-many-branches, too-many-statements
        if self._report_key == "incorporationApplication":
            self._format_incorporation_data(filing)
        elif self._report_key in ["specialResolution", "specialResolutionApplication"]:
            self._handle_special_resolution_filing_data(filing)
        elif self._report_key == "alterationNotice":
            self._format_alteration_data(filing)
        elif self._report_key == "registration":
            self._format_registration_data(filing)
        elif self._report_key == "changeOfRegistration":
            self._format_change_of_registration_data(filing, "changeOfRegistration")
        elif self._report_key == "certificateOfNameChange":
            self._format_name_change_data(filing)
        elif self._report_key == "certificateOfRestoration":
            self._format_certificate_of_restoration_data(filing)
        elif self._report_key == "restoration":
            self._format_restoration_data(filing)
        elif self._report_key == "letterOfConsent":
            self._format_consent_continuation_out_data(filing)
        elif self._report_key == "correction":
            self._format_correction_data(filing)
        elif self._report_key == "transition":
            self._format_transition_data(filing)
        elif self._report_key == "dissolution":
            self._format_dissolution_data(filing)
        elif self._report_key == "letterOfAgmExtension":
            self._format_agm_extension_data(filing)
        elif self._report_key == "letterOfAgmLocationChange":
            self._format_agm_location_change_data(filing)
        elif self._report_key == "amalgamationApplication":
            self._format_amalgamation_data(filing)
        elif self._report_key == "certificateOfAmalgamation":
            self._format_certificate_of_amalgamation_data(filing)
        else:
            # set registered office address from either the COA filing or status quo data in AR filing
            with suppress(KeyError):
                self._set_addresses(filing)
            # set director list from either the COD filing or status quo data in AR filing
            with suppress(KeyError):
                self._set_directors(filing)

    def _handle_special_resolution_filing_data(self, filing):
        """Handle special resolution (and correction), special resolution application (non correction)."""
        if self._report_key == "specialResolution":
            self._format_special_resolution(filing)
        elif self._report_key == "specialResolutionApplication":
            self._format_special_resolution_application(filing, "alteration")

    def _set_completing_party(self, filing):
        business = BusinessService.fetch_business_by_filing(self._filing)
        if business.is_alternate_name_entity and (business.entity_type == LegalEntity.EntityTypes.SOLE_PROP.value):
            return

        completing_party_role = EntityRole.get_entity_roles_by_filing(
            self._filing.id, datetime.utcnow(), EntityRole.RoleTypes.completing_party.name
        )
        if completing_party_role:
            filing["completingParty"] = completing_party_role[0].party.json
            with suppress(KeyError):
                self._format_address(filing["completingParty"]["deliveryAddress"])
            with suppress(KeyError):
                self._format_address(filing["completingParty"]["mailingAddress"])

    def _set_registrar_info(self, filing):
        if filing.get("correction"):
            original_filing = Filing.find_by_id(filing.get("correction").get("correctedFilingId"))
            original_registrar = {**RegistrarInfo.get_registrar_info(original_filing.effective_date)}
            filing["registrarInfo"] = original_registrar
            current_registrar = {**RegistrarInfo.get_registrar_info(self._filing.effective_date)}
            if original_registrar["name"] != current_registrar["name"]:
                filing["currentRegistrarInfo"] = current_registrar
        elif filing.get("annualReport"):
            # effective_date in annualReport will be ar_date or agm_date, which could be in past.
            filing["registrarInfo"] = {**RegistrarInfo.get_registrar_info(self._filing.filing_date)}
        else:
            filing["registrarInfo"] = {**RegistrarInfo.get_registrar_info(self._filing.effective_date)}

    def _set_tax_id(self, filing):
        if self._business and self._business.is_legal_entity and self._business.tax_id:
            filing["taxId"] = self._business.tax_id

    def _set_description(self, filing):
        legal_type = (
            self._filing.filing_json.get("filing").get(self._filing.filing_type).get("nameRequest", {}).get("legalType")
        )
        if not legal_type and self._business:
            legal_type = self._business.entity_type

        filing["numberedDescription"] = LegalEntity.BUSINESSES.get(legal_type, {}).get("numberedDescription")
        filing["numberedLegalNameSuffix"] = LegalEntity.BUSINESSES.get(legal_type, {}).get("numberedLegalNameSuffix")

        corp_type = CorpType.find_by_id(legal_type)
        filing["entityDescription"] = corp_type.full_desc

        act = {
            LegalEntity.EntityTypes.BCOMP.value: BUSINESS_CORPS_ACT_DESC,
            LegalEntity.EntityTypes.COMP.value: BUSINESS_CORPS_ACT_DESC,
            LegalEntity.EntityTypes.BC_CCC.value: BUSINESS_CORPS_ACT_DESC,
            LegalEntity.EntityTypes.BC_ULC_COMPANY.value: BUSINESS_CORPS_ACT_DESC,
            LegalEntity.EntityTypes.COOP.value: "Cooperative Association Act",
            LegalEntity.EntityTypes.SOLE_PROP.value: "Partnership Act",
            LegalEntity.EntityTypes.PARTNERSHIP.value: "Partnership Act",
        }  # This could be the legislation column from CorpType. Yet to discuss.
        filing["entityAct"] = act.get(legal_type, BUSINESS_CORPS_ACT_DESC)

    def _set_dates(self, filing):
        # Filing Date
        filing_datetime = LegislationDatetime.as_legislation_timezone(self._filing.filing_date)
        filing["filing_date_time"] = LegislationDatetime.format_as_report_string(filing_datetime)
        # Effective Date
        effective_date = (
            filing_datetime
            if self._filing.effective_date is None
            else LegislationDatetime.as_legislation_timezone(self._filing.effective_date)
        )
        filing["effective_date_time"] = LegislationDatetime.format_as_report_string(effective_date)
        filing["effective_date"] = effective_date.strftime(OUTPUT_DATE_FORMAT)
        # Recognition Date
        if self._business:
            recognition_datetime = LegislationDatetime.as_legislation_timezone(
                self._business.founding_date if self._business.is_legal_entity else self._business.start_date
            )
            filing["recognition_date_time"] = LegislationDatetime.format_as_report_string(recognition_datetime)
            filing["recognition_date_utc"] = recognition_datetime.strftime(OUTPUT_DATE_FORMAT)
            if self._business.start_date:
                filing["start_date_utc"] = self._business.start_date.strftime(OUTPUT_DATE_FORMAT)
        # For Annual Report - Set AGM date as the effective date
        if self._filing.filing_type == "annualReport":
            agm_date_str = filing.get("annualReport", {}).get("annualGeneralMeetingDate", None)
            if agm_date_str:
                agm_date = datetime.fromisoformat(agm_date_str)
                filing["agm_date"] = agm_date.strftime(OUTPUT_DATE_FORMAT)
                # for AR, the effective date is the AGM date
                filing["effective_date"] = agm_date.strftime(OUTPUT_DATE_FORMAT)
            else:
                filing["agm_date"] = "No AGM"

        if filing.get("correction"):
            original_filing = Filing.find_by_id(filing.get("correction").get("correctedFilingId"))
            original_filing_datetime = LegislationDatetime.as_legislation_timezone(original_filing.filing_date)
            filing["original_filing_date_time"] = LegislationDatetime.format_as_report_string(original_filing_datetime)
        filing["report_date_time"] = LegislationDatetime.format_as_report_string(self._report_date_time)
        filing["report_date"] = self._report_date_time.strftime(OUTPUT_DATE_FORMAT)

    def _set_directors(self, filing):
        if filing.get("changeOfDirectors"):
            filing["listOfDirectors"] = filing["changeOfDirectors"]
        else:
            filing["listOfDirectors"] = {"directors": filing["annualReport"]["directors"]}
        # create helper lists of appointed and ceased directors
        directors = self._format_directors(filing["listOfDirectors"]["directors"])
        filing["listOfDirectors"]["directorsAppointed"] = [el for el in directors if "appointed" in el["actions"]]
        filing["listOfDirectors"]["directorsCeased"] = [el for el in directors if "ceased" in el["actions"]]

    def _format_directors(self, directors):
        for director in directors:
            with suppress(KeyError):
                self._format_address(director["deliveryAddress"])
            with suppress(KeyError):
                self._format_address(director["mailingAddress"])
        return directors

    def _set_addresses(self, filing):
        if filing.get("changeOfAddress"):
            if filing.get("changeOfAddress").get("offices"):
                filing["registeredOfficeAddress"] = filing["changeOfAddress"]["offices"]["registeredOffice"]
                if filing["changeOfAddress"]["offices"].get("recordsOffice", None):
                    filing["recordsOfficeAddress"] = filing["changeOfAddress"]["offices"]["recordsOffice"]
                    filing["recordsOfficeAddress"]["deliveryAddress"] = self._format_address(
                        filing["recordsOfficeAddress"]["deliveryAddress"]
                    )
                    filing["recordsOfficeAddress"]["mailingAddress"] = self._format_address(
                        filing["recordsOfficeAddress"]["mailingAddress"]
                    )
            else:
                filing["registeredOfficeAddress"] = filing["changeOfAddress"]
        else:
            if filing.get("annualReport", {}).get("deliveryAddress"):
                filing["registeredOfficeAddress"] = {
                    "deliveryAddress": filing["annualReport"]["deliveryAddress"],
                    "mailingAddress": filing["annualReport"]["mailingAddress"],
                }
            else:
                filing["registeredOfficeAddress"] = {
                    "deliveryAddress": filing["annualReport"]["offices"]["registeredOffice"]["deliveryAddress"],
                    "mailingAddress": filing["annualReport"]["offices"]["registeredOffice"]["mailingAddress"],
                }
        delivery_address = filing["registeredOfficeAddress"]["deliveryAddress"]
        mailing_address = filing["registeredOfficeAddress"]["mailingAddress"]
        filing["registeredOfficeAddress"]["deliveryAddress"] = self._format_address(delivery_address)
        filing["registeredOfficeAddress"]["mailingAddress"] = self._format_address(mailing_address)

    @staticmethod
    def _format_address(address):
        address["streetAddressAdditional"] = address.get("streetAddressAdditional") or ""
        address["addressRegion"] = address.get("addressRegion") or ""
        address["deliveryInstructions"] = address.get("deliveryInstructions") or ""

        country = address["addressCountry"]
        country = pycountry.countries.search_fuzzy(country)[0].name
        address["addressCountry"] = country
        return address

    @staticmethod
<<<<<<< HEAD
    def _populate_business_info_to_filing(filing: Filing, business: any): 
        founding_datetime = LegislationDatetime.as_legislation_timezone(business.founding_date)
=======
    def _populate_business_info_to_filing(filing: Filing, business: any):
        founding_datetime = LegislationDatetime.as_legislation_timezone(
            business.founding_date if business.is_legal_entity else business.start_date
        )
>>>>>>> e6f14952
        if filing.transaction_id:
            business_json = VersionedBusinessDetailsService.get_business_revision(filing, business)
        else:
            business_json = business.json()
<<<<<<< HEAD

=======
>>>>>>> e6f14952
        business_json["formatted_founding_date_time"] = LegislationDatetime.format_as_report_string(founding_datetime)
        business_json["formatted_founding_date"] = founding_datetime.strftime(OUTPUT_DATE_FORMAT)
        filing.filing_json["filing"]["business"] = business_json
        filing.filing_json["filing"]["header"]["filingId"] = filing.id

    def _format_transition_data(self, filing):
        filing.update(filing["transition"])
        self._format_directors(filing["parties"])
        self._format_address(filing["offices"]["registeredOffice"]["deliveryAddress"])
        self._format_address(filing["offices"]["registeredOffice"]["mailingAddress"])
        if "recordsOffice" in filing["offices"]:
            self._format_address(filing["offices"]["recordsOffice"]["deliveryAddress"])
            self._format_address(filing["offices"]["recordsOffice"]["mailingAddress"])
        if filing.get("shareStructure", {}).get("shareClasses", None):
            filing["shareClasses"] = filing["shareStructure"]["shareClasses"]

    def _format_incorporation_data(self, filing):
        self._format_address(filing["incorporationApplication"]["offices"]["registeredOffice"]["deliveryAddress"])
        self._format_address(filing["incorporationApplication"]["offices"]["registeredOffice"]["mailingAddress"])
        if "recordsOffice" in filing["incorporationApplication"]["offices"]:
            self._format_address(filing["incorporationApplication"]["offices"]["recordsOffice"]["deliveryAddress"])
            self._format_address(filing["incorporationApplication"]["offices"]["recordsOffice"]["mailingAddress"])
        self._format_directors(filing["incorporationApplication"]["parties"])
        # create helper lists
        filing["nameRequest"] = filing["incorporationApplication"].get("nameRequest")
        filing["listOfTranslations"] = filing["incorporationApplication"].get("nameTranslations", [])
        filing["offices"] = filing["incorporationApplication"]["offices"]
        filing["parties"] = filing["incorporationApplication"]["parties"]
        if filing["incorporationApplication"].get("shareClasses", None):
            filing["shareClasses"] = filing["incorporationApplication"]["shareClasses"]
        elif "shareStructure" in filing["incorporationApplication"]:
            filing["shareClasses"] = filing["incorporationApplication"]["shareStructure"]["shareClasses"]

        if cooperative := filing["incorporationApplication"].get("cooperative", None):
            cooperative["associationTypeName"] = ASSOCIATION_TYPE_DESC.get(
                cooperative["cooperativeAssociationType"], ""
            )

    def _set_party_name(self, parties):
        for party in parties:
            party["officer"]["name"] = self._get_party_name(party)

    def _format_registration_data(self, filing):
        with suppress(KeyError):
            self._format_address(filing["registration"]["offices"]["businessOffice"]["deliveryAddress"])
        with suppress(KeyError):
            self._format_address(filing["registration"]["offices"]["businessOffice"]["mailingAddress"])
        self._format_directors(filing["registration"]["parties"])
        self._set_party_name(filing["registration"]["parties"])

        start_date = LegislationDatetime.as_legislation_timezone_from_date_str(filing["registration"]["startDate"])
        filing["registration"]["startDate"] = start_date.strftime(OUTPUT_DATE_FORMAT)

    def _format_name_change_data(self, filing):
        meta_data = self._filing.meta_data or {}
        from_business_name = ""
        to_business_name = ""
        if self._filing.filing_type == "alteration":
            from_business_name = meta_data.get("alteration", {}).get("fromBusinessName")
            to_business_name = meta_data.get("alteration", {}).get("toBusinessName")
        if self._filing.filing_type == "correction":
            from_business_name = meta_data.get("correction", {}).get("fromBusinessName")
            to_business_name = meta_data.get("correction", {}).get("toBusinessName")
            corrected_on = LegislationDatetime.as_legislation_timezone(self._filing.filing_date)
            filing["correctedOn"] = corrected_on.strftime(OUTPUT_DATE_FORMAT)
        if self._filing.filing_type == "specialResolution" and "changeOfName" in meta_data.get("legalFilings", []):
            from_business_name = meta_data.get("changeOfName", {}).get("fromBusinessName")
            to_business_name = meta_data.get("changeOfName", {}).get("toBusinessName")
        filing["fromBusinessName"] = from_business_name
        filing["toBusinessName"] = to_business_name

    def _format_certificate_of_restoration_data(self, filing):
        meta_data = self._filing.meta_data or {}
        filing["fromBusinessName"] = meta_data.get("restoration", {}).get("fromBusinessName")
        filing["toBusinessName"] = meta_data.get("restoration", {}).get("toBusinessName")
        if expiry_date_str := meta_data.get("restoration", {}).get("expiry"):
            expiry_date = LegislationDatetime.as_legislation_timezone_from_date_str(expiry_date_str)
            filing["restoration_expiry_date"] = expiry_date.strftime(OUTPUT_DATE_FORMAT)
        if self._filing.filing_sub_type == "limitedRestorationToFull":
            business_previous_restoration_expiry = (
                VersionedBusinessDetailsService.find_last_value_from_business_revision(
                    self._filing, self._business, is_restoration_expiry_date=True
                )
            )
            restoration_expiry_datetime = LegislationDatetime.as_legislation_timezone(
                business_previous_restoration_expiry.restoration_expiry_date
            )
            filing["previous_restoration_expiry_date"] = restoration_expiry_datetime.strftime(OUTPUT_DATE_FORMAT)

        business_dissolution = VersionedBusinessDetailsService.find_last_value_from_business_revision(
            self._filing, self._business, is_dissolution_date=True
        )
        filing["formatted_dissolution_date"] = LegislationDatetime.format_as_report_string(
            business_dissolution.dissolution_date
        )

    # pylint: disable=no-member
    def _format_dissolution_data(self, filing):
        if self._business.entity_type in ["SP", "GP"] and filing["dissolution"]["dissolutionType"] == "voluntary":
            filing["dissolution"]["dissolution_date_str"] = LegislationDatetime.as_legislation_timezone_from_date_str(
                filing["dissolution"]["dissolutionDate"]
            ).strftime(OUTPUT_DATE_FORMAT)
        self._format_directors(filing["dissolution"]["parties"])
        filing["parties"] = filing["dissolution"]["parties"]

    def _format_restoration_data(self, filing):
        filing["nameRequest"] = filing["restoration"].get("nameRequest")
        filing["parties"] = filing["restoration"].get("parties")
        filing["offices"] = filing["restoration"]["offices"]
        meta_data = self._filing.meta_data or {}
        filing["fromBusinessName"] = meta_data.get("restoration", {}).get("fromBusinessName")
        filing["numberedBusinessNameSuffix"] = LegalEntity.BUSINESSES[self._business.entity_type][
            "numberedBusinessNameSuffix"
        ]

        if relationships := filing["restoration"].get("relationships"):
            filing["relationshipsDesc"] = ", ".join(relationships)

        approval_type = filing["restoration"].get("approvalType")
        filing["approvalType"] = approval_type
        if approval_type == "courtOrder":
            filing["courtOrder"] = filing["restoration"].get("courtOrder")
        else:
            filing["applicationDate"] = filing["restoration"].get("applicationDate", "Not Applicable")
            filing["noticeDate"] = filing["restoration"].get("noticeDate", "Not Applicable")

        business_dissolution = VersionedBusinessDetailsService.find_last_value_from_business_revision(
            self._filing, self._business, is_dissolution_date=True
        )
        filing["dissolutionBusinessName"] = business_dissolution.business_name

        if expiry_date := meta_data.get("restoration", {}).get("expiry"):
            expiry_date = LegislationDatetime.as_legislation_timezone_from_date_str(expiry_date)
            expiry_date = expiry_date.replace(minute=1)
            filing["restoration_expiry_date"] = LegislationDatetime.format_as_report_string(expiry_date)

    def _format_consent_continuation_out_data(self, filing):
        cco = ConsentContinuationOut.get_by_filing_id(self._filing.id)

        country = pycountry.countries.get(alpha_2=cco.foreign_jurisdiction)
        region = None
        if cco.foreign_jurisdiction_region and cco.foreign_jurisdiction_region != "FEDERAL":
            region = pycountry.subdivisions.get(code=f"{cco.foreign_jurisdiction}-{cco.foreign_jurisdiction_region}")
        filing["jurisdiction"] = f"{region.name}, {country.name}" if region else country.name

        expiry_date = LegislationDatetime.as_legislation_timezone(cco.expiry_date)
        filing["cco_expiry_date"] = expiry_date.strftime(OUTPUT_DATE_FORMAT)

        filing["offices"] = VersionedBusinessDetailsService.get_office_revision(self._filing, self._business.id)

        with suppress(KeyError):
            self._format_address(filing["offices"]["registeredOffice"]["deliveryAddress"])
        with suppress(KeyError):
            self._format_address(filing["offices"]["registeredOffice"]["mailingAddress"])

    def _format_agm_extension_data(self, filing):
        meta_data = self._filing.meta_data or {}
        is_first_agm = meta_data.get("agmExtension", {}).get("isFirstAgm", "")
        filing["is_first_agm"] = is_first_agm
        filing["agm_year"] = meta_data.get("agmExtension", {}).get("year", "")
        filing["is_final_agm"] = meta_data.get("agmExtension", {}).get("isFinalExtension", "")

        number_words = ["one", "two", "three", "four", "five", "six"]
        duration_numeric = meta_data.get("agmExtension", {}).get("extensionDuration", "")
        filing["duration_numeric"] = duration_numeric
        filing["duration_spelling"] = number_words[int(duration_numeric) - 1]

        if is_first_agm:
            founding_date_json = self._filing.filing_json["filing"].get("business", {}).get("foundingDate", "")
            founding_date = founding_date_json[0:10]
            original_date_time = LegislationDatetime.as_legislation_timezone_from_date_str(
                founding_date
            ) + relativedelta(months=18)
            filing["original_agm_date"] = original_date_time.strftime(OUTPUT_DATE_FORMAT)
        else:
            expire_date_current_string = meta_data.get("agmExtension", {}).get("expireDateCurrExt", "")
            date_current_obj = LegislationDatetime.as_legislation_timezone_from_date_str(expire_date_current_string)
            filing["original_agm_date"] = date_current_obj.strftime(OUTPUT_DATE_FORMAT)

        if expire_date_approved_string := meta_data.get("agmExtension", {}).get("expireDateApprovedExt", ""):
            date_approved_obj = LegislationDatetime.as_legislation_timezone_from_date_str(expire_date_approved_string)
            filing["extended_agm_date"] = date_approved_obj.strftime(OUTPUT_DATE_FORMAT)

        filing["offices"] = VersionedBusinessDetailsService.get_office_revision(
            self._filing.transaction_id, self._business.id  # pylint: disable=no-member
        )
        with suppress(KeyError):
            self._format_address(filing["offices"]["registeredOffice"]["mailingAddress"])

    def _format_agm_location_change_data(self, filing):
        filing["agm_year"] = self._filing.filing_json["filing"].get("agmLocationChange", {}).get("year", "")

        filing["location"] = self._filing.filing_json["filing"].get("agmLocationChange", {}).get("agmLocation", "")

        filing["offices"] = VersionedBusinessDetailsService.get_office_revision(
            self._filing.transaction_id, self._business.id  # pylint: disable=no-member
        )

        with suppress(KeyError):
            self._format_address(filing["offices"]["registeredOffice"]["mailingAddress"])

    def _format_alteration_data(self, filing):
        # Get current list of translations in alteration. None if it is deletion
        if "nameTranslations" in filing["alteration"]:
            filing["listOfTranslations"] = filing["alteration"].get("nameTranslations", [])
            # Get previous translations for deleted translations. No record created in aliases version for deletions
            filing["previousNameTranslations"] = VersionedBusinessDetailsService.get_name_translations_revision(
                self._filing.transaction_id, self._business.id
            )
        if filing["alteration"].get("shareStructure", None):
            filing["shareClasses"] = filing["alteration"]["shareStructure"].get("shareClasses", [])
            filing["resolutions"] = filing["alteration"]["shareStructure"].get("resolutionDates", [])

        to_business_name = None
        if self._filing.status == "COMPLETED":
            meta_data = self._filing.meta_data or {}
            prev_legal_type = meta_data.get("alteration", {}).get("fromLegalType")
            new_legal_type = meta_data.get("alteration", {}).get("toLegalType")
            prev_business_name = meta_data.get("alteration", {}).get("fromBusinessName")
            to_business_name = meta_data.get("alteration", {}).get("toBusinessName")
        else:
            prev_legal_type = filing.get("business").get("legalType")
            new_legal_type = filing.get("alteration").get("business").get("legalType")
            prev_business_name = filing.get("business").get("businessName")
            identifier = filing.get("business").get("identifier")
            name_request_json = filing.get("alteration").get("nameRequest")
            if name_request_json:
                to_business_name = name_request_json.get("legalName", identifier[2:] + " B.C. LTD.")

        if prev_business_name and to_business_name and prev_business_name != to_business_name:
            filing["previousBusinessName"] = prev_business_name
            filing["newBusinessName"] = to_business_name
        filing["nameRequest"] = filing.get("alteration").get("nameRequest", {})
        filing["provisionsRemoved"] = filing.get("alteration").get("provisionsRemoved")

        filing["previousLegalType"] = prev_legal_type
        filing["newLegalType"] = new_legal_type
        filing["previousLegalTypeDescription"] = (
            self._get_legal_type_description(prev_legal_type) if prev_legal_type else None
        )
        filing["newLegalTypeDescription"] = self._get_legal_type_description(new_legal_type) if new_legal_type else None

    def _format_amalgamation_data(self, filing):
        amalgamation = filing["amalgamationApplication"]

        filing["nameRequest"] = amalgamation.get("nameRequest", {})
        filing["listOfTranslations"] = amalgamation.get("nameTranslations", [])
        filing["contactPoint"] = amalgamation.get("contactPoint", {})
        filing["courtApproval"] = amalgamation.get("courtApproval")
        filing["incorporationAgreement"] = amalgamation.get("incorporationAgreement", {})

        self._set_amalgamating_businesses(filing)
        if amalgamation["type"] in [
            Amalgamation.AmalgamationTypes.horizontal.name,
            Amalgamation.AmalgamationTypes.vertical.name,
        ]:
            self._set_from_primary_or_holding_business_data(filing)
        else:
            filing["offices"] = amalgamation.get("offices", {})
            filing["parties"] = amalgamation["parties"]
            filing["shareClasses"] = amalgamation.get("shareStructure", {}).get("shareClasses", [])

        # Formatting addresses for registered and records office
        self._format_address(filing["offices"]["registeredOffice"]["deliveryAddress"])
        self._format_address(filing["offices"]["registeredOffice"]["mailingAddress"])
        if "recordsOffice" in filing["offices"]:
            self._format_address(filing["offices"]["recordsOffice"]["deliveryAddress"])
            self._format_address(filing["offices"]["recordsOffice"]["mailingAddress"])

        # Formatting parties
        self._format_directors(filing["parties"])

    def _format_certificate_of_amalgamation_data(self, filing):
        self._set_amalgamating_businesses(filing)

    def _set_amalgamating_businesses(self, filing):
        amalgamating_businesses = []
        for amalgamating_business in filing["amalgamationApplication"]["amalgamatingBusinesses"]:
            identifier = amalgamating_business.get("identifier")
            if foreign_legal_name := amalgamating_business.get("legalName"):
                business_legal_name = foreign_legal_name
            elif ting_business := self._get_versioned_amalgamating_business(identifier):
                business_legal_name = ting_business.legal_name

            amalgamating_businesses.append({"legalName": business_legal_name, "identifier": identifier})
        filing["amalgamatingBusinesses"] = amalgamating_businesses

    def _get_versioned_amalgamating_business(self, identifier):
        # until TED business is created, get it from business table
        ting_business = LegalEntity.find_by_identifier(identifier)
        if self._filing.transaction_id:
            # get TING business from version
            # when TED is dissolved by staff (with court order) and TING is restored, user can modify TING data
            # which should not be reflected here
            ting_business = VersionedBusinessDetailsService.get_business_revision_obj(
                self._filing.transaction_id, ting_business
            )
        return ting_business

    def _set_from_primary_or_holding_business_data(self, filing):  # pylint: disable=too-many-locals, too-many-branches
        ting_business = next(
            x
            for x in filing["amalgamationApplication"]["amalgamatingBusinesses"]
            if x["role"] in [AmalgamatingBusiness.Role.holding.name, AmalgamatingBusiness.Role.primary.name]
        )
        primary_or_holding_business = self._get_versioned_amalgamating_business(ting_business["identifier"])
        filing["nameRequest"]["legalName"] = primary_or_holding_business.legal_name

        parties = []
        # copy director
        if self._filing.transaction_id:
            parties_version = VersionedBusinessDetailsService.get_party_role_revision(
                self._filing.transaction_id, primary_or_holding_business.id, role=PartyRole.RoleTypes.DIRECTOR.value
            )
            for director_json in parties_version:
                director_json["roles"] = [{"roleType": "Director"}]
                parties.append(director_json)
        else:
            active_directors = PartyRole.get_active_directors(
                primary_or_holding_business.id, self._filing.effective_date.date()
            )
            for director in active_directors:
                director_json = director.json
                director_json["roles"] = [{"roleType": "Director"}]
                parties.append(director_json)

        # copy completing party from filing json
        for party_info in filing["amalgamationApplication"].get("parties"):
            if comp_party_role := next(
                (x for x in party_info.get("roles") if x["roleType"].lower() == "completing party"), None
            ):
                party_info["roles"] = [comp_party_role]  # override roles to have only completing party
                parties.append(party_info)
                break
        filing["parties"] = parties

        # copy offices
        offices = {}
        if self._filing.transaction_id:
            offices = VersionedBusinessDetailsService.get_office_revision(
                self._filing.transaction_id, primary_or_holding_business.id
            )
        else:
            officelist = primary_or_holding_business.offices.all()
            for i in officelist:
                if i.office_type in [OfficeType.REGISTERED, OfficeType.RECORDS]:
                    offices[i.office_type] = {}
                    for address in i.addresses:
                        offices[i.office_type][f"{address.address_type}Address"] = address.json
        filing["offices"] = offices

        # copy shares
        share_classes = []
        if self._filing.transaction_id:
            share_classes = VersionedBusinessDetailsService.get_share_class_revision(
                self._filing.transaction_id, primary_or_holding_business.id
            )
        else:
            for share_class in primary_or_holding_business.share_classes.all():
                share_classes.append(share_class.json)
        filing["shareClasses"] = share_classes

    def _format_change_of_registration_data(
        self, filing, filing_type
    ):  # noqa: E501 # pylint: disable=too-many-locals, too-many-branches, too-many-statements
        prev_completed_filing = Filing.get_previous_completed_filing(self._filing)
        versioned_business = VersionedBusinessDetailsService.get_business_revision_obj(
            prev_completed_filing, self._business
        )

        # Change of Name
        prev_business_name = versioned_business.legal_name
        name_request_json = filing.get(filing_type).get("nameRequest")
        filing["nameRequest"] = name_request_json
        if name_request_json:
            to_business_name = name_request_json.get("legalName")
            if prev_business_name and to_business_name and prev_business_name != to_business_name:
                filing["previousBusinessName"] = prev_business_name
                filing["newBusinessName"] = to_business_name

        # Change of Nature of Business
        prev_naics_description = versioned_business.naics_description
        naics_json = filing.get(filing_type).get("business", {}).get("naics")
        if naics_json:
            to_naics_description = naics_json.get("naicsDescription")
            if prev_naics_description and to_naics_description and prev_naics_description != to_naics_description:
                filing["newNaicsDescription"] = to_naics_description

        # Change of start date
        if filing_type == "correction":
            prev_start_date = versioned_business.start_date
            new_start_date_str = filing.get(filing_type).get("startDate")
            if new_start_date_str != LegislationDatetime.format_as_legislation_date(prev_start_date):
                filing["newStartDate"] = new_start_date_str

        # Change of Address
        if business_office := filing.get(filing_type).get("offices", {}).get("businessOffice"):
            filing["offices"] = {}
            filing["offices"]["businessOffice"] = business_office
            offices_json = VersionedBusinessDetailsService.get_office_revision(
                prev_completed_filing, self._business
            )
            if offices_json:
                filing["offices"]["businessOffice"]["mailingAddress"]["changed"] = self._compare_address(
                    business_office.get("mailingAddress"), offices_json["businessOffice"]["mailingAddress"]
                )
                filing["offices"]["businessOffice"]["deliveryAddress"]["changed"] = self._compare_address(
                    business_office.get("deliveryAddress"), offices_json["businessOffice"]["deliveryAddress"]
                )
                filing["offices"]["businessOffice"]["changed"] = (
                    filing["offices"]["businessOffice"]["mailingAddress"]["changed"]
                    or filing["offices"]["businessOffice"]["deliveryAddress"]["changed"]
                )
            with suppress(KeyError):
                self._format_address(filing[filing_type]["offices"]["businessOffice"]["deliveryAddress"])
            with suppress(KeyError):
                self._format_address(filing[filing_type]["offices"]["businessOffice"]["mailingAddress"])

        # Change of party
        if filing.get(filing_type).get("parties"):
            filing["parties"] = filing.get(filing_type).get("parties")
            self._format_directors(filing["parties"])
            filing["partyChange"] = False
            filing["newParties"] = []
            parties_to_edit = []
            for party in filing.get("parties"):
                if party["officer"].get("id"):
                    parties_to_edit.append(str(party["officer"].get("id")))
                    prev_party = VersionedBusinessDetailsService.get_party_revision(
                        prev_completed_filing, party["officer"].get("id")
                    )
                    prev_party_json = VersionedBusinessDetailsService.party_revision_json(
                        prev_completed_filing, prev_party, True
                    )
                    if self._has_party_name_change(prev_party_json, party):
                        party["nameChanged"] = True
                        party["previousName"] = self._get_party_name(prev_party_json)
                        filing["partyChange"] = True
                    if self._compare_address(party.get("mailingAddress"), prev_party_json.get("mailingAddress")):
                        party["mailingAddress"]["changed"] = True
                        filing["partyChange"] = True
                    if self._compare_address(party.get("deliveryAddress"), prev_party_json.get("deliveryAddress")):
                        party["deliveryAddress"]["changed"] = True
                        filing["partyChange"] = True
                else:
                    if [role for role in party.get("roles", []) if role["roleType"].lower() in ["partner"]]:
                        filing["newParties"].append(party)

            existing_party_json = VersionedBusinessDetailsService.get_party_role_revision(
                prev_completed_filing, self._business.id, True
            )
            parties_deleted = [p for p in existing_party_json if p["officer"]["id"] not in parties_to_edit]
            filing["ceasedParties"] = parties_deleted

    @staticmethod
    def _get_party_name(party_json):
        party_name = ""
        if party_json.get("officer").get("partyType") == "person":
            last_name = party_json["officer"].get("lastName")
            first_name = party_json["officer"].get("firstName")
            middle_name = party_json["officer"].get("middleName", party_json["officer"].get("middleInitial", ""))
            if not middle_name and not first_name:
                party_name = f"{last_name}"
            else:
                party_name = f"{last_name}, {first_name} {middle_name}"
        elif party_json.get("officer").get("partyType") == "organization":
            party_name = party_json["officer"].get("organizationName")
        return party_name

    @staticmethod
    def _has_party_name_change(prev_party_json, current_party_json):
        changed = False
        middle_name = current_party_json["officer"].get(
            "middleName", current_party_json["officer"].get("middleInitial", "")
        )
        if current_party_json.get("officer").get("partyType") == "person":
            if (
                prev_party_json["officer"].get("firstName").upper()
                != current_party_json["officer"].get("firstName").upper()
                or prev_party_json["officer"].get("middleName", "").upper() != middle_name.upper()
                or prev_party_json["officer"].get("lastName").upper()
                != current_party_json["officer"].get("lastName").upper()
            ):
                changed = True
        elif current_party_json.get("officer").get("partyType") == "organization":
            if (
                prev_party_json["officer"].get("organizationName").upper()
                != current_party_json["officer"].get("organizationName").upper()
            ):
                changed = True
        return changed

    @staticmethod
    def _compare_address(new_address, existing_address):
        if not new_address and not existing_address:
            return False
        if new_address and not existing_address:
            return True

        changed = False
        excluded_keys = ["addressCountryDescription", "addressType", "addressCountry"]
        for key in existing_address:
            if key not in excluded_keys:
                if (new_address.get(key, "") or "") != (existing_address.get(key) or ""):
                    changed = True
        return changed

    @staticmethod
    def _get_legal_type_description(legal_type):
        corp_type = CorpType.find_by_id(legal_type)
        return corp_type.full_desc if corp_type else None

    def _has_change(self, old_value, new_value):
        """Check to fix the hole in diff.

        example:
            old_value: None and new_value: ''
            In reality there is no change but diff track it as a change
        """
        has_change = True  # assume that in all other cases diff has a valid change
        if isinstance(old_value, str) and new_value is None:
            has_change = old_value != ""
        elif isinstance(new_value, str) and old_value is None:
            has_change = new_value != ""
        elif isinstance(old_value, bool) and new_value is None:
            has_change = old_value is True
        elif isinstance(new_value, bool) and old_value is None:
            has_change = new_value is True

        return has_change

    def _format_correction_data(self, filing):
        if self._business.entity_type in ["SP", "GP"]:
            self._format_change_of_registration_data(filing, "correction")
        else:
            prev_completed_filing = Filing.get_previous_completed_filing(self._filing)
            versioned_business = VersionedBusinessDetailsService.get_business_revision_obj(
                prev_completed_filing, self._business.id
            )

            self._format_name_request_data(filing, versioned_business)
            self._format_name_translations_data(filing, prev_completed_filing)
            self._format_office_data(filing, prev_completed_filing)
            self._format_party_data(filing, prev_completed_filing)
            self._format_share_class_data(filing, prev_completed_filing)
            self._format_resolution_data(filing)

    def _format_name_request_data(self, filing, versioned_business: any):
        name_request_json = filing.get("correction").get("nameRequest", {})
        filing["nameRequest"] = name_request_json
        prev_business_name = versioned_business.legal_name
        legal_entity = VersionedBusinessDetailsService.get_business_revision_obj(self._filing, self._business.id)
        if prev_business_name != legal_entity.legal_name:
            filing["previousBusinessName"] = prev_business_name
            filing["newBusinessName"] = legal_entity.legal_name

    def _format_name_translations_data(self, filing, prev_completed_filing: Filing):
        filing["listOfTranslations"] = filing["correction"].get("nameTranslations", [])
        versioned_name_translations = VersionedBusinessDetailsService.get_name_translations_revision(
            prev_completed_filing, self._business.id
        )
        filing["previousNameTranslations"] = versioned_name_translations
        filing["nameTranslationsChange"] = sorted(
            [translation["name"] for translation in filing["listOfTranslations"]]
        ) != sorted([translation["name"] for translation in versioned_name_translations])

    def _format_office_data(self, filing, prev_completed_filing: Filing):
        filing["offices"] = {}
        if offices := filing.get("correction").get("offices"):
            offices_json = VersionedBusinessDetailsService.get_office_revision(
                prev_completed_filing, self._filing.legal_entity_id
            )
            if registered_office := offices.get("registeredOffice"):
                filing["offices"]["registeredOffice"] = registered_office
                filing["offices"]["registeredOffice"]["mailingAddress"]["changed"] = self._compare_address(
                    registered_office.get("mailingAddress"), offices_json["registeredOffice"]["mailingAddress"]
                )
                filing["offices"]["registeredOffice"]["deliveryAddress"]["changed"] = self._compare_address(
                    registered_office.get("deliveryAddress"), offices_json["registeredOffice"]["deliveryAddress"]
                )
                filing["offices"]["registeredOffice"]["changed"] = (
                    filing["offices"]["registeredOffice"]["mailingAddress"]["changed"]
                    or filing["offices"]["registeredOffice"]["deliveryAddress"]["changed"]
                )
                with suppress(KeyError):
                    self._format_address(filing["offices"]["registeredOffice"]["deliveryAddress"])
                with suppress(KeyError):
                    self._format_address(filing["offices"]["registeredOffice"]["mailingAddress"])

            if records_office := offices.get("recordsOffice"):
                filing["offices"]["recordsOffice"] = records_office
                filing["offices"]["recordsOffice"]["mailingAddress"]["changed"] = self._compare_address(
                    records_office.get("mailingAddress"), offices_json["recordsOffice"]["mailingAddress"]
                )
                filing["offices"]["recordsOffice"]["deliveryAddress"]["changed"] = self._compare_address(
                    records_office.get("deliveryAddress"), offices_json["recordsOffice"]["deliveryAddress"]
                )
                filing["offices"]["recordsOffice"]["changed"] = (
                    filing["offices"]["recordsOffice"]["mailingAddress"]["changed"]
                    or filing["offices"]["recordsOffice"]["deliveryAddress"]["changed"]
                )
                with suppress(KeyError):
                    self._format_address(filing["offices"]["recordsOffice"]["deliveryAddress"])
                with suppress(KeyError):
                    self._format_address(filing["offices"]["recordsOffice"]["mailingAddress"])

    def _format_party_data(self, filing, prev_completed_filing: Filing):
        filing["parties"] = filing.get("correction").get("parties", [])
        if filing.get("parties"):
            self._format_directors(filing["parties"])
            filing["partyChange"] = False
            filing["newParties"] = []
            parties_to_edit = []
            for party in filing.get("parties"):
                if party_id := party["officer"].get("id"):
                    parties_to_edit.append(str(party_id))
                    prev_party = VersionedBusinessDetailsService.get_party_revision(prev_completed_filing, party_id)
                    prev_party_json = VersionedBusinessDetailsService.party_revision_json(
                        prev_completed_filing, prev_party, True
                    )
                    if self._has_party_name_change(prev_party_json, party):
                        party["nameChanged"] = True
                        party["previousName"] = self._get_party_name(prev_party_json)
                        filing["partyChange"] = True
                    if self._compare_address(party.get("mailingAddress"), prev_party_json.get("mailingAddress")):
                        party["mailingAddress"]["changed"] = True
                        filing["partyChange"] = True
                    if self._compare_address(party.get("deliveryAddress"), prev_party_json.get("deliveryAddress")):
                        party["deliveryAddress"]["changed"] = True
                        filing["partyChange"] = True
                else:
                    if [role for role in party.get("roles", []) if role["roleType"].lower() in ["director"]]:
                        filing["newParties"].append(party)

            existing_party_json = VersionedBusinessDetailsService.get_party_role_revision(
                prev_completed_filing, self._business.id, True
            )
            parties_deleted = [p for p in existing_party_json if p["officer"]["id"] not in parties_to_edit]
            filing["ceasedParties"] = parties_deleted

    def _format_share_class_data(
        self, filing, prev_completed_filing: Filing
    ):  # pylint: disable=too-many-locals; # noqa: E501;
        filing["shareClasses"] = filing.get("correction").get("shareStructure", {}).get("shareClasses")
        filing["resolutions"] = filing.get("correction").get("shareStructure", {}).get("resolutionDates", [])
        filing["newShareClasses"] = []
        if filing.get("shareClasses"):
            prev_share_class_json = VersionedBusinessDetailsService.get_share_class_revision(
                prev_completed_filing, prev_completed_filing.legal_entity_id
            )
            prev_share_class_ids = [x["id"] for x in prev_share_class_json]

            share_class_to_edit = []
            for share_class in filing.get("shareClasses"):
                if share_class_id := share_class.get("id"):
                    if (share_class_id := str(share_class_id)) in prev_share_class_ids:
                        share_class_to_edit.append(share_class_id)
                        if self._compare_json(
                            share_class,
                            next((x for x in prev_share_class_json if x["id"] == share_class_id)),
                            ["id", "series", "type"],
                        ):
                            share_class["changed"] = True
                            filing["shareClassesChange"] = True

                        self._format_share_series_data(share_class, filing, prev_completed_filing)
                    else:
                        del share_class["id"]
                        filing["newShareClasses"].append(share_class)
                else:
                    filing["newShareClasses"].append(share_class)

            ceased_share_classes = [s for s in prev_share_class_json if s["id"] not in share_class_to_edit]
            filing["ceasedShareClasses"] = ceased_share_classes

    def _format_share_series_data(
        self, share_class, filing, prev_completed_filing: Filing
    ):  # pylint: disable=too-many-locals; # noqa: E501;
        if share_class.get("series"):
            prev_share_series_json = VersionedBusinessDetailsService.get_share_series_revision(
                prev_completed_filing, share_class.get("id")
            )
            prev_share_series_ids = [x["id"] for x in prev_share_series_json]
            share_series_to_edit = []
            for share_series in share_class.get("series"):
                if share_series_id := share_series.get("id"):
                    if (share_series_id := str(share_series_id)) in prev_share_series_ids:
                        share_series_to_edit.append(share_series_id)
                        if self._compare_json(
                            share_series,
                            next((x for x in prev_share_series_json if x["id"] == share_series_id)),
                            ["id", "type"],
                        ):
                            share_series["changed"] = True
                            filing["shareClassesChange"] = True
                    else:
                        del share_series["id"]
                        filing["shareClassesChange"] = True
                else:
                    filing["shareClassesChange"] = True

            ceased_share_series = [s for s in prev_share_series_json if s["id"] not in share_series_to_edit]
            if ceased_share_series:
                filing["shareClassesChange"] = True

    def _format_resolution_data(self, filing: Filing):
        meta_data = self._filing.meta_data or {}
        filing_source = "correction"
        prev_association_type = meta_data.get(filing_source, {}).get("fromCooperativeAssociationType")
        to_association_type = meta_data.get(filing_source, {}).get("toCooperativeAssociationType")
        if prev_association_type and to_association_type and prev_association_type != to_association_type:
            filing["prevCoopAssociationType"] = ASSOCIATION_TYPE_DESC.get(prev_association_type, "")
            filing["newCoopAssociationType"] = ASSOCIATION_TYPE_DESC.get(to_association_type, "")
        filing["rulesInResolution"] = filing.get(filing_source, {}).get("rulesInResolution")
        filing["uploadNewRules"] = meta_data.get(filing_source, {}).get("uploadNewRules")
        filing["uploadNewMemorandum"] = meta_data.get(filing_source, {}).get("uploadNewMemorandum")
        filing["memorandumInResolution"] = filing.get(filing_source, {}).get("memorandumInResolution")
        if resolution_date_str := filing.get(filing_source, {}).get("resolutionDate", None):
            resolution_date = LegislationDatetime.as_legislation_timezone_from_date_str(resolution_date_str)
            filing[filing_source]["resolutionDate"] = resolution_date.strftime(OUTPUT_DATE_FORMAT)

    @staticmethod
    def _compare_json(new_json, existing_json, excluded_keys):
        if not new_json and not existing_json:
            return False
        if new_json and not existing_json:
            return True

        changed = False
        for key in existing_json:
            if key not in excluded_keys:
                if (new_json.get(key, "") or "") != (existing_json.get(key) or ""):
                    changed = True
        return changed

    def _format_special_resolution(self, filing):
        """For special resolutions."""
        # importing here to avoid circular dependencies
        # pylint: disable=import-outside-toplevel
        from legal_api.core.meta.filing import FILINGS

        display_name = FILINGS.get(self._filing.filing_type, {}).get("displayName")
        if isinstance(display_name, dict):
            display_name = display_name.get(self._business.entity_type)
        filing_source = "specialResolution" if self._filing.filing_type == "specialResolution" else "correction"
        filing["header"]["displayName"] = display_name
        resolution_date_str = filing.get(filing_source, {}).get("resolutionDate", None)
        signing_date_str = filing.get(filing_source, {}).get("signingDate", None)
        if resolution_date_str:
            resolution_date = LegislationDatetime.as_legislation_timezone_from_date_str(resolution_date_str)
            filing[filing_source]["resolutionDate"] = resolution_date.strftime(OUTPUT_DATE_FORMAT)
        if signing_date_str:
            signing_date = LegislationDatetime.as_legislation_timezone_from_date_str(signing_date_str)
            filing[filing_source]["signingDate"] = signing_date.strftime(OUTPUT_DATE_FORMAT)

    def _format_special_resolution_application(self, filing, filing_source):
        """For special resolutions."""
        meta_data = self._filing.meta_data or {}
        if filing_source == "alteration":
            prev_business_name = meta_data.get("changeOfName", {}).get("fromBusinessName")
            to_business_name = meta_data.get("changeOfName", {}).get("toBusinessName")
            if prev_business_name and to_business_name and prev_business_name != to_business_name:
                filing["fromBusinessName"] = prev_business_name
                filing["toBusinessName"] = to_business_name
                filing["nrNumber"] = filing.get("changeOfName").get("nameRequest", {}).get("nrNumber", None)
        elif filing_source == "correction":
            prev_business_name = meta_data.get(filing_source, {}).get("fromBusinessName")
            to_business_name = meta_data.get(filing_source, {}).get("toBusinessName")
            if prev_business_name and to_business_name and prev_business_name != to_business_name:
                filing["fromBusinessName"] = prev_business_name
                filing["toBusinessName"] = to_business_name
                filing["nrNumber"] = filing.get(filing_source).get("nameRequest", {}).get("nrNumber", None)
        self._format_resolution_data(filing)

    def _format_noa_data(self, filing):
        filing["header"] = {}
        filing["header"]["filingId"] = self._filing.id

    def _set_meta_info(self, filing):
        filing["environment"] = f"{self._get_environment()} FILING #{self._filing.id}".lstrip()
        # Get source
        filing["source"] = self._filing.source
        # Appears in the Description section of the PDF Document Properties as Title.
        if not (title := self._filing.FILINGS[self._filing.filing_type].get("title")):
            if not (
                self._filing.filing_sub_type
                and (
                    title := self._filing.FILINGS[self._filing.filing_type]
                    .get(self._filing.filing_sub_type, {})
                    .get("title")
                )
            ):
                title = self._filing.filing_type
        filing["meta_title"] = "{} on {}".format(title, filing["filing_date_time"])

        # Appears in the Description section of the PDF Document Properties as Subject.
        if self._report_key == "noticeOfArticles":
            filing["meta_subject"] = "{} ({})".format(self._business.legal_name, self._business.identifier)
        else:
            legal_name = self._filing.filing_json["filing"].get("business", {}).get("businessName", "NA")
            filing["meta_subject"] = "{} ({})".format(
                legal_name, self._filing.filing_json["filing"].get("business", {}).get("identifier", "NA")
            )

    @staticmethod
    def _get_environment():
        namespace = os.getenv("POD_NAMESPACE", "").lower()
        if namespace.endswith("dev"):
            return "DEV"
        if namespace.endswith("test"):
            return "TEST"
        return ""


class ReportMeta:  # pylint: disable=too-few-public-methods
    """Helper class to maintain the report meta information."""

    reports = {
        "amalgamationApplication": {
            "filingDescription": "Amalgamation Application",
            "fileName": "amalgamationApplication",
        },
        "certificateOfAmalgamation": {
            "filingDescription": "Certificate Of Amalgamation",
            "fileName": "certificateOfAmalgamation",
        },
        "certificate": {"filingDescription": "Certificate of Incorporation", "fileName": "certificateOfIncorporation"},
        "incorporationApplication": {
            "filingDescription": "Incorporation Application",
            "fileName": "incorporationApplication",
        },
        "noticeOfArticles": {"filingDescription": "Notice of Articles", "fileName": "noticeOfArticles"},
        "alterationNotice": {"filingDescription": "Alteration Notice", "fileName": "alterationNotice"},
        "transition": {"filingDescription": "Transition Application", "fileName": "transitionApplication"},
        "changeOfAddress": {
            "hasDifferentTemplates": True,
            "filingDescription": "Change of Address",
            "default": {"fileName": "bcAddressChange"},
            "CP": {"fileName": "changeOfAddress"},
        },
        "changeOfDirectors": {
            "hasDifferentTemplates": True,
            "filingDescription": "Change of Directors",
            "default": {"fileName": "bcDirectorChange"},
            "CP": {"fileName": "changeOfDirectors"},
        },
        "annualReport": {
            "hasDifferentTemplates": True,
            "filingDescription": "Annual Report",
            "default": {"fileName": "bcAnnualReport"},
            "CP": {"fileName": "annualReport"},
        },
        "changeOfName": {"filingDescription": "Change of Name", "fileName": "changeOfName"},
        "specialResolution": {"filingDescription": "Special Resolution", "fileName": "specialResolution"},
        "specialResolutionApplication": {
            "filingDescription": "Special Resolution Application",
            "fileName": "specialResolutionApplication",
        },
        "voluntaryDissolution": {"filingDescription": "Voluntary Dissolution", "fileName": "voluntaryDissolution"},
        "certificateOfNameChange": {
            "filingDescription": "Certificate of Name Change",
            "fileName": "certificateOfNameChange",
        },
        "certificateOfDissolution": {
            "filingDescription": "Certificate of Dissolution",
            "fileName": "certificateOfDissolution",
        },
        "dissolution": {"filingDescription": "Dissolution Application", "fileName": "dissolution"},
        "registration": {"filingDescription": "Statement of Registration", "fileName": "registration"},
        "amendedRegistrationStatement": {
            "filingDescription": "Amended Registration Statement",
            "fileName": "amendedRegistrationStatement",
        },
        "correctedRegistrationStatement": {
            "filingDescription": "Corrected Registration Statement",
            "fileName": "amendedRegistrationStatement",
        },
        "changeOfRegistration": {"filingDescription": "Change of Registration", "fileName": "changeOfRegistration"},
        "correction": {
            "hasDifferentTemplates": True,
            "filingDescription": "Correction",
            "default": {"fileName": "correction"},
            "SP": {"fileName": "firmCorrection"},
            "GP": {"fileName": "firmCorrection"},
        },
        "certificateOfRestoration": {
            "filingDescription": "Certificate of Restoration",
            "fileName": "certificateOfRestoration",
        },
        "restoration": {"filingDescription": "Restoration Application", "fileName": "restoration"},
        "letterOfConsent": {"filingDescription": "Letter Of Consent", "fileName": "letterOfConsent"},
        "letterOfAgmExtension": {"filingDescription": "Letter Of AGM Extension", "fileName": "letterOfAgmExtension"},
        "letterOfAgmLocationChange": {
            "filingDescription": "Letter Of AGM Location Change",
            "fileName": "letterOfAgmLocationChange",
        },
    }

    static_reports = {
        "certifiedRules": {"documentType": "coop_rules"},
        "certifiedMemorandum": {"documentType": "coop_memorandum"},
        "affidavit": {"documentType": "affidavit"},
        "uploadedCourtOrder": {"documentType": "court_order"},
    }<|MERGE_RESOLUTION|>--- conflicted
+++ resolved
@@ -466,23 +466,14 @@
         return address
 
     @staticmethod
-<<<<<<< HEAD
-    def _populate_business_info_to_filing(filing: Filing, business: any): 
-        founding_datetime = LegislationDatetime.as_legislation_timezone(business.founding_date)
-=======
     def _populate_business_info_to_filing(filing: Filing, business: any):
         founding_datetime = LegislationDatetime.as_legislation_timezone(
             business.founding_date if business.is_legal_entity else business.start_date
         )
->>>>>>> e6f14952
         if filing.transaction_id:
             business_json = VersionedBusinessDetailsService.get_business_revision(filing, business)
         else:
             business_json = business.json()
-<<<<<<< HEAD
-
-=======
->>>>>>> e6f14952
         business_json["formatted_founding_date_time"] = LegislationDatetime.format_as_report_string(founding_datetime)
         business_json["formatted_founding_date"] = founding_datetime.strftime(OUTPUT_DATE_FORMAT)
         filing.filing_json["filing"]["business"] = business_json
