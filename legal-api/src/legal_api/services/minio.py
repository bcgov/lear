--- conflicted
+++ resolved
@@ -28,17 +28,10 @@
         current_app.logger.debug(f'Creating pre-signed URL for {file_name}')
         minio_client: Minio = MinioService._get_client()
         file_extension: str = file_name.split('.')[-1]
-<<<<<<< HEAD
         key = f'{str(uuid.uuid4())}.{file_extension}'
+        bucket = current_app.config['MINIO_BUCKET_BUSINESSES']
         signed_url_details = {
-            'preSignedUrl': minio_client.presigned_put_object(current_app.config['MINIO_BUCKET_BUSINESSES'], key,
-=======
-        key = f'{prefix_key}/{str(uuid.uuid4())}.{file_extension}'
-        bucket = current_app.config['MINIO_BUCKET_LEAR']
-        signed_url_details = {
-            'preSignedUrl': minio_client.presigned_put_object(bucket, key,
->>>>>>> 979fecee
-                                                              timedelta(minutes=5)),
+            'preSignedUrl': minio_client.presigned_put_object(bucket, key, timedelta(minutes=5)),
             'key': key
         }
 
@@ -49,15 +42,16 @@
         """Return a pre-signed URL for uploaded document."""
         minio_client: Minio = MinioService._get_client()
         current_app.logger.debug(f'Creating pre-signed GET URL for {key}')
+        bucket = current_app.config['MINIO_BUCKET_BUSINESSES']
 
-        return minio_client.presigned_get_object(
-            current_app.config['MINIO_BUCKET_BUSINESSES'], key, timedelta(hours=1))
+        return minio_client.presigned_get_object(bucket, key, timedelta(hours=1))
 
     @staticmethod
     def get_file_info(key: str):
         """Fetch file info from Minio."""
         minio_client: Minio = MinioService._get_client()
-        return minio_client.stat_object(current_app.config['MINIO_BUCKET_BUSINESSES'], key)
+        bucket = current_app.config['MINIO_BUCKET_BUSINESSES']
+        return minio_client.stat_object(bucket, key)
 
     @staticmethod
     def get_file(key: str):
@@ -73,13 +67,15 @@
                 response.release_conn()
         """
         minio_client: Minio = MinioService._get_client()
-        return minio_client.get_object(current_app.config['MINIO_BUCKET_BUSINESSES'], key)
+        bucket = current_app.config['MINIO_BUCKET_BUSINESSES']
+        return minio_client.get_object(bucket, key)
 
     @staticmethod
     def delete_file(key: str):
         """Delete file from Minio."""
         minio_client: Minio = MinioService._get_client()
-        minio_client.remove_object(current_app.config['MINIO_BUCKET_BUSINESSES'], key)
+        bucket = current_app.config['MINIO_BUCKET_BUSINESSES']
+        minio_client.remove_object(bucket, key)
 
     @staticmethod
     def _get_client() -> Minio:
@@ -87,11 +83,12 @@
         minio_endpoint = current_app.config['MINIO_ENDPOINT']
         minio_key = current_app.config['MINIO_ACCESS_KEY']
         minio_secret = current_app.config['MINIO_ACCESS_SECRET']
-        return Minio(minio_endpoint, access_key=minio_key, secret_key=minio_secret,
-                     secure=current_app.config['MINIO_SECURE'])
+        minio_secure = current_app.config['MINIO_SECURE']
+        return Minio(minio_endpoint, access_key=minio_key, secret_key=minio_secret, secure=minio_secure)
 
     @staticmethod
     def put_file(key: str, data: str, length: str):
         """Put file to Minio."""
         minio_client: Minio = MinioService._get_client()
-        minio_client.put_object(current_app.config['MINIO_BUCKET_BUSINESSES'], key, data, length)+        bucket = current_app.config['MINIO_BUCKET_BUSINESSES']
+        minio_client.put_object(bucket, key, data, length)