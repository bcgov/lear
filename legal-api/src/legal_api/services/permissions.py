--- conflicted
+++ resolved
@@ -74,10 +74,7 @@
     OVERRIDE_NIGS='OVERRIDE_NIGS'
     STAFF_COMMENTS = 'STAFF_COMMENTS'
     STAFF_PAYMENT='STAFF_PAYMENT'
-<<<<<<< HEAD
-    FIRM_NO_MIN_START_DATE='FIRM_NO_MIN_START_DATE'
-=======
->>>>>>> 57d6fd6b
+
 
 class PermissionService:
     """Service to manage permissions for user roles."""
@@ -209,11 +206,10 @@
             return Error(
                 HTTPStatus.FORBIDDEN,
                 [{
-<<<<<<< HEAD
                     'message': message or 'Permission Denied - You do not have permissions to perform this action in filing.'
-=======
+
                     'message': message or f'Permission Denied - You do not have permissions to perform {required_permission} in filing.'
->>>>>>> 57d6fd6b
+
                 }]
             )
         return None