# Copyright © 2020 Province of British Columbia
#
# Licensed under the Apache License, Version 2.0 (the 'License');
# you may not use this file except in compliance with the License.
# You may obtain a copy of the License at
#
#     http://www.apache.org/licenses/LICENSE-2.0
#
# Unless required by applicable law or agreed to in writing, software
# distributed under the License is distributed on an 'AS IS' BASIS,
# WITHOUT WARRANTIES OR CONDITIONS OF ANY KIND, either express or implied.
# See the License for the specific language governing permissions and
# limitations under the License.

"""This provides the service for getting business details as of a filing."""
# pylint: disable=singleton-comparison ; pylint does not recognize sqlalchemy ==
from datetime import datetime

import pycountry
from sql_versioning import history_cls
from sqlalchemy import or_
from sqlalchemy.sql.expression import null

from legal_api.models import (
    Address,
    Alias,
    AlternateName,
<<<<<<< HEAD
    BusinessCommon,
=======
>>>>>>> 95579b86
    ColinEntity,
    EntityRole,
    Filing,
    LegalEntity,
    Office,
    Resolution,
    ShareClass,
    ShareSeries,
    db,
)
from legal_api.services.business_service import BusinessService
from legal_api.utils.legislation_datetime import LegislationDatetime


class VersionedBusinessDetailsService:  # pylint: disable=too-many-public-methods
    """Provides service for getting business details as of a filing."""

    @staticmethod
<<<<<<< HEAD
    def get_revision(filing_id, identifier):
        """Consolidates based on filing type upto the given transaction id of a filing."""
        business = BusinessService.fetch_business(identifier)
=======
    def get_revision(filing_id, business):
        """Consolidates based on filing type upto the given transaction id of a filing."""
>>>>>>> 95579b86
        filing = Filing.find_by_id(filing_id)

        revision_json = {}
        revision_json["filing"] = {}
        if filing.filing_type == "incorporationApplication":
            revision_json["filing"] = VersionedBusinessDetailsService.get_ia_revision(filing, business)
        elif filing.filing_type == "changeOfDirectors":
            revision_json["filing"] = VersionedBusinessDetailsService.get_cod_revision(filing, business)
        elif filing.filing_type == "changeOfAddress":
            revision_json["filing"] = VersionedBusinessDetailsService.get_coa_revision(filing, business)
        elif filing.filing_type == "annualReport":
            revision_json["filing"] = VersionedBusinessDetailsService.get_ar_revision(filing, business)
        elif filing.filing_type == "correction":
            revision_json = filing.json

            # This is required to find diff
            for party in revision_json.get("filing", {}).get("incorporationApplication", {}).get("parties", []):
                party["id"] = party.get("officer", {}).get("id", None)
                for party_role in party["roles"]:
                    party_role["id"] = party_role["roleType"]

        # filing_type's yet to be handled alteration, changeOfName, specialResolution, voluntaryDissolution
        if not revision_json["filing"]:
            revision_json = filing.json
            revision_json["filing"]["business"] = VersionedBusinessDetailsService.get_business_revision(
                filing, business
            )

        revision_json["filing"]["header"] = VersionedBusinessDetailsService.get_header_revision(filing)

        return revision_json

    @staticmethod
    def get_ia_revision(filing, business) -> dict:
<<<<<<< HEAD
        """Consolidates incorporation application upto the given transaction id of a filing."""
=======
        """Consolidates incorporation application up to the given transaction id of a filing."""
>>>>>>> 95579b86
        ia_json = {}

        ia_json["business"] = VersionedBusinessDetailsService.get_business_revision(filing, business)
        ia_json["incorporationApplication"] = {}
        ia_json["incorporationApplication"]["offices"] = VersionedBusinessDetailsService.get_office_revision(
            filing, business.id
        )
        ia_json["incorporationApplication"]["parties"] = VersionedBusinessDetailsService.get_party_role_revision(
            filing, business.id, is_ia_or_after=True
        )
        ia_json["incorporationApplication"]["nameRequest"] = VersionedBusinessDetailsService.get_name_request_revision(
            filing
        )
        ia_json["incorporationApplication"][
            "contactPoint"
        ] = VersionedBusinessDetailsService.get_contact_point_revision(filing)
        ia_json["incorporationApplication"]["shareStructure"] = {}
        ia_json["incorporationApplication"]["shareStructure"][
            "shareClasses"
        ] = VersionedBusinessDetailsService.get_share_class_revision(filing, business.id)
        ia_json["incorporationApplication"][
            "nameTranslations"
        ] = VersionedBusinessDetailsService.get_name_translations_revision(filing, business.id)
        ia_json["incorporationApplication"][
            "incorporationAgreement"
        ] = VersionedBusinessDetailsService.get_incorporation_agreement_json(filing)

        # setting completing party email from filing json
        party_email = ""
        for party in filing.json["filing"]["incorporationApplication"]["parties"]:
            if next((x for x in party["roles"] if x["roleType"] == "Completing Party"), None):
                party_email = party.get("officer", {}).get("email", None)
                break

        for party in ia_json["incorporationApplication"]["parties"]:
            if next((x for x in party["roles"] if x["roleType"] == "Completing Party"), None):
                party["officer"]["email"] = party_email
                break

        return ia_json

    @staticmethod
    def get_cod_revision(filing, business) -> dict:
        """Consolidates change of directors upto the given transaction id of a filing."""
        cod_json = {}

        cod_json["business"] = VersionedBusinessDetailsService.get_business_revision(filing, business)
        cod_json["changeOfDirectors"] = {}
        cod_json["changeOfDirectors"]["directors"] = VersionedBusinessDetailsService.get_party_role_revision(
            filing, business.id, role="director"
        )
        return cod_json

    @staticmethod
    def get_coa_revision(filing, business) -> dict:
        """Consolidates change of address upto the given transaction id of a filing."""
        coa_json = {}

        coa_json["business"] = VersionedBusinessDetailsService.get_business_revision(filing, business)
        coa_json["changeOfAddress"] = {}
        coa_json["changeOfAddress"]["offices"] = VersionedBusinessDetailsService.get_office_revision(
            filing, business.id
        )
        coa_json["changeOfAddress"]["legalType"] = coa_json["business"]["legalType"]
        return coa_json

    @staticmethod
    def get_ar_revision(filing, business) -> dict:
        """Consolidates annual report upto the given transaction id of a filing."""
        ar_json = {}

        ar_json["business"] = VersionedBusinessDetailsService.get_business_revision(filing, business)

        ar_json["annualReport"] = {}
        if business.last_ar_date:
            ar_json["annualReport"]["annualReportDate"] = business.last_ar_date.date().isoformat()
        if business.last_agm_date:
            ar_json["annualReport"]["annualGeneralMeetingDate"] = business.last_agm_date.date().isoformat()

        if "didNotHoldAgm" in filing.json["filing"]["annualReport"]:
            ar_json["annualReport"]["didNotHoldAgm"] = filing.json["filing"]["annualReport"]["didNotHoldAgm"]

        if "nextARDate" in filing.json["filing"]["annualReport"]:
            ar_json["annualReport"]["nextARDate"] = filing.json["filing"]["annualReport"]["nextARDate"]

        ar_json["annualReport"]["directors"] = VersionedBusinessDetailsService.get_party_role_revision(
            filing, business.id, role="director"
        )
        ar_json["annualReport"]["offices"] = VersionedBusinessDetailsService.get_office_revision(filing, business.id)

        # entity_type CP may need changeOfDirectors/changeOfAddress
        if "changeOfDirectors" in filing.json["filing"]:
            ar_json["changeOfDirectors"] = {}
            ar_json["changeOfDirectors"]["directors"] = ar_json["annualReport"]["directors"]

        if "changeOfAddress" in filing.json["filing"]:
            ar_json["changeOfAddress"] = {}
            ar_json["changeOfAddress"]["offices"] = ar_json["annualReport"]["offices"]
            ar_json["changeOfAddress"]["legalType"] = ar_json["business"]["legalType"]

        return ar_json

    @staticmethod
    def get_header_revision(filing) -> dict:
        """Retrieve header from filing."""
        _header = filing.json["filing"]["header"]
        return _header

    @staticmethod
    def get_company_details_revision(filing_id, identifier) -> dict:
        """Consolidates company details upto the given transaction id of a filing."""
        company_profile_json = {}
        business = BusinessService.fetch_business(identifier)
        legal_entity_id = business.id if business.is_legal_entity else business.legal_entity_id
        alternate_name_id = business.id if business.is_alternate_name_entity else None

        filing = Filing.find_by_id(filing_id)
        company_profile_json["business"] = VersionedBusinessDetailsService.get_business_revision(filing, business)
        company_profile_json["parties"] = VersionedBusinessDetailsService.get_party_role_revision(
            filing, legal_entity_id
        )
        company_profile_json["offices"] = VersionedBusinessDetailsService.get_office_revision(
            filing, legal_entity_id, alternate_name_id
        )
        company_profile_json["shareClasses"] = VersionedBusinessDetailsService.get_share_class_revision(
            filing, legal_entity_id
        )
        company_profile_json["nameTranslations"] = VersionedBusinessDetailsService.get_name_translations_revision(
            filing, legal_entity_id
        )
        company_profile_json["resolutions"] = VersionedBusinessDetailsService.get_resolution_dates_revision(
            filing, legal_entity_id
        )
        return company_profile_json

    @staticmethod
    def get_business_revision(filing, business) -> dict:
        """Consolidates the LegalEntity info as of a particular filing."""
<<<<<<< HEAD
        business_revision = VersionedBusinessDetailsService.get_business_revision_obj(filing, business.id)
        return VersionedBusinessDetailsService.business_revision_json(business_revision, business.json())

    @staticmethod
    def get_business_revision_obj(filing, identifier) -> AlternateName | LegalEntity:
        """Return version object associated with the given filing for a LegalEntity."""
        business_revision = BusinessService.fetch_business(identifier)

        # The history table has the old revisions, not the current one.
        if business_revision.change_filing_id != filing.id:
            business_version = (
                history_cls(LegalEntity) if business_revision.is_legal_entity else history_cls(AlternateName)
            )

            business_revision = (
                db.session.query(business_version)
                .filter(business_version.change_filing_id == filing.id)
                .filter(business_version.id == identifier)
                .first()
            )
        return business_revision
=======
        le_revision = VersionedBusinessDetailsService.get_business_revision_obj(filing, business)
        return VersionedBusinessDetailsService.business_revision_json(le_revision, business.json())

    @staticmethod
    def get_business_revision_obj(filing, business: any) -> any:
        """Return version object associated with the given filing for a LegalEntity."""

        le_revision = business

        # TODO: ideally we make this one query with dynamic filters etc
        if business.is_legal_entity:
            # The history table has the old revisions, not the current one.
            if business.change_filing_id and business.change_filing_id != filing.id:
                legal_entity_version = history_cls(LegalEntity)
                le_revision = (
                    db.session.query(legal_entity_version)
                    .filter(legal_entity_version.change_filing_id == filing.id)
                    .filter(legal_entity_version.id == business.id)
                    .first()
                )
        else:
            # The history table has the old revisions, not the current one.
            if business.change_filing_id and business.change_filing_id != filing.id:
                alternate_name_version = history_cls(AlternateName)
                le_revision = (
                    db.session.query(alternate_name_version)
                    .filter(alternate_name_version.change_filing_id == filing.id)
                    .filter(alternate_name_version.id == business.id)
                    .first()
                )

        return le_revision if le_revision else business
>>>>>>> 95579b86

    @staticmethod
    def find_last_value_from_business_revision(
        filing, business, is_dissolution_date=False, is_restoration_expiry_date=False
    ) -> AlternateName | LegalEntity:
        """Get business info with last value of dissolution_date or restoration_expiry_date."""
        conditions = []

        business_version = history_cls(LegalEntity) if business.is_legal_entity else history_cls(AlternateName)

        if is_dissolution_date:
            if business.dissolution_date:
                return business
            conditions.append(
                business_version.dissolution_date != None  # noqa: E711,E501;
            )  # pylint: disable=singleton-comparison
        elif is_restoration_expiry_date:
            if business.restoration_expiry_date:
                return business
            conditions.append(
                business_version.restoration_expiry_date != None  # noqa: E711,E501;
            )  # pylint: disable=singleton-comparison

        business_revision = (
            db.session.query(business_version)
            .filter(business_version.change_filing_id < filing.id)
            .filter(business_version.id == business.id)
            .filter(*conditions)
            .order_by(business_version.change_filing_id)
            .first()
        )
        return business_revision

    @staticmethod
    def get_office_revision(filing, legal_entity_id, alternate_name_id=None) -> dict:  # pylint: disable=too-many-locals
        """Consolidates all office changes upto the given transaction id."""
        filing_id = filing.id
        offices_json = {}

        office_attribute = Office.legal_entity_id if legal_entity_id else Office.alternate_name_id
        expected_value = legal_entity_id if legal_entity_id else alternate_name_id

        offices_current = (
            db.session.query(Office, null().label("changed"))
            .filter(Office.change_filing_id == filing_id)
            .filter(office_attribute == expected_value)
            .filter(Office.deactivated_date == None)  # noqa: E711,E501;
        )  # pylint: disable=singleton-comparison

        office_history = history_cls(Office)
        office_history_attribute = (
            office_history.legal_entity_id if legal_entity_id else office_history.alternate_name_id
        )
        offices_historical = (
            db.session.query(office_history)
            .filter(office_history.change_filing_id == filing_id)
            .filter(office_history_attribute == expected_value)
            .filter(office_history.deactivated_date == None)  # noqa: E711,E501;
        )  # pylint: disable=singleton-comparison

        # Get all of the valid types in effect for this LegalEntity and Filing
        current_types = (
            db.session.query(Office.office_type.label("office_type"))
            .filter(Office.change_filing_id == filing_id)
            .filter(office_attribute == expected_value)
            .filter(Office.deactivated_date == None)  # noqa: E711,E501;
        )  # pylint: disable=singleton-comparison
        historical_types = (
            db.session.query(office_history.office_type.label("office_type"))
            .filter(office_history.change_filing_id == filing_id)
            .filter(office_history_attribute == expected_value)
            .filter(office_history.deactivated_date == None)  # noqa: E711,E501;
        )  # pylint: disable=singleton-comparison

        valid_office_types = current_types.union(historical_types).distinct().all()

        address_history = history_cls(Address)
        for valid_office_type in valid_office_types:
            office, _ = (
                offices_current.filter(Office.office_type == valid_office_type.office_type)
                .union(offices_historical.filter(office_history.office_type == valid_office_type.office_type))
                .first()
            )

            offices_json[office.office_type] = {}

            addresses_current = (
                db.session.query(Address, null().label("changed"))
                .filter(Address.change_filing_id == filing_id)
                .filter(Address.office_id == office.id)
            )

            addresses_historical = (
                db.session.query(address_history)
                .filter(address_history.change_filing_id == filing_id)
                .filter(address_history.office_id == office.id)
            )

            addresses_result = addresses_current.union(addresses_historical).all()
            for address_result in addresses_result:
                address, _ = address_result
                offices_json[office.office_type][
                    f"{address.address_type}Address"
                ] = VersionedBusinessDetailsService.address_revision_json(address)

        return offices_json

    @staticmethod
    def get_party_role_revision(filing, legal_entity_id, is_ia_or_after=False, role=None) -> dict:
        """Consolidates all party changes upto the given transaction id."""
        filing_id = filing.id
        entity_role_version = history_cls(EntityRole)

        entity_roles_current = (
            db.session.query(EntityRole, null().label("changed"))
            .filter(EntityRole.change_filing_id == filing_id)
            .filter(EntityRole.legal_entity_id == legal_entity_id)
            .filter(EntityRole.cessation_date == None)  # pylint: disable=singleton-comparison # noqa: E711,E501;
            .filter(
                or_(
                    role == None,  # pylint: disable=singleton-comparison # noqa: E711,E501;
                    EntityRole.role_type == role,
                )
            )
        )

        entity_roles_historical = (
            db.session.query(entity_role_version)
            .filter(entity_role_version.change_filing_id == filing_id)
            .filter(entity_role_version.legal_entity_id == legal_entity_id)
            .filter(
                or_(
                    entity_role_version.cessation_date
                    == None,  # pylint: disable=singleton-comparison # noqa: E711,E501;
                    entity_role_version.change_filing_id == filing_id,
                )
            )
            .filter(
                or_(
                    role == None,  # pylint: disable=singleton-comparison # noqa: E711,E501;
                    entity_role_version.role_type == role,
                )
            )
        )

        entity_roles = entity_roles_current.union(entity_roles_historical).order_by(entity_role_version.filing_id).all()

        parties = []
        for party_role in entity_roles:
            if party_role.cessation_date is None:
                party_role_json = VersionedBusinessDetailsService.party_role_revision_json(
                    filing, party_role, is_ia_or_after
                )
                if "roles" in party_role_json and (
                    party := next((x for x in parties if x["officer"]["id"] == party_role_json["officer"]["id"]), None)
                ):
                    party["roles"].extend(party_role_json["roles"])
                else:
                    parties.append(party_role_json)

        return parties

    @staticmethod
    def get_share_class_revision(filing, legal_entity_id) -> dict:
        """Consolidates all share classes upto the given transaction id."""
        share_classes_current = (
            db.session.query(ShareClass)
            .filter(ShareClass.change_filing_id == filing.id)
            .filter(ShareClass.legal_entity_id == legal_entity_id)
        )

        share_class_version = history_cls(ShareClass)
        share_classes_history = (
            db.session.query(share_class_version)
            .filter(share_class_version.change_filing_id == filing.id)
            .filter(share_class_version.legal_entity_id == legal_entity_id)
        )
        share_classes_list = share_classes_current.union(share_classes_history).all()

        share_classes = []
        for share_class in share_classes_list:
            share_class_json = VersionedBusinessDetailsService.share_class_revision_json(share_class)
            share_class_json["series"] = VersionedBusinessDetailsService.get_share_series_revision(
                filing, share_class.id
            )
            share_class_json["type"] = "Class"
            share_class_json["id"] = str(share_class_json["id"])
            share_classes.append(share_class_json)
        return share_classes

    @staticmethod
    def get_share_series_revision(filing, share_class_id) -> dict:
        """Consolidates all share series under the share class upto the given transaction id."""
        share_series_current = (
            db.session.query(ShareSeries)
            .filter(ShareSeries.change_filing_id == filing.id)
            .filter(ShareSeries.share_class_id == share_class_id)
        )

        share_series_version = history_cls(ShareSeries)
        share_series_history = (
            db.session.query(share_series_version)
            .filter(share_series_version.change_filing_id == filing.id)
            .filter(share_series_version.share_class_id == share_class_id)
        )
        share_series_list = share_series_current.union(share_series_history).all()

        share_series_arr = []
        for share_series in share_series_list:
            share_series_json = VersionedBusinessDetailsService.share_series_revision_json(share_series)
            share_series_json["type"] = "Series"
            share_series_json["id"] = str(share_series_json["id"])
            share_series_arr.append(share_series_json)
        return share_series_arr

    @staticmethod
    def get_name_translations_revision(filing, legal_entity_id) -> dict:
        """Consolidates all name translations upto the given transaction id."""
        name_translations_current = (
            db.session.query(Alias)
            .filter(Alias.change_filing_id == filing.id)
            .filter(Alias.legal_entity_id == legal_entity_id)
            .filter(Alias.type == "TRANSLATION")
        )

        name_translations_version = history_cls(Alias)
        name_translations_history = (
            db.session.query(name_translations_version)
            .filter(name_translations_version.change_filing_id == filing.id)
            .filter(name_translations_version.legal_entity_id == legal_entity_id)
            .filter(name_translations_version.type == "TRANSLATION")
        )
        name_translations_list = name_translations_current.union(name_translations_history).all()

        name_translations_arr = []
        for name_translation in name_translations_list:
            name_translation_json = VersionedBusinessDetailsService.name_translations_json(name_translation)
            name_translations_arr.append(name_translation_json)
        return name_translations_arr

    @staticmethod
    def get_resolution_dates_revision(filing, legal_entity_id) -> dict:
        """Consolidates all resolutions upto the given transaction id."""
        resolution_current = (
            db.session.query(Resolution)
            .filter(Resolution.change_filing_id == filing.id)
            .filter(Resolution.legal_entity_id == legal_entity_id)
            .filter(Resolution.resolution_type == "SPECIAL")
        )

        resolution_version = history_cls(Resolution)
        resolution_history = (
            db.session.query(resolution_version)
            .filter(resolution_version.change_filing_id == filing.id)
            .filter(resolution_version.legal_entity_id == legal_entity_id)
            .filter(resolution_version.resolution_type == "SPECIAL")
        )
        resolution_list = resolution_current.union(resolution_history).all()

        resolutions_arr = []
        for resolution in resolution_list:
            resolution_json = VersionedBusinessDetailsService.resolution_json(resolution)
            resolutions_arr.append(resolution_json)
        return resolutions_arr

    @staticmethod
    def party_role_revision_json(filing, party_role_revision, is_ia_or_after) -> dict:
        """Return the party member as a json object."""
        cessation_date = (
            datetime.date(party_role_revision.cessation_date).isoformat()
            if party_role_revision.cessation_date
            else None
        )
        if party_role_revision.related_colin_entity_id:
            party_revision = VersionedBusinessDetailsService.get_colin_entity_revision(
                filing, party_role_revision.related_colin_entity_id
            )
            party = VersionedBusinessDetailsService.colin_entity_revision_json(filing, party_revision, is_ia_or_after)
        else:
            party_revision = VersionedBusinessDetailsService.get_party_revision(
                filing, party_role_revision.related_entity_id
            )
            party = VersionedBusinessDetailsService.party_revision_json(filing, party_revision, is_ia_or_after)

        if is_ia_or_after:
            party["roles"] = [
                {
                    "appointmentDate": datetime.date(party_role_revision.appointment_date).isoformat(),
                    "roleType": " ".join(r.capitalize() for r in party_role_revision.role_type.name.split("_")),
                    # This id is required to find diff
                    "id": " ".join(r.capitalize() for r in party_role_revision.role_type.name.split("_")),
                }
            ]
        else:
            party.update(
                {
                    "appointmentDate": datetime.date(party_role_revision.appointment_date).isoformat(),
                    "cessationDate": cessation_date,
                    "role": party_role_revision.role_type.name,
                }
            )

        return party

    @staticmethod
    def get_party_revision(filing, party_id) -> dict:
        """Consolidates all party changes upto the given transaction id."""
        party_current = (
            db.session.query(LegalEntity)
            .filter(LegalEntity.change_filing_id == filing.id)
            .filter(LegalEntity.id == party_id)
        )

        party_version = history_cls(LegalEntity)
        party_history = (
            db.session.query(party_version)
            .filter(party_version.change_filing_id == filing.id)
            .filter(party_version.id == party_id)
        )
        party = party_current.union(party_history).one_or_none()
        return party

    @staticmethod
    def party_revision_type_json(party_revision, is_ia_or_after) -> dict:
        """Return the party member by type as a json object."""
        member = {}
        if party_revision.entity_type == BusinessCommon.EntityTypes.PERSON.value:
            member = {
                "officer": {
                    "firstName": party_revision.first_name,
                    "lastName": party_revision.last_name,
                    "partyType": BusinessCommon.EntityTypes.PERSON.value,
                }
            }
            if party_revision.title:
                member["title"] = party_revision.title
            if party_revision.middle_initial:
                member["officer"]["middleInitial"] = party_revision.middle_initial
                member["officer"]["middleName" if is_ia_or_after else "middleInitial"] = party_revision.middle_initial
        else:
            member = {
                "officer": {
                    "organizationName": party_revision.legal_name,
                    "partyType": BusinessCommon.EntityTypes.ORGANIZATION.value,
                    "identifier": party_revision._identifier,  # pylint: disable=protected-access
                }
            }
        if party_revision.email:
            member["email"] = party_revision.email
        return member

    @staticmethod
    def party_revision_json(filing, party_revision, is_ia_or_after) -> dict:
        """Return the party member as a json object."""
        member = VersionedBusinessDetailsService.party_revision_type_json(party_revision, is_ia_or_after)
        if party_revision.delivery_address_id:
            address_revision = VersionedBusinessDetailsService.get_address_revision(
                filing, party_revision.delivery_address_id
            )
            # This condition can be removed once we correct data in address and address_version table
            # by removing empty address entry.
            if address_revision and address_revision.postal_code:
                member_address = VersionedBusinessDetailsService.address_revision_json(address_revision)
                if "addressType" in member_address:
                    del member_address["addressType"]
                member["deliveryAddress"] = member_address
        if party_revision.mailing_address_id:
            member_mailing_address = VersionedBusinessDetailsService.address_revision_json(
                VersionedBusinessDetailsService.get_address_revision(filing, party_revision.mailing_address_id)
            )
            if "addressType" in member_mailing_address:
                del member_mailing_address["addressType"]
            member["mailingAddress"] = member_mailing_address
        else:
            if party_revision.entity_delivery_address:
                member["mailingAddress"] = member["deliveryAddress"]

        if is_ia_or_after:
            member["officer"]["id"] = str(party_revision.id)

        member["id"] = str(party_revision.id)  # This is required to find diff

        return member

    @staticmethod
    def get_colin_entity_revision(filing, party_id) -> dict:
        """Consolidates all party changes upto the given transaction id."""
        party_current = (
            db.session.query(ColinEntity, null().label("changed"))
            .filter(ColinEntity.change_filing_id == filing.id)
            .filter(ColinEntity.id == party_id)
        )

        party_version = history_cls(ColinEntity)
        party_history = (
            db.session.query(party_version)
            .filter(party_version.change_filing_id == filing.id)
            .filter(party_version.id == party_id)
        )

        party = party_current.union(party_history).one_or_none()
        return party

    @staticmethod
    def colin_entity_revision_type_json(party_revision, is_ia_or_after) -> dict:
        """Return the party member by type as a json object."""
        member = {
            "officer": {
                "organizationName": party_revision.organization_name,
                "partyType": BusinessCommon.EntityTypes.ORGANIZATION.value,
                "identifier": party_revision.identifier,
            }
        }
        if party_revision.email:
            member["email"] = party_revision.email
        return member

    @staticmethod
    def colin_entity_revision_json(filing, party_revision, is_ia_or_after) -> dict:
        """Return the party member as a json object."""
        member = VersionedBusinessDetailsService.colin_entity_revision_type_json(party_revision, is_ia_or_after)
        if party_revision.delivery_address_id:
            address_revision = VersionedBusinessDetailsService.get_address_revision(
                filing, party_revision.delivery_address_id
            )
            # This condition can be removed once we correct data in address and address_version table
            # by removing empty address entry.
            if address_revision and address_revision.postal_code:
                member_address = VersionedBusinessDetailsService.address_revision_json(address_revision)
                if "addressType" in member_address:
                    del member_address["addressType"]
                member["deliveryAddress"] = member_address
        if party_revision.mailing_address_id:
            member_mailing_address = VersionedBusinessDetailsService.address_revision_json(
                VersionedBusinessDetailsService.get_address_revision(filing, party_revision.mailing_address_id)
            )
            if "addressType" in member_mailing_address:
                del member_mailing_address["addressType"]
            member["mailingAddress"] = member_mailing_address
        else:
            if party_revision.entity_delivery_address:
                member["mailingAddress"] = member["deliveryAddress"]

        if is_ia_or_after:
            member["officer"]["id"] = str(party_revision.id)

        member["id"] = str(party_revision.id)  # This is required to find diff

        return member

    @staticmethod
    def get_address_revision(filing, address_id) -> dict:
        """Consolidates all party changes upto the given transaction id."""
        address_current = (
            db.session.query(Address).filter(Address.change_filing_id == filing.id).filter(Address.id == address_id)
        )

        address_version = history_cls(Address)
        address_history = (
            db.session.query(address_version)
            .filter(address_version.change_filing_id == filing.id)
            .filter(address_version.id == address_id)
        )
        address = address_current.union(address_history).one_or_none()
        return address

    @staticmethod
    def address_revision_json(address_revision):
        """Return a dict of this object, with keys in JSON format."""
        country_description = ""
        if address_revision.country:
            country_description = pycountry.countries.search_fuzzy(address_revision.country)[0].name
        return {
            "streetAddress": address_revision.street,
            "streetAddressAdditional": address_revision.street_additional or "",
            "addressType": address_revision.address_type,
            "addressCity": address_revision.city,
            "addressRegion": address_revision.region or "",
            "addressCountry": address_revision.country,
            "addressCountryDescription": country_description,
            "postalCode": address_revision.postal_code,
            "deliveryInstructions": address_revision.delivery_instructions or "",
        }

    @staticmethod
    def share_class_revision_json(share_class_revision) -> dict:
        """Return the share_class as a json object."""
        share_class = {
            "id": share_class_revision.id,
            "name": share_class_revision.name,
            "priority": share_class_revision.priority,
            "hasMaximumShares": share_class_revision.max_share_flag,
            "maxNumberOfShares": share_class_revision.max_shares,
            "hasParValue": share_class_revision.par_value_flag,
            "parValue": share_class_revision.par_value,
            "currency": share_class_revision.currency,
            "hasRightsOrRestrictions": share_class_revision.special_rights_flag,
        }
        return share_class

    @staticmethod
    def share_series_revision_json(share_series_revision) -> dict:
        """Return the share series revision as a json object."""
        share_series = {
            "id": share_series_revision.id,
            "name": share_series_revision.name,
            "priority": share_series_revision.priority,
            "hasMaximumShares": share_series_revision.max_share_flag,
            "maxNumberOfShares": share_series_revision.max_shares,
            "hasRightsOrRestrictions": share_series_revision.special_rights_flag,
        }
        return share_series

    @staticmethod
    def name_translations_json(name_translation_revision) -> dict:
        """Return the name translation revision as a json object."""
        name_translation = {
            "id": str(name_translation_revision.id),
            "name": name_translation_revision.alias,
            "type": name_translation_revision.type,
        }
        return name_translation

    @staticmethod
    def resolution_json(resolution_revision) -> dict:
        """Return the resolution revision as a json object."""
        resolution = {
            "id": resolution_revision.id,
            "date": resolution_revision.resolution_date.strftime("%B %-d, %Y"),
            "type": resolution_revision.resolution_type,
        }
        return resolution

    @staticmethod
    def business_revision_json(business_revision, business_json):
        """Return the business revision as a json object."""
        if business_revision.is_legal_entity:
            business_json["hasRestrictions"] = business_revision.restriction_ind
            business_json["restorationExpiryDate"] = (
                LegislationDatetime.format_as_legislation_date(business_revision.restoration_expiry_date)
                if business_revision.restoration_expiry_date
                else None
            )
            business_json["continuationOutDate"] = (
                LegislationDatetime.format_as_legislation_date(business_revision.continuation_out_date)
                if business_revision.continuation_out_date
                else None
            )
            if business_revision.tax_id:
                business_json["taxId"] = business_revision.tax_id

        business_json["dissolutionDate"] = (
            LegislationDatetime.format_as_legislation_date(business_revision.dissolution_date)
            if business_revision.dissolution_date
            else None
        )
        business_json["startDate"] = (
            LegislationDatetime.format_as_legislation_date(business_revision.start_date)
            if business_revision.start_date
            else None
        )

        business_json["legalName"] = business_revision.legal_name
        business_json["businessName"] = business_revision.business_name
        business_json["legalType"] = business_revision.entity_type
        business_json["naicsDescription"] = business_revision.naics_description
        return business_json

    @staticmethod
    def get_incorporation_agreement_json(filing):
        """Return incorporation agreement from filing json."""
        return filing.json["filing"]["incorporationApplication"].get("incorporationAgreement", {})

    @staticmethod
    def get_name_request_revision(filing):
        """Return name request from filing json."""
        return filing.json["filing"]["incorporationApplication"].get("nameRequest", {})

    @staticmethod
    def get_contact_point_revision(filing):
        """Return contact point from filing json."""
        return filing.json["filing"]["incorporationApplication"].get("contactPoint", {})<|MERGE_RESOLUTION|>--- conflicted
+++ resolved
@@ -25,10 +25,7 @@
     Address,
     Alias,
     AlternateName,
-<<<<<<< HEAD
     BusinessCommon,
-=======
->>>>>>> 95579b86
     ColinEntity,
     EntityRole,
     Filing,
@@ -47,14 +44,8 @@
     """Provides service for getting business details as of a filing."""
 
     @staticmethod
-<<<<<<< HEAD
-    def get_revision(filing_id, identifier):
-        """Consolidates based on filing type upto the given transaction id of a filing."""
-        business = BusinessService.fetch_business(identifier)
-=======
     def get_revision(filing_id, business):
         """Consolidates based on filing type upto the given transaction id of a filing."""
->>>>>>> 95579b86
         filing = Filing.find_by_id(filing_id)
 
         revision_json = {}
@@ -89,11 +80,7 @@
 
     @staticmethod
     def get_ia_revision(filing, business) -> dict:
-<<<<<<< HEAD
         """Consolidates incorporation application upto the given transaction id of a filing."""
-=======
-        """Consolidates incorporation application up to the given transaction id of a filing."""
->>>>>>> 95579b86
         ia_json = {}
 
         ia_json["business"] = VersionedBusinessDetailsService.get_business_revision(filing, business)
@@ -232,7 +219,6 @@
     @staticmethod
     def get_business_revision(filing, business) -> dict:
         """Consolidates the LegalEntity info as of a particular filing."""
-<<<<<<< HEAD
         business_revision = VersionedBusinessDetailsService.get_business_revision_obj(filing, business.id)
         return VersionedBusinessDetailsService.business_revision_json(business_revision, business.json())
 
@@ -254,40 +240,6 @@
                 .first()
             )
         return business_revision
-=======
-        le_revision = VersionedBusinessDetailsService.get_business_revision_obj(filing, business)
-        return VersionedBusinessDetailsService.business_revision_json(le_revision, business.json())
-
-    @staticmethod
-    def get_business_revision_obj(filing, business: any) -> any:
-        """Return version object associated with the given filing for a LegalEntity."""
-
-        le_revision = business
-
-        # TODO: ideally we make this one query with dynamic filters etc
-        if business.is_legal_entity:
-            # The history table has the old revisions, not the current one.
-            if business.change_filing_id and business.change_filing_id != filing.id:
-                legal_entity_version = history_cls(LegalEntity)
-                le_revision = (
-                    db.session.query(legal_entity_version)
-                    .filter(legal_entity_version.change_filing_id == filing.id)
-                    .filter(legal_entity_version.id == business.id)
-                    .first()
-                )
-        else:
-            # The history table has the old revisions, not the current one.
-            if business.change_filing_id and business.change_filing_id != filing.id:
-                alternate_name_version = history_cls(AlternateName)
-                le_revision = (
-                    db.session.query(alternate_name_version)
-                    .filter(alternate_name_version.change_filing_id == filing.id)
-                    .filter(alternate_name_version.id == business.id)
-                    .first()
-                )
-
-        return le_revision if le_revision else business
->>>>>>> 95579b86
 
     @staticmethod
     def find_last_value_from_business_revision(
