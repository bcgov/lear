# Copyright © 2020 Province of British Columbia
#
# Licensed under the Apache License, Version 2.0 (the 'License');
# you may not use this file except in compliance with the License.
# You may obtain a copy of the License at
#
#     http://www.apache.org/licenses/LICENSE-2.0
#
# Unless required by applicable law or agreed to in writing, software
# distributed under the License is distributed on an 'AS IS' BASIS,
# WITHOUT WARRANTIES OR CONDITIONS OF ANY KIND, either express or implied.
# See the License for the specific language governing permissions and
# limitations under the License.

"""This provides the service for getting business details as of a filing."""
# pylint: disable=singleton-comparison ; pylint does not recognize sqlalchemy ==
from datetime import datetime

import pycountry
from sql_versioning import history_cls
from sqlalchemy import or_
from sqlalchemy.sql.expression import null

from legal_api.models import (
    Address,
    Alias,
    ColinEntity,
    EntityRole,
    Filing,
    LegalEntity,
    Office,
    Resolution,
    ShareClass,
    ShareSeries,
    db,
)
from legal_api.utils.legislation_datetime import LegislationDatetime


class VersionedBusinessDetailsService:  # pylint: disable=too-many-public-methods
    """Provides service for getting business details as of a filing."""

    @staticmethod
    def get_revision(filing_id, legal_entity_id):
        """Consolidates based on filing type upto the given transaction id of a filing."""
        legal_entity = LegalEntity.find_by_internal_id(legal_entity_id)
        filing = Filing.find_by_id(filing_id)

        revision_json = {}
        revision_json['filing'] = {}
        if filing.filing_type == 'incorporationApplication':
            revision_json['filing'] = \
                VersionedBusinessDetailsService.get_ia_revision(filing, legal_entity)
        elif filing.filing_type == 'changeOfDirectors':
            revision_json['filing'] = \
                VersionedBusinessDetailsService.get_cod_revision(filing, legal_entity)
        elif filing.filing_type == 'changeOfAddress':
            revision_json['filing'] = \
                VersionedBusinessDetailsService.get_coa_revision(filing, legal_entity)
        elif filing.filing_type == 'annualReport':
            revision_json['filing'] = \
                VersionedBusinessDetailsService.get_ar_revision(filing, legal_entity)
        elif filing.filing_type == 'correction':
            revision_json = filing.json

            # This is required to find diff
            for party in revision_json.get('filing', {}).get('incorporationApplication', {}).get('parties', []):
                party['id'] = party.get('officer', {}).get('id', None)
                for party_role in party['roles']:
                    party_role['id'] = party_role['roleType']

        # filing_type's yet to be handled alteration, changeOfName, specialResolution, voluntaryDissolution
        if not revision_json['filing']:
            revision_json = filing.json
            revision_json['filing']['business'] = \
                VersionedBusinessDetailsService.get_business_revision(filing, legal_entity)

        revision_json['filing']['header'] = VersionedBusinessDetailsService.get_header_revision(filing)

        return revision_json

    @staticmethod
    def get_ia_revision(filing, legal_entity) -> dict:
        """Consolidates incorporation application upto the given transaction id of a filing."""
        ia_json = {}

        ia_json['business'] = \
            VersionedBusinessDetailsService.get_business_revision(filing, legal_entity)
        ia_json['incorporationApplication'] = {}
        ia_json['incorporationApplication']['offices'] = \
            VersionedBusinessDetailsService.get_office_revision(filing, legal_entity.id)
        ia_json['incorporationApplication']['parties'] = \
            VersionedBusinessDetailsService.get_party_role_revision(filing, legal_entity.id, is_ia_or_after=True)
        ia_json['incorporationApplication']['nameRequest'] = \
            VersionedBusinessDetailsService.get_name_request_revision(filing)
        ia_json['incorporationApplication']['contactPoint'] = \
            VersionedBusinessDetailsService.get_contact_point_revision(filing)
        ia_json['incorporationApplication']['shareStructure'] = {}
        ia_json['incorporationApplication']['shareStructure']['shareClasses'] = \
            VersionedBusinessDetailsService.get_share_class_revision(filing, legal_entity.id)
        ia_json['incorporationApplication']['nameTranslations'] = \
            VersionedBusinessDetailsService.get_name_translations_revision(filing, legal_entity.id)
        ia_json['incorporationApplication']['incorporationAgreement'] = \
            VersionedBusinessDetailsService.get_incorporation_agreement_json(filing)

        # setting completing party email from filing json
        party_email = ''
        for party in filing.json['filing']['incorporationApplication']['parties']:
            if next((x for x in party['roles'] if x['roleType'] == 'Completing Party'), None):
                party_email = party.get('officer', {}).get('email', None)
                break

        for party in ia_json['incorporationApplication']['parties']:
            if next((x for x in party['roles'] if x['roleType'] == 'Completing Party'), None):
                party['officer']['email'] = party_email
                break

        return ia_json

    @staticmethod
    def get_cod_revision(filing, legal_entity) -> dict:
        """Consolidates change of directors upto the given transaction id of a filing."""
        cod_json = {}

        cod_json['business'] = \
            VersionedBusinessDetailsService.get_business_revision(filing, legal_entity)
        cod_json['changeOfDirectors'] = {}
        cod_json['changeOfDirectors']['directors'] = \
            VersionedBusinessDetailsService.get_party_role_revision(filing, legal_entity.id, role='director')
        return cod_json

    @staticmethod
    def get_coa_revision(filing, legal_entity) -> dict:
        """Consolidates change of address upto the given transaction id of a filing."""
        coa_json = {}

        coa_json['business'] = \
            VersionedBusinessDetailsService.get_business_revision(filing, legal_entity)
        coa_json['changeOfAddress'] = {}
        coa_json['changeOfAddress']['offices'] = \
            VersionedBusinessDetailsService.get_office_revision(filing, legal_entity.id)
        coa_json['changeOfAddress']['legalType'] = coa_json['business']['legalType']
        return coa_json

    @staticmethod
    def get_ar_revision(filing, legal_entity) -> dict:
        """Consolidates annual report upto the given transaction id of a filing."""
        ar_json = {}

        ar_json['business'] = \
            VersionedBusinessDetailsService.get_business_revision(filing, legal_entity)

        ar_json['annualReport'] = {}
        if legal_entity.last_ar_date:
            ar_json['annualReport']['annualReportDate'] = legal_entity.last_ar_date.date().isoformat()
        if legal_entity.last_agm_date:
            ar_json['annualReport']['annualGeneralMeetingDate'] = legal_entity.last_agm_date.date().isoformat()

        if 'didNotHoldAgm' in filing.json['filing']['annualReport']:
            ar_json['annualReport']['didNotHoldAgm'] = filing.json['filing']['annualReport']['didNotHoldAgm']

        if 'nextARDate' in filing.json['filing']['annualReport']:
            ar_json['annualReport']['nextARDate'] = filing.json['filing']['annualReport']['nextARDate']

        ar_json['annualReport']['directors'] = \
            VersionedBusinessDetailsService.get_party_role_revision(filing, legal_entity.id, role='director')
        ar_json['annualReport']['offices'] = \
            VersionedBusinessDetailsService.get_office_revision(filing, legal_entity.id)

        # legal_type CP may need changeOfDirectors/changeOfAddress
        if 'changeOfDirectors' in filing.json['filing']:
            ar_json['changeOfDirectors'] = {}
            ar_json['changeOfDirectors']['directors'] = ar_json['annualReport']['directors']

        if 'changeOfAddress' in filing.json['filing']:
            ar_json['changeOfAddress'] = {}
            ar_json['changeOfAddress']['offices'] = ar_json['annualReport']['offices']
            ar_json['changeOfAddress']['legalType'] = ar_json['business']['legalType']

        return ar_json

    @staticmethod
    def get_header_revision(filing) -> dict:
        """Retrieve header from filing."""
        _header = filing.json['filing']['header']
        return _header

    @staticmethod
    def get_company_details_revision(filing_id, legal_entity_id) -> dict:
        """Consolidates company details upto the given transaction id of a filing."""
        company_profile_json = {}
        legal_entity = LegalEntity.find_by_internal_id(legal_entity_id)
        filing = Filing.find_by_id(filing_id)
        company_profile_json['business'] = \
            VersionedBusinessDetailsService.get_business_revision(filing, legal_entity)
        company_profile_json['parties'] = \
            VersionedBusinessDetailsService.get_party_role_revision(filing, legal_entity_id)
        company_profile_json['offices'] = \
            VersionedBusinessDetailsService.get_office_revision(filing, legal_entity_id)
        company_profile_json['shareClasses'] = \
            VersionedBusinessDetailsService.get_share_class_revision(filing, legal_entity_id)
        company_profile_json['nameTranslations'] = \
            VersionedBusinessDetailsService.get_name_translations_revision(filing, legal_entity_id)
        company_profile_json['resolutions'] = \
            VersionedBusinessDetailsService.get_resolution_dates_revision(filing, legal_entity_id)
        return company_profile_json

    @staticmethod
    def get_business_revision(filing, legal_entity) -> dict:
<<<<<<< HEAD
        """Consolidates the LegalEntity info as of a particular filing."""
        le_revision = VersionedBusinessDetailsService.get_business_revision_obj(filing, legal_entity.id)
=======
        """Consolidates the business info as of a particular transaction."""
        filing_id = filing.id

        # The history table has the old revisions, not the current one.
        if not(le_revision := db.session.query(LegalEntity) \
                .filter(or_(LegalEntity.change_filing_id <= filing_id,
                            LegalEntity.change_filing_id == None)) \
                .filter(LegalEntity.id == legal_entity.id).one_or_none()
        ):
            legal_entity_version = history_cls(legal_entity)
            le_revision = db.session.query(legal_entity_version) \
            .filter(legal_entity_version.change_filing_id <= filing_id) \
            .filter(legal_entity_version.id == legal_entity.id) \
            .order_by(legal_entity_version.change_filing_id).first()

>>>>>>> 9166fdf6
        return VersionedBusinessDetailsService.business_revision_json(le_revision, legal_entity.json())

    @staticmethod
    def get_business_revision_obj(filing, legal_entity_id) -> LegalEntity:
        """Return version object associated with the given filing for a LegalEntity."""
        le_revision = LegalEntity.find_by_internal_id(legal_entity_id)

        # The history table has the old revisions, not the current one.
        if le_revision.change_filing_id != filing.id:
            legal_entity_version = history_cls(LegalEntity)
            le_revision = db.session.query(legal_entity_version) \
                .filter(legal_entity_version.change_filing_id == filing.id) \
                .filter(legal_entity_version.id == legal_entity_id) \
                .first()
        return le_revision

    @staticmethod
    def find_last_value_from_business_revision(filing, legal_entity,
                                               is_dissolution_date=False,
                                               is_restoration_expiry_date=False) -> LegalEntity:
        """Get business info with last value of dissolution_date or restoration_expiry_date."""
        conditions = []

        legal_entity_version = history_cls(LegalEntity)
        if is_dissolution_date:
            if legal_entity.dissolution_date:
                return legal_entity
            conditions.append(legal_entity_version.dissolution_date != None)  # pylint: disable=singleton-comparison # noqa: E711,E501;
        elif is_restoration_expiry_date:
            if legal_entity.restoration_expiry_date:
                return legal_entity
            conditions.append(legal_entity_version.restoration_expiry_date != None)  # pylint: disable=singleton-comparison # noqa: E711,E501;

        le_revision = db.session.query(legal_entity_version) \
            .filter(legal_entity_version.change_filing_id < filing.id) \
            .filter(legal_entity_version.id == legal_entity.id) \
            .filter(*conditions) \
            .order_by(legal_entity_version.change_filing_id).first()
        return le_revision

    @staticmethod
    def get_office_revision(filing, legal_entity_id) -> dict:
        """Consolidates all office changes upto the given transaction id."""
        filing_id = filing.id
        offices_json = {}

        offices_current = db.session.query(Office, null().label('changed')) \
            .filter(Office.change_filing_id == filing_id) \
            .filter(Office.legal_entity_id == legal_entity_id) \
            .filter(Office.deactivated_date == None)  # pylint: disable=singleton-comparison # noqa: E711,E501;

        office_history = history_cls(Office)
        offices_historical = db.session.query(office_history) \
            .filter(office_history.change_filing_id == filing_id) \
            .filter(office_history.legal_entity_id == legal_entity_id)  \
            .filter(office_history.deactivated_date == None)  # pylint: disable=singleton-comparison # noqa: E711,E501;

        # Get all of the valid types in effect for this LegalEntity and Filing
        current_types = db.session.query(Office.office_type.label('office_type')) \
            .filter(Office.change_filing_id == filing_id) \
            .filter(Office.legal_entity_id == legal_entity_id) \
            .filter(Office.deactivated_date == None)  # pylint: disable=singleton-comparison # noqa: E711,E501;
        historical_types = db.session.query(office_history.office_type.label('office_type')) \
            .filter(office_history.change_filing_id == filing_id) \
            .filter(office_history.legal_entity_id == legal_entity_id) \
            .filter(office_history.deactivated_date == None)  # pylint: disable=singleton-comparison # noqa: E711,E501;

        valid_office_types = current_types.union(historical_types).distinct().all()

        address_history = history_cls(Address)
        for valid_office_type in valid_office_types:
            office, _ = offices_current.filter(Office.office_type == valid_office_type.office_type) \
                .union(offices_historical.filter(office_history.office_type == valid_office_type.office_type)) \
                .first()

            offices_json[office.office_type] = {}

<<<<<<< HEAD
            addresses_current = db.session.query(Address, null().label('changed')) \
                .filter(Address.change_filing_id == filing_id) \
                .filter(Address.office_id == office.id)

            addresses_historical = db.session.query(address_history) \
                .filter(address_history.change_filing_id == filing_id) \
                .filter(address_history.office_id == office.id)

            addresses_result = addresses_current.union(addresses_historical).all()
            for address_result in addresses_result:
                address, _ = address_result
                offices_json[office.office_type][f'{address.address_type}Address'] = \
                    VersionedBusinessDetailsService.address_revision_json(address)
=======
            # addresses_list = db.session.query(Address) \

            # addresses_list = db.session.query(address_history) \
            #     .filter(address_history.transaction_id <= filing_id) \
            #     .filter(address_history.office_id == office.id) \
            #     .order_by(address_history.change_filing_id).first()
            # for address in addresses_list:
            #     offices_json[office.office_type][f'{address.address_type}Address'] = \
            #         VersionedBusinessDetailsService.address_revision_json(address)
>>>>>>> 9166fdf6

        return offices_json

    @staticmethod
    def get_party_role_revision(filing, legal_entity_id, is_ia_or_after=False, role=None) -> dict:
        """Consolidates all party changes upto the given transaction id."""
        filing_id = filing.id
        entity_role_version = history_cls(EntityRole)

        entity_roles_current = db.session.query(EntityRole, null().label('changed'))\
            .filter(EntityRole.change_filing_id == filing_id) \
            .filter(EntityRole.legal_entity_id == legal_entity_id) \
            .filter(EntityRole.cessation_date == None  # pylint: disable=singleton-comparison # noqa: E711,E501;
                    ) \
            .filter(or_(role == None,  # pylint: disable=singleton-comparison # noqa: E711,E501;
                        EntityRole.role_type == role))

        entity_roles_historical = db.session.query(entity_role_version)\
            .filter(entity_role_version.change_filing_id == filing_id) \
            .filter(entity_role_version.legal_entity_id == legal_entity_id) \
            .filter(or_(entity_role_version.cessation_date == None,  # pylint: disable=singleton-comparison # noqa: E711,E501;
                        entity_role_version.change_filing_id == filing_id)) \
            .filter(or_(role == None,  # pylint: disable=singleton-comparison # noqa: E711,E501;
                        entity_role_version.role_type == role))

        entity_roles = entity_roles_current.union(entity_roles_historical) \
            .order_by(entity_role_version.filing_id).all()

        parties = []
        for party_role in entity_roles:
            if party_role.cessation_date is None:
                party_role_json = VersionedBusinessDetailsService.party_role_revision_json(filing,
                                                                                           party_role, is_ia_or_after)
                if 'roles' in party_role_json and (party := next((x for x in parties if x['officer']['id']
                                                                  == party_role_json['officer']['id']), None)):
                    party['roles'].extend(party_role_json['roles'])
                else:
                    parties.append(party_role_json)

        return parties

    @staticmethod
    def get_share_class_revision(filing, legal_entity_id) -> dict:
        """Consolidates all share classes upto the given transaction id."""
        share_classes_current = db.session.query(ShareClass) \
            .filter(ShareClass.change_filing_id == filing.id) \
            .filter(ShareClass.legal_entity_id == legal_entity_id)

        share_class_version = history_cls(ShareClass)
        share_classes_history = db.session.query(share_class_version) \
            .filter(share_class_version.change_filing_id == filing.id) \
            .filter(share_class_version.legal_entity_id == legal_entity_id)
        share_classes_list = share_classes_current.union(share_classes_history).all()

        share_classes = []
        for share_class in share_classes_list:
            share_class_json = VersionedBusinessDetailsService.share_class_revision_json(share_class)
            share_class_json['series'] = VersionedBusinessDetailsService.get_share_series_revision(filing,
                                                                                                   share_class.id)
            share_class_json['type'] = 'Class'
            share_class_json['id'] = str(share_class_json['id'])
            share_classes.append(share_class_json)
        return share_classes

    @staticmethod
    def get_share_series_revision(filing, share_class_id) -> dict:
        """Consolidates all share series under the share class upto the given transaction id."""
        share_series_current = db.session.query(ShareSeries) \
            .filter(ShareSeries.change_filing_id == filing.id) \
            .filter(ShareSeries.share_class_id == share_class_id)

        share_series_version = history_cls(ShareSeries)
        share_series_history = db.session.query(share_series_version) \
            .filter(share_series_version.change_filing_id == filing.id) \
            .filter(share_series_version.share_class_id == share_class_id)
        share_series_list = share_series_current.union(share_series_history).all()

        share_series_arr = []
        for share_series in share_series_list:
            share_series_json = VersionedBusinessDetailsService.share_series_revision_json(share_series)
            share_series_json['type'] = 'Series'
            share_series_json['id'] = str(share_series_json['id'])
            share_series_arr.append(share_series_json)
        return share_series_arr

    @staticmethod
    def get_name_translations_revision(filing, legal_entity_id) -> dict:
        """Consolidates all name translations upto the given transaction id."""
        name_translations_current = db.session.query(Alias) \
            .filter(Alias.change_filing_id == filing.id) \
            .filter(Alias.legal_entity_id == legal_entity_id) \
            .filter(Alias.type == 'TRANSLATION')

        name_translations_version = history_cls(Alias)
        name_translations_history = db.session.query(name_translations_version) \
            .filter(name_translations_version.change_filing_id == filing.id) \
            .filter(name_translations_version.legal_entity_id == legal_entity_id) \
            .filter(name_translations_version.type == 'TRANSLATION')
        name_translations_list = name_translations_current.union(name_translations_history).all()

        name_translations_arr = []
        for name_translation in name_translations_list:
            name_translation_json = VersionedBusinessDetailsService.name_translations_json(name_translation)
            name_translations_arr.append(name_translation_json)
        return name_translations_arr

    @staticmethod
    def get_resolution_dates_revision(filing, legal_entity_id) -> dict:
        """Consolidates all resolutions upto the given transaction id."""
        resolution_current = db.session.query(Resolution) \
            .filter(Resolution.change_filing_id == filing.id) \
            .filter(Resolution.legal_entity_id == legal_entity_id) \
            .filter(Resolution.resolution_type == 'SPECIAL')

        resolution_version = history_cls(Resolution)
        resolution_history = db.session.query(resolution_version) \
            .filter(resolution_version.change_filing_id == filing.id) \
            .filter(resolution_version.legal_entity_id == legal_entity_id) \
            .filter(resolution_version.resolution_type == 'SPECIAL')
        resolution_list = resolution_current.union(resolution_history).all()

        resolutions_arr = []
        for resolution in resolution_list:
            resolution_json = VersionedBusinessDetailsService.resolution_json(resolution)
            resolutions_arr.append(resolution_json)
        return resolutions_arr

    @staticmethod
    def party_role_revision_json(filing, party_role_revision, is_ia_or_after) -> dict:
        """Return the party member as a json object."""
        cessation_date = datetime.date(party_role_revision.cessation_date).isoformat() \
            if party_role_revision.cessation_date else None
        if party_role_revision.related_colin_entity_id:
            party_revision = \
                VersionedBusinessDetailsService.get_colin_entity_revision(filing,
                                                                          party_role_revision.related_entity_id)
            party = VersionedBusinessDetailsService.colin_entity_revision_json(filing,
                                                                               party_revision,
                                                                               is_ia_or_after)
        else:
            party_revision = VersionedBusinessDetailsService.get_party_revision(filing,
                                                                                party_role_revision.related_entity_id)
            party = VersionedBusinessDetailsService.party_revision_json(filing,
                                                                        party_revision,
                                                                        is_ia_or_after)

        if is_ia_or_after:
            party['roles'] = [{
                'appointmentDate': datetime.date(party_role_revision.appointment_date).isoformat(),
                'roleType': ' '.join(r.capitalize() for r in party_role_revision.role_type.name.split('_')),
                # This id is required to find diff
                'id': ' '.join(r.capitalize() for r in party_role_revision.role_type.name.split('_'))
            }]
        else:
            party.update({
                'appointmentDate': datetime.date(party_role_revision.appointment_date).isoformat(),
                'cessationDate': cessation_date,
                'role': party_role_revision.role_type.name
            })

        return party

    @staticmethod
    def get_party_revision(filing, party_id) -> dict:
        """Consolidates all party changes upto the given transaction id."""
        party_current = db.session.query(LegalEntity) \
            .filter(LegalEntity.change_filing_id == filing.d) \
            .filter(LegalEntity.id == party_id)

        party_version = history_cls(LegalEntity)
        party_history = db.session.query(party_version) \
            .filter(party_version.change_filing_id == filing.id) \
            .filter(party_version.id == party_id)
        party = party_current.union(party_history).one_or_none()
        return party

    @staticmethod
    def party_revision_type_json(party_revision, is_ia_or_after) -> dict:
        """Return the party member by type as a json object."""
        member = {}
        if party_revision.entity_type == LegalEntity.EntityTypes.PERSON.value:
            member = {
                'officer': {
                    'firstName': party_revision.first_name,
                    'lastName': party_revision.last_name,
                    'partyType': LegalEntity.EntityTypes.PERSON.value
                }
            }
            if party_revision.title:
                member['title'] = party_revision.title
            if party_revision.middle_initial:
                member['officer']['middleInitial'] = party_revision.middle_initial
                member['officer']['middleName' if is_ia_or_after else 'middleInitial'] = party_revision.middle_initial
        else:
            member = {
                'officer': {
                    'organizationName': party_revision.legal_name,
                    'partyType': LegalEntity.EntityTypes.ORGANIZATION.value,
                    'identifier': party_revision._identifier  # pylint: disable=protected-access
                }
            }
        if party_revision.email:
            member['email'] = party_revision.email
        return member

    @staticmethod
    def party_revision_json(filing, party_revision, is_ia_or_after) -> dict:
        """Return the party member as a json object."""
        member = VersionedBusinessDetailsService.party_revision_type_json(party_revision, is_ia_or_after)
        if party_revision.delivery_address_id:
            address_revision = VersionedBusinessDetailsService.get_address_revision(filing,
                                                                                    party_revision.delivery_address_id)
            # This condition can be removed once we correct data in address and address_version table
            # by removing empty address entry.
            if address_revision and address_revision.postal_code:
                member_address = VersionedBusinessDetailsService.address_revision_json(address_revision)
                if 'addressType' in member_address:
                    del member_address['addressType']
                member['deliveryAddress'] = member_address
        if party_revision.mailing_address_id:
            member_mailing_address = \
                VersionedBusinessDetailsService.address_revision_json(
                    VersionedBusinessDetailsService.get_address_revision(filing, party_revision.mailing_address_id))
            if 'addressType' in member_mailing_address:
                del member_mailing_address['addressType']
            member['mailingAddress'] = member_mailing_address
        else:
            if party_revision.entity_delivery_address:
                member['mailingAddress'] = member['deliveryAddress']

        if is_ia_or_after:
            member['officer']['id'] = str(party_revision.id)

        member['id'] = str(party_revision.id)  # This is required to find diff

        return member

    @staticmethod
    def get_colin_entity_revision(filing, party_id) -> dict:
        """Consolidates all party changes upto the given transaction id."""
        party_current = db.session.query(ColinEntity, null().label('changed')) \
            .filter(ColinEntity.change_filing_id == filing.id) \
            .filter(ColinEntity.id == party_id)

        party_version = history_cls(ColinEntity)
        party_history = db.session.query(party_version) \
            .filter(party_version.change_filing_id == filing.id) \
            .filter(party_version.id == party_id)

        party = party_current.union(party_history).one_or_none()
        return party

    @staticmethod
    def colin_entity_revision_type_json(party_revision, is_ia_or_after) -> dict:
        """Return the party member by type as a json object."""
        member = {
            'officer': {
                'organizationName': party_revision.organization_name,
                'partyType': LegalEntity.EntityTypes.ORGANIZATION.value,
                'identifier': party_revision.identifier
            }
        }
        if party_revision.email:
            member['email'] = party_revision.email
        return member

    @staticmethod
    def colin_entity_revision_json(filing, party_revision, is_ia_or_after) -> dict:
        """Return the party member as a json object."""
        member = VersionedBusinessDetailsService.colin_entity_revision_type_json(party_revision, is_ia_or_after)
        if party_revision.delivery_address_id:
            address_revision = VersionedBusinessDetailsService.get_address_revision(filing,
                                                                                    party_revision.delivery_address_id)
            # This condition can be removed once we correct data in address and address_version table
            # by removing empty address entry.
            if address_revision and address_revision.postal_code:
                member_address = VersionedBusinessDetailsService.address_revision_json(address_revision)
                if 'addressType' in member_address:
                    del member_address['addressType']
                member['deliveryAddress'] = member_address
        if party_revision.mailing_address_id:
            member_mailing_address = \
                VersionedBusinessDetailsService.address_revision_json(
                    VersionedBusinessDetailsService.get_address_revision(filing, party_revision.mailing_address_id))
            if 'addressType' in member_mailing_address:
                del member_mailing_address['addressType']
            member['mailingAddress'] = member_mailing_address
        else:
            if party_revision.entity_delivery_address:
                member['mailingAddress'] = member['deliveryAddress']

        if is_ia_or_after:
            member['officer']['id'] = str(party_revision.id)

        member['id'] = str(party_revision.id)  # This is required to find diff

        return member

    @staticmethod
    def get_address_revision(filing, address_id) -> dict:
        """Consolidates all party changes upto the given transaction id."""
        address_current = db.session.query(Address) \
            .filter(Address.change_filing_id == filing.id) \
            .filter(Address.id == address_id)

        address_version = history_cls(Address)
        address_history = db.session.query(address_version) \
            .filter(address_version.change_filing_id == filing.id) \
            .filter(address_version.id == address_id)
        address = address_current.union(address_history).one_or_none()
        return address

    @staticmethod
    def address_revision_json(address_revision):
        """Return a dict of this object, with keys in JSON format."""
        country_description = ''
        if address_revision.country:
            country_description = pycountry.countries.search_fuzzy(address_revision.country)[0].name
        return {
            'streetAddress': address_revision.street,
            'streetAddressAdditional': address_revision.street_additional or '',
            'addressType': address_revision.address_type,
            'addressCity': address_revision.city,
            'addressRegion': address_revision.region or '',
            'addressCountry': address_revision.country,
            'addressCountryDescription': country_description,
            'postalCode': address_revision.postal_code,
            'deliveryInstructions': address_revision.delivery_instructions or ''
        }

    @staticmethod
    def share_class_revision_json(share_class_revision) -> dict:
        """Return the share_class as a json object."""
        share_class = {
            'id': share_class_revision.id,
            'name': share_class_revision.name,
            'priority': share_class_revision.priority,
            'hasMaximumShares': share_class_revision.max_share_flag,
            'maxNumberOfShares': share_class_revision.max_shares,
            'hasParValue': share_class_revision.par_value_flag,
            'parValue': share_class_revision.par_value,
            'currency': share_class_revision.currency,
            'hasRightsOrRestrictions': share_class_revision.special_rights_flag
        }
        return share_class

    @staticmethod
    def share_series_revision_json(share_series_revision) -> dict:
        """Return the share series revision as a json object."""
        share_series = {
            'id': share_series_revision.id,
            'name': share_series_revision.name,
            'priority': share_series_revision.priority,
            'hasMaximumShares': share_series_revision.max_share_flag,
            'maxNumberOfShares': share_series_revision.max_shares,
            'hasRightsOrRestrictions': share_series_revision.special_rights_flag
        }
        return share_series

    @staticmethod
    def name_translations_json(name_translation_revision) -> dict:
        """Return the name translation revision as a json object."""
        name_translation = {
            'id': str(name_translation_revision.id),
            'name': name_translation_revision.alias,
            'type': name_translation_revision.type
        }
        return name_translation

    @staticmethod
    def resolution_json(resolution_revision) -> dict:
        """Return the resolution revision as a json object."""
        resolution = {
            'id': resolution_revision.id,
            'date': resolution_revision.resolution_date.strftime('%B %-d, %Y'),
            'type': resolution_revision.resolution_type
        }
        return resolution

    @staticmethod
    def business_revision_json(business_revision, business_json):
        """Return the business revision as a json object."""
        business_json['hasRestrictions'] = business_revision.restriction_ind
        business_json['dissolutionDate'] = LegislationDatetime.format_as_legislation_date(
            business_revision.dissolution_date) if business_revision.dissolution_date else None
        business_json['restorationExpiryDate'] = LegislationDatetime.format_as_legislation_date(
            business_revision.restoration_expiry_date) if business_revision.restoration_expiry_date else None
        business_json['startDate'] = LegislationDatetime.format_as_legislation_date(
            business_revision.start_date) if business_revision.start_date else None
        business_json['continuationOutDate'] = LegislationDatetime.format_as_legislation_date(
            business_revision.continuation_out_date) if business_revision.continuation_out_date else None

        if business_revision.tax_id:
            business_json['taxId'] = business_revision.tax_id
        business_json['legalName'] = business_revision.legal_name
        business_json['businessName'] = business_revision.business_name
        business_json['legalType'] = business_revision.entity_type
        business_json['naicsDescription'] = business_revision.naics_description
        return business_json

    @staticmethod
    def get_incorporation_agreement_json(filing):
        """Return incorporation agreement from filing json."""
        return filing.json['filing']['incorporationApplication'].get('incorporationAgreement', {})

    @staticmethod
    def get_name_request_revision(filing):
        """Return name request from filing json."""
        return filing.json['filing']['incorporationApplication'].get('nameRequest', {})

    @staticmethod
    def get_contact_point_revision(filing):
        """Return contact point from filing json."""
        return filing.json['filing']['incorporationApplication'].get('contactPoint', {})<|MERGE_RESOLUTION|>--- conflicted
+++ resolved
@@ -207,26 +207,8 @@
 
     @staticmethod
     def get_business_revision(filing, legal_entity) -> dict:
-<<<<<<< HEAD
         """Consolidates the LegalEntity info as of a particular filing."""
         le_revision = VersionedBusinessDetailsService.get_business_revision_obj(filing, legal_entity.id)
-=======
-        """Consolidates the business info as of a particular transaction."""
-        filing_id = filing.id
-
-        # The history table has the old revisions, not the current one.
-        if not(le_revision := db.session.query(LegalEntity) \
-                .filter(or_(LegalEntity.change_filing_id <= filing_id,
-                            LegalEntity.change_filing_id == None)) \
-                .filter(LegalEntity.id == legal_entity.id).one_or_none()
-        ):
-            legal_entity_version = history_cls(legal_entity)
-            le_revision = db.session.query(legal_entity_version) \
-            .filter(legal_entity_version.change_filing_id <= filing_id) \
-            .filter(legal_entity_version.id == legal_entity.id) \
-            .order_by(legal_entity_version.change_filing_id).first()
-
->>>>>>> 9166fdf6
         return VersionedBusinessDetailsService.business_revision_json(le_revision, legal_entity.json())
 
     @staticmethod
@@ -304,7 +286,6 @@
 
             offices_json[office.office_type] = {}
 
-<<<<<<< HEAD
             addresses_current = db.session.query(Address, null().label('changed')) \
                 .filter(Address.change_filing_id == filing_id) \
                 .filter(Address.office_id == office.id)
@@ -318,17 +299,6 @@
                 address, _ = address_result
                 offices_json[office.office_type][f'{address.address_type}Address'] = \
                     VersionedBusinessDetailsService.address_revision_json(address)
-=======
-            # addresses_list = db.session.query(Address) \
-
-            # addresses_list = db.session.query(address_history) \
-            #     .filter(address_history.transaction_id <= filing_id) \
-            #     .filter(address_history.office_id == office.id) \
-            #     .order_by(address_history.change_filing_id).first()
-            # for address in addresses_list:
-            #     offices_json[office.office_type][f'{address.address_type}Address'] = \
-            #         VersionedBusinessDetailsService.address_revision_json(address)
->>>>>>> 9166fdf6
 
         return offices_json
 
