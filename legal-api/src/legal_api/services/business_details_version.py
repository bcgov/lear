# Copyright © 2020 Province of British Columbia
#
# Licensed under the Apache License, Version 2.0 (the 'License');
# you may not use this file except in compliance with the License.
# You may obtain a copy of the License at
#
#     http://www.apache.org/licenses/LICENSE-2.0
#
# Unless required by applicable law or agreed to in writing, software
# distributed under the License is distributed on an 'AS IS' BASIS,
# WITHOUT WARRANTIES OR CONDITIONS OF ANY KIND, either express or implied.
# See the License for the specific language governing permissions and
# limitations under the License.

"""This provides the service for getting business details as of a filing."""
from datetime import datetime

import pycountry
from sqlalchemy import or_
from sqlalchemy_continuum import version_class

from legal_api.models import (
    Address,
    Alias,
    Business,
    Filing,
    Office,
    Party,
    PartyRole,
    Resolution,
    ShareClass,
    ShareSeries,
    db,
)


class VersionedBusinessDetailsService:  # pylint: disable=too-many-public-methods
    """Provides service for getting business details as of a filing."""

    @staticmethod
    def get_revision(filing_id, business_id):
        """Consolidates based on filing type upto the given transaction id of a filing."""
        business = Business.find_by_internal_id(business_id)
        filing = Filing.find_by_id(filing_id)

        revision_json = {}
        revision_json['filing'] = {}
        if filing.filing_type == 'incorporationApplication':
            revision_json['filing'] = \
                VersionedBusinessDetailsService.get_ia_revision(filing, business)
        elif filing.filing_type == 'changeOfDirectors':
            revision_json['filing'] = \
                VersionedBusinessDetailsService.get_cod_revision(filing, business)
        elif filing.filing_type == 'changeOfAddress':
            revision_json['filing'] = \
                VersionedBusinessDetailsService.get_coa_revision(filing, business)
        elif filing.filing_type == 'annualReport':
            revision_json['filing'] = \
                VersionedBusinessDetailsService.get_ar_revision(filing, business)

        # filing_type's yet to be handled correction, alteration, changeOfName, specialResolution, voluntaryDissolution
        if not revision_json['filing']:
            revision_json = filing.json

        return revision_json

    @staticmethod
    def get_ia_revision(filing, business) -> dict:
        """Consolidates incorporation application upto the given transaction id of a filing."""
        ia_json = {}

        ia_json['header'] = VersionedBusinessDetailsService.get_header_revision(filing)
        ia_json['business'] = \
            VersionedBusinessDetailsService.get_business_revision(filing.transaction_id, business)
        ia_json['incorporationApplication'] = {}
        ia_json['incorporationApplication']['offices'] = \
            VersionedBusinessDetailsService.get_office_revision(filing.transaction_id, business.id)
        ia_json['incorporationApplication']['parties'] = \
            VersionedBusinessDetailsService.get_party_role_revision(filing.transaction_id, business.id)
        ia_json['incorporationApplication']['nameRequest'] = \
            VersionedBusinessDetailsService.get_name_request_revision(filing)
        ia_json['incorporationApplication']['contactPoint'] = \
            VersionedBusinessDetailsService.get_contact_point_revision(filing)
        ia_json['incorporationApplication']['shareStructure'] = {}
        ia_json['incorporationApplication']['shareStructure']['shareClasses'] = \
            VersionedBusinessDetailsService.get_share_class_revision(filing.transaction_id, business.id)
        ia_json['incorporationApplication']['nameTranslations'] = {}
        ia_json['incorporationApplication']['nameTranslations']['new'] = \
            VersionedBusinessDetailsService.get_name_translations_revision(filing.transaction_id, business.id)
        ia_json['incorporationApplication']['incorporationAgreement'] = \
            VersionedBusinessDetailsService.get_incorporation_agreement_json(filing)
        return ia_json

    @staticmethod
    def get_cod_revision(filing, business) -> dict:
        """Consolidates change of directors upto the given transaction id of a filing."""
        cod_json = {}

        cod_json['header'] = VersionedBusinessDetailsService.get_header_revision(filing)
        cod_json['business'] = \
            VersionedBusinessDetailsService.get_business_revision(filing.transaction_id, business)
        cod_json['changeOfDirectors'] = {}
        cod_json['changeOfDirectors']['directors'] = \
            VersionedBusinessDetailsService.get_party_role_revision(filing.transaction_id, business.id, 'director')
        return cod_json

    @staticmethod
    def get_coa_revision(filing, business) -> dict:
        """Consolidates change of address upto the given transaction id of a filing."""
        coa_json = {}

        coa_json['header'] = VersionedBusinessDetailsService.get_header_revision(filing)
        coa_json['business'] = \
            VersionedBusinessDetailsService.get_business_revision(filing.transaction_id, business)
        coa_json['changeOfAddress'] = {}
        coa_json['changeOfAddress']['offices'] = \
            VersionedBusinessDetailsService.get_office_revision(filing.transaction_id, business.id)
        coa_json['changeOfAddress']['legalType'] = coa_json['business']['legalType']
        return coa_json

    @staticmethod
    def get_ar_revision(filing, business) -> dict:
        """Consolidates annual report upto the given transaction id of a filing."""
        ar_json = {}

        ar_json['header'] = VersionedBusinessDetailsService.get_header_revision(filing)
        ar_json['business'] = \
            VersionedBusinessDetailsService.get_business_revision(filing.transaction_id, business)

        ar_json['annualReport'] = {}
        if business.last_ar_date:
            ar_json['annualReport']['annualReportDate'] = business.last_ar_date.date().isoformat()
        if business.last_agm_date:
            ar_json['annualReport']['annualGeneralMeetingDate'] = business.last_agm_date.date().isoformat()

        if 'didNotHoldAgm' in filing.json['filing']['annualReport']:
            ar_json['annualReport']['didNotHoldAgm'] = filing.json['filing']['annualReport']['didNotHoldAgm']

        if 'nextARDate' in filing.json['filing']['annualReport']:
            ar_json['annualReport']['nextARDate'] = filing.json['filing']['annualReport']['nextARDate']

        ar_json['annualReport']['directors'] = \
            VersionedBusinessDetailsService.get_party_role_revision(filing.transaction_id, business.id, 'director')
        ar_json['annualReport']['offices'] = \
            VersionedBusinessDetailsService.get_office_revision(filing.transaction_id, business.id)

        # legal_type CP may need changeOfDirectors/changeOfAddress
        if 'changeOfDirectors' in filing.json['filing']:
            ar_json['changeOfDirectors'] = {}
            ar_json['changeOfDirectors']['directors'] = ar_json['annualReport']['directors']

        if 'changeOfAddress' in filing.json['filing']:
            ar_json['changeOfAddress'] = {}
            ar_json['changeOfAddress']['offices'] = ar_json['annualReport']['offices']
            ar_json['changeOfAddress']['legalType'] = ar_json['business']['legalType']

        return ar_json

    @staticmethod
    def get_header_revision(filing) -> dict:
        """Retrieve header from filing."""
        _header = filing.json['filing']['header']
        _header['date'] = filing.filing_date.date().isoformat()
        return _header

    @staticmethod
    def get_company_details_revision(filing_id, business_id) -> dict:
        """Consolidates company details upto the given transaction id of a filing."""
        company_profile_json = {}
        business = Business.find_by_internal_id(business_id)
        filing = Filing.find_by_id(filing_id)
        company_profile_json['business'] = \
            VersionedBusinessDetailsService.get_business_revision(filing.transaction_id, business)
        company_profile_json['parties'] = \
            VersionedBusinessDetailsService.get_party_role_revision(filing.transaction_id, business_id)
        company_profile_json['offices'] = \
            VersionedBusinessDetailsService.get_office_revision(filing.transaction_id, business_id)
        company_profile_json['shareClasses'] = \
            VersionedBusinessDetailsService.get_share_class_revision(filing.transaction_id, business_id)
        company_profile_json['nameTranslations'] = \
            VersionedBusinessDetailsService.get_name_translations_revision(filing.transaction_id, business_id)
        company_profile_json['resolutions'] = \
            VersionedBusinessDetailsService.get_resolution_dates_revision(filing.transaction_id, business_id)
        return company_profile_json

    @staticmethod
    def get_business_revision(transaction_id, business) -> dict:
        """Consolidates the business info as of a particular transaction."""
        business_version = version_class(Business)
        business_revision = db.session.query(business_version) \
            .filter(business_version.transaction_id <= transaction_id) \
            .filter(business_version.operation_type != 2) \
            .filter(business_version.id == business.id) \
            .filter(or_(business_version.end_transaction_id == None,  # pylint: disable=singleton-comparison # noqa: E711,E501;
                        business_version.end_transaction_id > transaction_id)) \
            .order_by(business_version.transaction_id).one_or_none()
        return VersionedBusinessDetailsService.business_revision_json(business_revision, business.json())

    @staticmethod
    def get_office_revision(transaction_id, business_id) -> dict:
        """Consolidates all office changes upto the given transaction id."""
        offices_json = {}
        address_version = version_class(Address)
        offices_version = version_class(Office)

        offices = db.session.query(offices_version) \
            .filter(offices_version.transaction_id <= transaction_id) \
            .filter(offices_version.operation_type != 2) \
            .filter(offices_version.business_id == business_id) \
            .filter(or_(offices_version.end_transaction_id == None,  # pylint: disable=singleton-comparison # noqa: E711,E501;
                        offices_version.end_transaction_id > transaction_id)) \
            .order_by(offices_version.transaction_id).all()

        for office in offices:
            offices_json[office.office_type] = {}
            addresses_list = db.session.query(address_version) \
                .filter(address_version.transaction_id <= transaction_id) \
                .filter(address_version.operation_type != 2) \
                .filter(address_version.office_id == office.id) \
                .filter(or_(address_version.end_transaction_id == None,  # pylint: disable=singleton-comparison # noqa: E711,E501;
                            address_version.end_transaction_id > transaction_id)) \
                .order_by(address_version.transaction_id).all()
            for address in addresses_list:
                offices_json[office.office_type][f'{address.address_type}Address'] = \
                    VersionedBusinessDetailsService.address_revision_json(address)

        return offices_json

    @staticmethod
    def get_party_role_revision(transaction_id, business_id, role=None) -> dict:
        """Consolidates all party changes upto the given transaction id."""
        party_role_version = version_class(PartyRole)
        party_roles = db.session.query(party_role_version)\
            .filter(party_role_version.transaction_id <= transaction_id) \
            .filter(party_role_version.operation_type != 2) \
            .filter(party_role_version.business_id == business_id) \
            .filter(or_(party_role_version.end_transaction_id == None,   # pylint: disable=singleton-comparison # noqa: E711,E501;
                        party_role_version.end_transaction_id > transaction_id)) \
            .order_by(party_role_version.transaction_id).all()
        parties = []
        for party_role in party_roles:
            if party_role.cessation_date is None and (role is None or party_role.role == role):
                party_role_json = VersionedBusinessDetailsService.party_role_revision_json(transaction_id, party_role)
                parties.append(party_role_json)
        return parties

    @staticmethod
    def get_share_class_revision(transaction_id, business_id) -> dict:
        """Consolidates all share classes upto the given transaction id."""
        share_class_version = version_class(ShareClass)
        share_classes_list = db.session.query(share_class_version) \
            .filter(share_class_version.transaction_id <= transaction_id) \
            .filter(share_class_version.operation_type != 2) \
            .filter(share_class_version.business_id == business_id) \
            .filter(or_(share_class_version.end_transaction_id == None,  # pylint: disable=singleton-comparison # noqa: E711,E501;
                        share_class_version.end_transaction_id > transaction_id)) \
            .order_by(share_class_version.transaction_id).all()
        share_classes = []
        for share_class in share_classes_list:
            share_class_json = VersionedBusinessDetailsService.share_class_revision_json(share_class)
            share_class_json['series'] = VersionedBusinessDetailsService.get_share_series_revision(transaction_id,
                                                                                                   share_class.id)
            share_classes.append(share_class_json)
        return share_classes

    @staticmethod
    def get_share_series_revision(transaction_id, share_class_id) -> dict:
        """Consolidates all share series under the share class upto the given transaction id."""
        share_series_version = version_class(ShareSeries)
        share_series_list = db.session.query(share_series_version) \
            .filter(share_series_version.transaction_id <= transaction_id) \
            .filter(share_series_version.operation_type != 2) \
            .filter(share_series_version.share_class_id == share_class_id) \
            .filter(or_(share_series_version.end_transaction_id == None,  # pylint: disable=singleton-comparison # noqa: E711,E501;
                        share_series_version.end_transaction_id > transaction_id)) \
            .order_by(share_series_version.transaction_id).all()
        share_series_arr = []
        for share_series in share_series_list:
            share_series_json = VersionedBusinessDetailsService.share_series_revision_json(share_series)
            share_series_arr.append(share_series_json)
        return share_series_arr

    @staticmethod
    def get_name_translations_revision(transaction_id, business_id) -> dict:
        """Consolidates all name translations upto the given transaction id."""
        name_translations_version = version_class(Alias)
        name_translations_list = db.session.query(name_translations_version) \
            .filter(name_translations_version.transaction_id <= transaction_id) \
            .filter(name_translations_version.operation_type != 2) \
            .filter(name_translations_version.business_id == business_id) \
            .filter(name_translations_version.type == 'TRANSLATION') \
            .filter(or_(name_translations_version.end_transaction_id == None,  # pylint: disable=singleton-comparison # noqa: E711,E501;
                        name_translations_version.end_transaction_id > transaction_id)) \
            .order_by(name_translations_version.transaction_id).all()
        name_translations_arr = []
        for name_translation in name_translations_list:
            name_translation_json = VersionedBusinessDetailsService.name_translations_json(name_translation)
            name_translations_arr.append(name_translation_json)
        return name_translations_arr

    @staticmethod
    def get_resolution_dates_revision(transaction_id, business_id) -> dict:
        """Consolidates all resolutions upto the given transaction id."""
        resolution_version = version_class(Resolution)
        resolution_list = db.session.query(resolution_version) \
            .filter(resolution_version.transaction_id <= transaction_id) \
            .filter(resolution_version.operation_type != 2) \
            .filter(resolution_version.business_id == business_id) \
            .filter(resolution_version.resolution_type == 'SPECIAL') \
            .filter(or_(resolution_version.end_transaction_id == None,  # pylint: disable=singleton-comparison # noqa: E711,E501;
                        resolution_version.end_transaction_id > transaction_id)) \
            .order_by(resolution_version.transaction_id).all()
        resolutions_arr = []
        for resolution in resolution_list:
            resolution_json = VersionedBusinessDetailsService.resolution_json(resolution)
            resolutions_arr.append(resolution_json)
        return resolutions_arr

    @staticmethod
    def party_role_revision_json(transaction_id, party_role_revision) -> dict:
        """Return the party member as a json object."""
        cessation_date = datetime.date(party_role_revision.cessation_date).isoformat()\
            if party_role_revision.cessation_date else None
        party_revision = VersionedBusinessDetailsService.get_party_revision(transaction_id, party_role_revision)
        party = {
            **VersionedBusinessDetailsService.party_revision_json(transaction_id, party_revision),
            'appointmentDate': datetime.date(party_role_revision.appointment_date).isoformat(),
            'cessationDate': cessation_date,
            'role': party_role_revision.role
        }
        return party

    @staticmethod
    def get_party_revision(transaction_id, party_role_revision) -> dict:
        """Consolidates all party changes upto the given transaction id."""
        party_version = version_class(Party)
        party = db.session.query(party_version) \
            .filter(party_version.transaction_id <= transaction_id) \
            .filter(party_version.operation_type != 2) \
            .filter(party_version.id == party_role_revision.party_id) \
            .filter(or_(party_version.end_transaction_id == None,  # pylint: disable=singleton-comparison # noqa: E711,E501;
                        party_version.end_transaction_id > transaction_id)) \
            .order_by(party_version.transaction_id).one_or_none()
        return party

    @staticmethod
    def party_revision_json(transaction_id, party_revision) -> dict:
        """Return the party member as a json object."""
        if party_revision.party_type == Party.PartyTypes.PERSON.value:
            member = {
                'officer': {
                    'firstName': party_revision.first_name,
                    'lastName': party_revision.last_name
                }
            }
            if party_revision.title:
                member['title'] = party_revision.title
            if party_revision.middle_initial:
                member['officer']['middleInitial'] = party_revision.middle_initial
        else:
            member = {
                'officer': {'organizationName': party_revision.organization_name}
            }
        if party_revision.delivery_address_id:
            member_address = VersionedBusinessDetailsService.address_revision_json(
                VersionedBusinessDetailsService.get_address_revision
                (transaction_id, party_revision.delivery_address_id))
            if 'addressType' in member_address:
                del member_address['addressType']
            member['deliveryAddress'] = member_address
        if party_revision.mailing_address_id:
            member_mailing_address = \
                VersionedBusinessDetailsService.address_revision_json(
                    VersionedBusinessDetailsService.get_address_revision
                    (transaction_id, party_revision.mailing_address_id))
            if 'addressType' in member_mailing_address:
                del member_mailing_address['addressType']
            member['mailingAddress'] = member_mailing_address
        else:
            if party_revision.delivery_address:
                member['mailingAddress'] = member['deliveryAddress']
        return member

    @staticmethod
    def get_address_revision(transaction_id, address_id) -> dict:
        """Consolidates all party changes upto the given transaction id."""
        address_version = version_class(Address)
        address = db.session.query(address_version) \
            .filter(address_version.transaction_id <= transaction_id) \
            .filter(address_version.operation_type != 2) \
            .filter(address_version.id == address_id) \
            .filter(or_(address_version.end_transaction_id == None,  # pylint: disable=singleton-comparison # noqa: E711,E501;
                        address_version.end_transaction_id > transaction_id)) \
            .order_by(address_version.transaction_id).one_or_none()
        return address

    @staticmethod
    def address_revision_json(address_revision):
        """Return a dict of this object, with keys in JSON format."""
        country_description = ''
        if address_revision.country:
            country_description = pycountry.countries.search_fuzzy(address_revision.country)[0].name
        return {
            'streetAddress': address_revision.street,
            'streetAddressAdditional': address_revision.street_additional,
            'addressType': address_revision.address_type,
            'addressCity': address_revision.city,
            'addressRegion': address_revision.region,
            'addressCountry': address_revision.country,
            'addressCountryDescription': country_description,
            'postalCode': address_revision.postal_code,
            'deliveryInstructions': address_revision.delivery_instructions
        }

    @staticmethod
    def share_class_revision_json(share_class_revision) -> dict:
        """Return the share_class as a json object."""
        share_class = {
            'id': share_class_revision.id,
            'name': share_class_revision.name,
            'priority': share_class_revision.priority,
            'hasMaximumShares': share_class_revision.max_share_flag,
            'maxNumberOfShares': share_class_revision.max_shares,
            'hasParValue': share_class_revision.par_value_flag,
            'parValue': share_class_revision.par_value,
            'currency': share_class_revision.currency,
            'hasRightsOrRestrictions': share_class_revision.special_rights_flag
        }
        return share_class

    @staticmethod
    def share_series_revision_json(share_series_revision) -> dict:
        """Return the share series revision as a json object."""
        share_series = {
            'id': share_series_revision.id,
            'name': share_series_revision.name,
            'priority': share_series_revision.priority,
            'hasMaximumShares': share_series_revision.max_share_flag,
            'maxNumberOfShares': share_series_revision.max_shares,
            'hasRightsOrRestrictions': share_series_revision.special_rights_flag
        }
        return share_series

    @staticmethod
    def name_translations_json(name_translation_revision) -> dict:
        """Return the name translation revision as a json object."""
        name_translation = {
            'id': name_translation_revision.id,
            'alias': name_translation_revision.alias,
            'type': name_translation_revision.type
        }
        return name_translation

    @staticmethod
    def resolution_json(resolution_revision) -> dict:
        """Return the resolution revision as a json object."""
        resolution = {
            'id': resolution_revision.id,
            'date': resolution_revision.resolution_date.strftime('%B %-d, %Y'),
            'type': resolution_revision.resolution_type
        }
        return resolution

    @staticmethod
    def business_revision_json(business_revision, business_json):
        """Return the business revision as a json object."""
        business_json['hasRestrictions'] = business_revision.restriction_ind
        if business_revision.dissolution_date:
            business_json['dissolutionDate'] = datetime.date(business_revision.dissolution_date).isoformat()
        else:
            business_json['dissolutionDate'] = None
        if business_revision.tax_id:
            business_json['taxId'] = business_revision.tax_id
<<<<<<< HEAD
=======
        business_json['legalName'] = business_revision.legal_name
        business_json['legalType'] = business_revision.legal_type
>>>>>>> 1e366f03
        return business_json

    @staticmethod
    def get_incorporation_agreement_json(filing):
        """Return incorporation agreement from filing json."""
        return filing.json['filing']['incorporationApplication'].get('incorporationAgreement', {})

    @staticmethod
    def get_name_request_revision(filing):
        """Return name request from filing json."""
        return filing.json['filing']['incorporationApplication'].get('nameRequest', {})

    @staticmethod
    def get_contact_point_revision(filing):
        """Return contact point from filing json."""
        return filing.json['filing']['incorporationApplication'].get('contactPoint', {})<|MERGE_RESOLUTION|>--- conflicted
+++ resolved
@@ -471,11 +471,8 @@
             business_json['dissolutionDate'] = None
         if business_revision.tax_id:
             business_json['taxId'] = business_revision.tax_id
-<<<<<<< HEAD
-=======
         business_json['legalName'] = business_revision.legal_name
         business_json['legalType'] = business_revision.legal_type
->>>>>>> 1e366f03
         return business_json
 
     @staticmethod
