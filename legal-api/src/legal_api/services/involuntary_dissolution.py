# Copyright © 2024 Province of British Columbia
#
# Licensed under the Apache License, Version 2.0 (the 'License');
# you may not use this file except in compliance with the License.
# You may obtain a copy of the License at
#
#     http://www.apache.org/licenses/LICENSE-2.0
#
# Unless required by applicable law or agreed to in writing, software
# distributed under the License is distributed on an 'AS IS' BASIS,
# WITHOUT WARRANTIES OR CONDITIONS OF ANY KIND, either express or implied.
# See the License for the specific language governing permissions and
# limitations under the License.

"""This provides the service for involuntary dissolution."""
from dataclasses import dataclass
from typing import Final, Tuple

from sqlalchemy import and_, exists, func, not_, or_, text
from sqlalchemy.orm import aliased

from legal_api.models import Batch, BatchProcessing, Business, Filing, db


class InvoluntaryDissolutionService():
    """Provides services to get information for involuntary dissolution."""

    ELIGIBLE_TYPES: Final = [
        Business.LegalTypes.COMP.value,
        Business.LegalTypes.BC_ULC_COMPANY.value,
        Business.LegalTypes.BC_CCC.value,
        Business.LegalTypes.BCOMP.value,
        Business.LegalTypes.CONTINUE_IN.value,
        Business.LegalTypes.ULC_CONTINUE_IN.value,
        Business.LegalTypes.CCC_CONTINUE_IN.value,
        Business.LegalTypes.BCOMP_CONTINUE_IN.value,
        Business.LegalTypes.EXTRA_PRO_A.value,
        Business.LegalTypes.LIMITED_CO.value
    ]

    @dataclass
    class EligibilityDetails:
        """Details about the eligibility of a business for involuntary dissolution."""

        ar_overdue: bool
        transition_overdue: bool

    @dataclass
    class ExcludeDetails:
<<<<<<< HEAD
        """Details about the exclude of a business for dissolution"""
=======
        """Details about the exclude of a business for dissolution."""
>>>>>>> 720c912b

        exclude_in_dissolution: bool = True
        exclude_future_effective_filing: bool = False

    @classmethod
    def check_business_eligibility(
<<<<<<< HEAD
        cls, identifier: str, excludeDetails: ExcludeDetails
=======
        cls, identifier: str, exclude_details: ExcludeDetails
>>>>>>> 720c912b
    ) -> Tuple[bool, EligibilityDetails]:
        """Return true if the business with provided identifier is eligible for dissolution.

        Returns:
            eligible (bool): True if the business is eligible for dissolution.
            eligibility_details (EligibilityDetails): Details regarding eligibility.
        """
<<<<<<< HEAD
        query = cls._get_businesses_eligible_query(excludeDetails.exclude_in_dissolution, excludeDetails.exclude_future_effective_filing).\
            filter(Business.identifier == identifier)
=======
        query = cls._get_businesses_eligible_query(
            exclude_details.exclude_in_dissolution, exclude_details.exclude_future_effective_filing
            ).filter(Business.identifier == identifier)
>>>>>>> 720c912b
        result = query.one_or_none()

        if result is None:
            return False, None

        eligibility_details = cls.EligibilityDetails(ar_overdue=result[1], transition_overdue=result[2])
        return True, eligibility_details

    @classmethod
    def get_businesses_eligible(cls, num_allowed: int = None):
        """Return the businesses eligible for involuntary dissolution."""
        query = cls._get_businesses_eligible_query()
        if num_allowed:
            eligible_businesses = query.limit(num_allowed).all()
        else:
            eligible_businesses = query.all()

        return eligible_businesses

    @classmethod
    def get_businesses_eligible_count(cls):
        """Return the number of businesses eligible for involuntary dissolution."""
        return cls._get_businesses_eligible_query().count()

    @staticmethod
    def get_in_dissolution_batch_processing(business_id: int):
        """Fetch the BatchProcessing record for a business that is in the process of involuntary dissolution."""
        return db.session.query(BatchProcessing, Batch).\
            filter(BatchProcessing.business_id == business_id).\
            filter(BatchProcessing.status.notin_([BatchProcessing.BatchProcessingStatus.COMPLETED,
                                                  BatchProcessing.BatchProcessingStatus.WITHDRAWN])). \
            filter(Batch.id == BatchProcessing.batch_id).\
            filter(Batch.status != Batch.BatchStatus.COMPLETED).\
            filter(Batch.batch_type == Batch.BatchType.INVOLUNTARY_DISSOLUTION).\
            one_or_none()

    @staticmethod
    def _get_businesses_eligible_query(exclude_in_dissolution=True, exclude_future_effective_filing=False):
        """Return SQLAlchemy clause for fetching businesses eligible for involuntary dissolution.

        Args:
            exclude_in_dissolution (bool): If True, exclude businesses already in dissolution.
        """
        in_dissolution = (
            exists().where(
                BatchProcessing.business_id == Business.id,
                BatchProcessing.status.notin_([
                    BatchProcessing.BatchProcessingStatus.WITHDRAWN,
                    BatchProcessing.BatchProcessingStatus.COMPLETED
                ]),
                BatchProcessing.batch_id == Batch.id,
                Batch.status != Batch.BatchStatus.COMPLETED,
                Batch.batch_type == Batch.BatchType.INVOLUNTARY_DISSOLUTION
            )
        )
        specific_filing_overdue = _has_specific_filing_overdue()
        no_transition_filed_after_restoration = _has_no_transition_filed_after_restoration()

        query = db.session.query(
            Business,
            specific_filing_overdue.label('ar_overdue'),
            no_transition_filed_after_restoration.label('transition_overdue')
        ).\
            filter(not_(Business.admin_freeze.is_(True))).\
            filter(Business.state == Business.State.ACTIVE).\
            filter(Business.legal_type.in_(InvoluntaryDissolutionService.ELIGIBLE_TYPES)).\
            filter(Business.no_dissolution.is_(False))

        future_effective_filing = False if exclude_future_effective_filing else _has_future_effective_filing()
        if exclude_in_dissolution:
            query = query.filter(not_(in_dissolution))

        query = query.filter(
                or_(
                    specific_filing_overdue,
                    no_transition_filed_after_restoration
                )
            ).\
            filter(
                ~or_(
                    future_effective_filing,
                    _has_delay_of_dissolution_filing(),
                    _is_limited_restored(),
                    _is_xpro_from_nwpta()
                )
            )

        return query


def _has_specific_filing_overdue():
    """Return SQLAlchemy clause for specific filing overdue check.

    Check if the date of filed recognition(IA)/restoration/annual report
    of the business is over 26 months, whichever is latest.
    """
    from legal_api.core.filing import Filing as CoreFiling  # pylint: disable=import-outside-toplevel

    latest_date = func.greatest(
            Business.founding_date,
            db.session.query(func.max(Filing.effective_date)).filter(
                    Filing.business_id == Business.id,
                    Filing._filing_type.in_([  # pylint: disable=protected-access
                        CoreFiling.FilingTypes.RESTORATION.value,
                        CoreFiling.FilingTypes.RESTORATIONAPPLICATION.value
                    ]),
                    Filing._status == Filing.Status.COMPLETED.value  # pylint: disable=protected-access
                ).scalar_subquery(),
            Business.last_ar_date
        )

    latest_date_cutoff = latest_date + text("""INTERVAL '26 MONTHS'""")

    return latest_date_cutoff < func.timezone('UTC', func.now())


def _has_no_transition_filed_after_restoration():
    """Return SQLAlchemy clause for no transition filed after restoration check.

    Check if the business needs to file Transition but does not file it within 12 months after restoration.
    """
    from legal_api.core.filing import Filing as CoreFiling  # pylint: disable=import-outside-toplevel

    new_act_date = func.date('2004-03-29 00:00:00+00:00')

    restoration_filing = aliased(Filing)
    transition_filing = aliased(Filing)

    restoration_filing_effective_cutoff = restoration_filing.effective_date + text("""INTERVAL '1 YEAR'""")

    return exists().where(
            and_(
                Business.legal_type != Business.LegalTypes.EXTRA_PRO_A.value,
                Business.founding_date < new_act_date,
                restoration_filing.business_id == Business.id,
                restoration_filing._filing_type.in_([  # pylint: disable=protected-access
                    CoreFiling.FilingTypes.RESTORATION.value,
                    CoreFiling.FilingTypes.RESTORATIONAPPLICATION.value
                ]),
                restoration_filing._status == Filing.Status.COMPLETED.value,  # pylint: disable=protected-access
                restoration_filing_effective_cutoff <= func.timezone('UTC', func.now()),
                not_(
                    exists().where(
                        and_(
                            transition_filing.business_id == Business.id,
                            transition_filing._filing_type \
                            == CoreFiling.FilingTypes.TRANSITION.value,  # pylint: disable=protected-access
                            transition_filing._status == \
                            Filing.Status.COMPLETED.value,  # pylint: disable=protected-access
                            transition_filing.effective_date.between(
                                restoration_filing.effective_date,
                                restoration_filing_effective_cutoff
                            )
                        )
                    )
                )
            )
        )


def _has_future_effective_filing():
    """Return SQLAlchemy clause for future effective filing check.

    Check if the business has future effective filings.
    """
    # pylint: disable=protected-access
    return db.session.query(Filing). \
        filter(Filing.business_id == Business.id). \
        filter(Filing._status.in_([Filing.Status.PENDING.value, Filing.Status.PAID.value])). \
        exists()


def _has_delay_of_dissolution_filing():
    """Return SQLAlchemy clause for Delay of Dissolution filing check.

    Check if the business has Delay of Dissolution filing.
    """
    # TODO to implement in the future
    return False


def _is_limited_restored():
    """Return SQLAlchemy clause for Limited Restoration check.

    Check if the business is in limited restoration status.
    """
    return and_(
        Business.restoration_expiry_date.isnot(None),
        Business.restoration_expiry_date >= func.timezone('UTC', func.now())
    )


def _is_xpro_from_nwpta():
    """Return SQLAlchemy clause for Expro from NWPTA jurisdictions check.

    Check if the business is extraprovincial and from NWPTA jurisdictions.
    """
    return and_(
        Business.legal_type == Business.LegalTypes.EXTRA_PRO_A.value,
        Business.jurisdiction == 'CA',
        Business.foreign_jurisdiction_region.isnot(None),
        Business.foreign_jurisdiction_region.in_(['AB', 'SK', 'MB'])
    )<|MERGE_RESOLUTION|>--- conflicted
+++ resolved
@@ -47,22 +47,14 @@
 
     @dataclass
     class ExcludeDetails:
-<<<<<<< HEAD
-        """Details about the exclude of a business for dissolution"""
-=======
         """Details about the exclude of a business for dissolution."""
->>>>>>> 720c912b
 
         exclude_in_dissolution: bool = True
         exclude_future_effective_filing: bool = False
 
     @classmethod
     def check_business_eligibility(
-<<<<<<< HEAD
-        cls, identifier: str, excludeDetails: ExcludeDetails
-=======
         cls, identifier: str, exclude_details: ExcludeDetails
->>>>>>> 720c912b
     ) -> Tuple[bool, EligibilityDetails]:
         """Return true if the business with provided identifier is eligible for dissolution.
 
@@ -70,14 +62,9 @@
             eligible (bool): True if the business is eligible for dissolution.
             eligibility_details (EligibilityDetails): Details regarding eligibility.
         """
-<<<<<<< HEAD
-        query = cls._get_businesses_eligible_query(excludeDetails.exclude_in_dissolution, excludeDetails.exclude_future_effective_filing).\
-            filter(Business.identifier == identifier)
-=======
         query = cls._get_businesses_eligible_query(
             exclude_details.exclude_in_dissolution, exclude_details.exclude_future_effective_filing
             ).filter(Business.identifier == identifier)
->>>>>>> 720c912b
         result = query.one_or_none()
 
         if result is None:
