# Copyright © 2019 Province of British Columbia
#
# Licensed under the Apache License, Version 2.0 (the "License");
# you may not use this file except in compliance with the License.
# You may obtain a copy of the License at
#
#     http://www.apache.org/licenses/LICENSE-2.0
#
# Unless required by applicable law or agreed to in writing, software
# distributed under the License is distributed on an "AS IS" BASIS,
# WITHOUT WARRANTIES OR CONDITIONS OF ANY KIND, either express or implied.
# See the License for the specific language governing permissions and
# limitations under the License.
"""Common validations share through the different filings."""
import io
import re
from datetime import datetime, timedelta, timezone
from http import HTTPStatus
from typing import Final, Optional

from legal_api.services.bootstrap import AccountService
from legal_api.services.permissions import ListActionsPermissionsAllowed, PermissionService
import pycountry
import PyPDF2
from flask import current_app, g
from flask_babel import _

from legal_api.errors import Error
from legal_api.models import Address, Business, PartyRole
from legal_api.services import MinioService, colin, flags, namex
from legal_api.services.permissions import ListActionsPermissionsAllowed, PermissionService
from legal_api.services.utils import get_str
from legal_api.utils.datetime import datetime as dt

NO_POSTAL_CODE_COUNTRY_CODES = {
    "AO", "AG", "AW", "BS", "BZ", "BJ", "BM", "BO", "BQ", "BW", "BF", "BI",
    "CM", "CF", "TD", "KM", "CG", "CD", "CK", "CI", "CW", "DJ", "DM", "GQ",
    "ER", "FJ", "TF", "GA", "GM", "GH", "GD", "GY", "HM", "HK",
    "KI", "KP", "LY", "MO", "MW", "ML", "MR", "NR",
    "AN", "NU", "QA", "RW", "KN", "ST", "SC", "SL", "SX", "SB", "SO", "SR", "SY",
    "TL", "TG", "TK", "TO", "TT", "TV", "UG", "AE", "VU", "YE", "ZW"
}


def has_at_least_one_share_class(filing_json, filing_type) -> Optional[str]:  # pylint: disable=too-many-branches
    """Ensure that share structure contain at least 1 class by the end of the alteration or IA Correction filing."""
    if filing_type in filing_json["filing"] and "shareStructure" in filing_json["filing"][filing_type]:
        share_classes = filing_json["filing"][filing_type] \
            .get("shareStructure", {}).get("shareClasses", [])

        if len(share_classes) == 0:
            return "A company must have a minimum of one share class."

    return None


def validate_resolution_date_in_share_structure(filing_json, filing_type) -> Optional[dict]:
    """Has resolution date in share structure when hasRightsOrRestrictions is true."""
    share_structure = filing_json["filing"][filing_type].get("shareStructure", {})
    share_classes = share_structure.get("shareClasses", [])
    if (
        (
            any(x.get("hasRightsOrRestrictions", False) for x in share_classes) or
            any(has_rights_or_restrictions_true_in_share_series(x) for x in share_classes)
        ) and
        len(share_structure.get("resolutionDates", [])) == 0
    ):
        return {
            "error": "Resolution date is required when hasRightsOrRestrictions is true in shareClasses.",
            "path": f"/filing/{filing_type}/shareStructure/resolutionDates"
        }
    return None


def has_rights_or_restrictions_true_in_share_series(share_class) -> bool:
    """Has hasRightsOrRestrictions is true in series."""
    series = share_class.get("series", [])
    return any(x.get("hasRightsOrRestrictions", False) for x in series)


def validate_share_structure(incorporation_json, filing_type, legal_type) -> Error:  # pylint: disable=too-many-branches
    """Validate the share structure data of the incorporation filing."""
    share_classes = incorporation_json["filing"][filing_type] \
        .get("shareStructure", {}).get("shareClasses", [])
    msg = []
    memoize_names = []

    for index, item in enumerate(share_classes):
        shares_msg = validate_shares(item, memoize_names, filing_type, index, legal_type)
        if shares_msg:
            msg.extend(shares_msg)

    if msg:
        return msg

    return None


def validate_series(item, memoize_names, filing_type, index) -> Error:
    """Validate shareStructure includes a wellformed series."""
    msg = []
    for series_index, series in enumerate(item.get("series", [])):
        err_path = f"/filing/{filing_type}/shareClasses/{index}/series/{series_index}"

        series_name = series.get("name", "")
        stripped_series_name = series_name.strip()

        if not stripped_series_name:
            msg.append({
                "error": "Share series name is required.",
                "path": f"{err_path}/name/"
            })

        elif series_name != stripped_series_name:
            msg.append({
                "error": "Share series name cannot start or end with whitespace.",
                "path": f"{err_path}/name/"
            })  

        elif series_name in memoize_names:
            msg.append({"error": f"Share series {series_name} name already used in a share class or series.",
                        "path": err_path})
        else:
            memoize_names.append(series_name)

        if series["hasMaximumShares"]:
            if not series.get("maxNumberOfShares", None):
                msg.append({
                    "error": "Share series {} must provide value for maximum number of shares".format(series["name"]),
                    "path": f"{err_path}/maxNumberOfShares"
                })
            elif item["hasMaximumShares"] and item.get("maxNumberOfShares", None) and \
                    int(series["maxNumberOfShares"]) > int(item["maxNumberOfShares"]):
                msg.append({
                    "error": "Series {} share quantity must be less than or equal to that of its class {}".format(series["name"], item["name"]),
                    "path": f"{err_path}/maxNumberOfShares"
                })
    return msg


def validate_shares(item, memoize_names, filing_type, index, legal_type) -> Error:
    """Validate a wellformed share structure."""
    msg = []

    share_name = item.get("name", "")
    stripped_share_name = share_name.strip()

    if not stripped_share_name:
        err_path = f"/filing/{filing_type}/shareClasses/{index}/name/"
        msg.append({
            "error": "Share class name is required.",
            "path": err_path
        })

    elif share_name != stripped_share_name:
        err_path = f"/filing/{filing_type}/shareClasses/{index}/name/"
        msg.append({
            "error": "Share class name cannot start or end with whitespace.",
            "path": err_path
        })   

    elif share_name in memoize_names:
        err_path = f"/filing/{filing_type}/shareClasses/{index}/name/"
        msg.append({"error": f"Share class {share_name} name already used in a share class or series.",
                    "path": err_path})
    else:
        memoize_names.append(share_name)

    if item["hasMaximumShares"] and not item.get("maxNumberOfShares", None):
        err_path = f"/filing/{filing_type}/shareClasses/{index}/maxNumberOfShares/"
        msg.append({"error": "Share class {} must provide value for maximum number of shares".format(item["name"]),
                    "path": err_path})
    if item["hasParValue"]:
        if not item.get("parValue", None):
            err_path = f"/filing/{filing_type}/shareClasses/{index}/parValue/"
            msg.append({"error": "Share class {} must specify par value".format(item["name"]), "path": err_path})
        if not item.get("currency", None):
            err_path = f"/filing/{filing_type}/shareClasses/{index}/currency/"
            msg.append({"error": "Share class {} must specify currency".format(item["name"]), "path": err_path})

    # Validate that corps type companies cannot have series in share classes when hasRightsOrRestrictions is false
    if legal_type in Business.CORPS:
        series = item.get("series", [])
        has_series = False
        if len(series) > 0:
            has_series = True

        if not item.get("hasRightsOrRestrictions", False) and has_series:
            err_path = f"/filing/{filing_type}/shareClasses/{index}/series/"
            msg.append({
                "error": "Share class {} cannot have series when hasRightsOrRestrictions is false".format(item["name"]),
                "path": err_path
            })
            return msg

    series_msg = validate_series(item, memoize_names, filing_type, index)
    if series_msg:
        msg.extend(series_msg)

    return msg


def validate_court_order(court_order_path, court_order):
    """Validate the courtOrder data of the filing."""
    msg = []

    # TODO remove it when the issue with schema validation is fixed
    min_file_number_length: Final = 5
    max_file_number_length: Final = 20
    if "fileNumber" not in court_order:
        err_path = court_order_path + "/fileNumber"
        msg.append({"error": "Court order file number is required.", "path": err_path})
    elif (
        len(court_order["fileNumber"]) < min_file_number_length or
        len(court_order["fileNumber"]) > max_file_number_length
    ):
        err_path = court_order_path + "/fileNumber"
        msg.append({"error": "Length of court order file number must be from 5 to 20 characters.",
                    "path": err_path})

    if (effect_of_order := court_order.get("effectOfOrder", None)) and effect_of_order != "planOfArrangement":
        msg.append({"error": "Invalid effectOfOrder.", "path": f"{court_order_path}/effectOfOrder"})

    court_order_date_path = court_order_path + "/orderDate"
    if "orderDate" in court_order:
        try:
            court_order_date = dt.fromisoformat(court_order["orderDate"])
            if court_order_date.timestamp() > datetime.utcnow().timestamp():
                err_path = court_order_date_path
                msg.append({"error": "Court order date cannot be in the future.", "path": err_path})
        except ValueError:
            err_path = court_order_date_path
            msg.append({"error": "Invalid court order date format.", "path": err_path})

    if msg:
        return msg

    return None


def validate_pdf(file_key: str, file_key_path: str, verify_paper_size: bool = True) -> Optional[list]:
    """Validate the PDF file."""
    msg = []
    try:
        file = MinioService.get_file(file_key)
        open_pdf_file = io.BytesIO(file.data)
        pdf_reader = PyPDF2.PdfFileReader(open_pdf_file)

        # Check that all pages in the pdf are letter size and able to be processed.
        width: Final = 612  # 8.5 inches
        height: Final = 792  # 11 inches
        if (
            verify_paper_size and
            any(x.mediaBox.getWidth() != width or x.mediaBox.getHeight() != height for x in pdf_reader.pages)
        ):
            msg.append({"error": _("Document must be set to fit onto 8.5” x 11” letter-size paper."),
                        "path": file_key_path})

        file_info = MinioService.get_file_info(file_key)
        max_file_size: Final = 30000000
        if file_info.size > max_file_size:
            msg.append({"error": _("File exceeds maximum size."), "path": file_key_path})

        if pdf_reader.isEncrypted:
            msg.append({"error": _("File must be unencrypted."), "path": file_key_path})

    except Exception:
        msg.append({"error": _("Invalid file."), "path": file_key_path})

    if msg:
        return msg

    return None


def validate_parties_names(filing_json: dict, filing_type: str, legal_type: str) -> list:
    """Validate the parties name for COLIN sync."""
    # FUTURE: This validation should be removed when COLIN sync back is no longer required.
    # This is required to work around first and middle name length mismatches between LEAR and COLIN.
    # Syncing back to COLIN would error out on first and middle name length exceeding 20 characters for party
    msg = []
    parties_array = filing_json["filing"][filing_type]["parties"]
    party_path = f"/filing/{filing_type}/parties"

    for item in parties_array:
        msg.extend(validate_party_name(item, party_path, legal_type))

    return msg


def validate_party_name(party: dict, party_path: str, legal_type: str) -> list: # noqa: PLR0912, PLR0915
    """Validate party name."""
    msg = []

    custom_allowed_max_length = 20
    last_name_max_length = 30
    officer = party["officer"]
    party_type = officer["partyType"]
    party_roles = [x.get("roleType") for x in party["roles"]]
    party_roles_str = ", ".join(party_roles)
    organization_name = officer.get("organizationName", None)

    if party_type == "person":

        first_name = officer.get("firstName", None)
        stripped_first_name = first_name.strip()
        if (legal_type in Business.CORPS) and (not stripped_first_name):
            msg.append({"error": f"{party_roles_str} first name is required", "path": f"{party_path}"})
        elif first_name != stripped_first_name:
            msg.append({
                "error": f"{party_roles_str} first name cannot start or end with whitespace",
                "path": party_path
            })  
        elif len(first_name) > custom_allowed_max_length:
            err_msg = f"{party_roles_str} first name cannot be longer than {custom_allowed_max_length} characters"
            msg.append({"error": err_msg, "path": party_path})

        middle_initial = officer.get("middleInitial", None)
        # Only validate middle initial if it exists and contains non-whitespace characters
        if middle_initial is not None and middle_initial.strip():
            if middle_initial != middle_initial.strip():
                msg.append({"error": f"{party_roles_str} middle initial cannot start or end with whitespace",
                             "path": party_path})
            elif len(middle_initial) > custom_allowed_max_length:
                err_msg = f"{party_roles_str} middle initial cannot be longer than {custom_allowed_max_length} characters"
                msg.append({"error": err_msg, "path": party_path})    

        middle_name = officer.get("middleName", None)
        # Only validate middle name if it exists and contains non-whitespace characters
        if middle_name is not None and middle_name.strip():
            if middle_name != middle_name.strip():
                msg.append({"error": f"{party_roles_str} middle name cannot start or end with whitespace",
                             "path": party_path})
            elif len(middle_name) > custom_allowed_max_length:
                err_msg = f"{party_roles_str} middle name cannot be longer than {custom_allowed_max_length} characters"
                msg.append({"error": err_msg, "path": party_path})

        last_name = officer.get("lastName", None)
        stripped_last_name = last_name.strip()
        if (legal_type in Business.CORPS) and (not stripped_last_name):
            msg.append({"error": f"{party_roles_str} last name is required", "path": f"{party_path}"})
        elif last_name != stripped_last_name:
            msg.append({
                "error": f"{party_roles_str} last name cannot start or end with whitespace",
                "path": party_path
            })
        elif len(last_name) > last_name_max_length:
            err_msg = f"{party_roles_str} last name cannot be longer than {last_name_max_length} characters"
            msg.append({"error": err_msg, "path": party_path})  
        
        if organization_name:
            err_msg = f"{party_roles_str} organization name should not be set for person party type"
            msg.append({"error": err_msg, "path": party_path})
    elif party_type == "organization":
        if organization_name is None:
            err_msg = "organization name is required"
            msg.append({"error": err_msg, "path": party_path})
        else:
            stripped = organization_name.strip()
            if not stripped:
                err_msg = "organization name is required"
                msg.append({"error": err_msg, "path": party_path})
            elif organization_name != stripped:
                err_msg = f"{party_roles_str} organization name cannot start or end with whitespace"
                msg.append({"error": err_msg, "path": party_path})
        
        if officer.get("firstName") not in (None, ""):
            err_msg = f"{party_roles_str} first name should not be set for organization party type"
            msg.append({"error": err_msg, "path": party_path})
        if officer.get("middleInitial") not in (None, ""):
            err_msg = f"{party_roles_str} middle initial should not be set for organization party type"
            msg.append({"error": err_msg, "path": party_path})
        if officer.get("middleName") not in (None, ""):
            err_msg = f"{party_roles_str} middle name should not be set for organization party type"
            msg.append({"error": err_msg, "path": party_path})
        if officer.get("lastName") not in (None, ""):
            err_msg = f"{party_roles_str} last name should not be set for organization party type"
            msg.append({"error": err_msg, "path": party_path})
        
    return msg 


def validate_relationships( # noqa: PLR0913
    business: Business,
    filing_json: dict,
    filing_type: str,
    role_type: PartyRole.RoleTypes,
    allow_new: bool,
    allow_edits: bool
) -> list:
    """Validate the relationships information."""
    msg = []
    relationships = filing_json["filing"][filing_type]["relationships"]
    party_path = f"/filing/{filing_type}/relationships"

    # get relevant parties for the business
    party_roles: list[PartyRole] = PartyRole.get_party_roles(business.id,
                                                             datetime.now(tz=timezone.utc).date(),
                                                             role_type.value)
    party_ids = [str(party_role.party_id) for party_role in party_roles]

    # Check if party is a valid party of the given role
    for index, relationship in enumerate(relationships):
        identifier = relationship.get("entity", {}).get("identifier")
        if identifier and not allow_edits:
            msg.append({"error": "Relationship edits are not allowed in this filing.", "path": f"{party_path}/{index}/entity"})
        elif identifier and identifier not in party_ids:
            msg.append({"error": "Relationship with this identifier does not exist.", "path": f"{party_path}/{index}/entity/identifier"})
        elif not identifier and not allow_new:
            msg.append({"error": "New Relationships are not allowed in this filing.", "path": f"{party_path}/{index}/entity"})

        msg.extend(validate_relationship_entity_name(relationship, party_path, index))

    msg.extend(validate_parties_addresses(filing_json, filing_type, "relationships"))

    return msg


def validate_relationship_entity_name(party: dict, party_path: str, index: int) -> list:
    """Validate relationship entity name."""
    msg = []

    entity = party["entity"]
    organization_name = entity.get("businessName", None)
    family_name = entity.get("familyName", None)
    party_type = "person" if family_name else "organization"
    party_roles = [x.get("roleType") for x in party["roles"]]
    party_roles_str = ", ".join(party_roles)

    if party_type == "person":
        # Only familyName is required
        if not family_name or not family_name.strip():
            msg.append({"error": f"{party_roles_str} familyName is required", "path": f"{party_path}/{index}/entity/familyName"})

        if organization_name:
            err_msg = f"{party_roles_str} businessName should not be set for a person relationship entity"
            msg.append({"error": err_msg, "path": f"{party_path}/{index}/entity/businessName"})
        
        if entity.get("businessIdentifier"):
            err_msg = f"{party_roles_str} businessIdentifier should not be set for a person relationship entity"
            msg.append({"error": err_msg, "path": f"{party_path}/{index}/entity/businessIdentifier"})

    elif party_type == "organization":
        if not organization_name or not organization_name.strip():
            msg.append({"error": f"{party_roles_str} businessName is required", "path": f"{party_path}/{index}/entity/businessName"})
        
        if entity.get("givenName") not in (None, ""):
            err_msg = f"{party_roles_str} givenName should not be set for an organization relationship entity"
            msg.append({"error": err_msg, "path": f"{party_path}/{index}/entity/givenName"})

        if entity.get("middleInitial") not in (None, ""):
            err_msg = f"{party_roles_str} middleInitial should not be set for an organization relationship entity"
            msg.append({"error": err_msg, "path": f"{party_path}/{index}/entity/middleInitial"})
        
        if entity.get("additionalName") not in (None, ""):
            err_msg = f"{party_roles_str} additionalName should not be set for an organization relationship entity"
            msg.append({"error": err_msg, "path": f"{party_path}/{index}/entity/additionalName"})

        if entity.get("alternateName") not in (None, ""):
            err_msg = f"{party_roles_str} alternateName should not be set for an organization relationship entity"
            msg.append({"error": err_msg, "path": f"{party_path}/{index}/entity/alternateName"})
    
        if entity.get("fullName") not in (None, ""):
            err_msg = f"{party_roles_str} fullName should not be set for an organization relationship entity"
            msg.append({"error": err_msg, "path": f"{party_path}/{index}/entity/fullName"})

    return msg


def validate_name_request(filing_json: dict,  # pylint: disable=too-many-locals
                          legal_type: str,
                          filing_type: str,
                          accepted_request_types: Optional[list] = None) -> list:
    """Validate name request section."""
    # This is added specifically for the sandbox environment.
    # i.e. NR check should only ever have feature flag disabled for sandbox environment.
    if flags.is_on("enable-sandbox"):
        current_app.logger.debug("Skipping name request validation for Sandbox.")
        return []

    nr_path = f"/filing/{filing_type}/nameRequest"
    nr_number_path = f"{nr_path}/nrNumber"
    legal_name_path = f"{nr_path}/legalName"
    legal_type_path = f"{nr_path}/legalType"

    nr_number = get_str(filing_json, nr_number_path)
    legal_name = get_str(filing_json, legal_name_path)

    if not nr_number and not legal_name:
        if legal_type in Business.CORPS:
            return []  # It's numbered company
        else:
            # CP, SP, GP doesn't support numbered company
            return [{"error": _("Legal name and nrNumber is missing in nameRequest."), "path": nr_path}]
    elif nr_number and not legal_name:
        return [{"error": _("Legal name is missing in nameRequest."), "path": legal_name_path}]
    elif not nr_number and legal_name:
        # expecting nrNumber when legalName provided
        return [{
            "error": _("nrNumber is missing for the legal name provided in nameRequest."),
            "path": nr_number_path
        }]

    msg = []
    # ensure NR is approved or conditionally approved
    nr_response = namex.query_nr_number(nr_number)
    nr_response_json = nr_response.json()
    validation_result = namex.validate_nr(nr_response_json)
    if not validation_result["is_consumable"]:
        msg.append({"error": _("Name Request is not approved."), "path": nr_number_path})

    # ensure NR request type code
    if accepted_request_types and nr_response_json["requestTypeCd"] not in accepted_request_types:
        msg.append({"error": _("The name type associated with the name request number entered cannot be used."),
                    "path": nr_number_path})

    # ensure business type
    nr_legal_type = nr_response_json.get("legalType")
    if legal_type != nr_legal_type:
        msg.append({"error": _("Name Request legal type is not same as the business legal type."),
                    "path": legal_type_path})

    # ensure NR request has the same legal name
    nr_name = namex.get_approved_name(nr_response_json)
    if nr_name != legal_name:
        msg.append({"error": _("Name Request legal name is not same as the business legal name."),
                    "path": legal_name_path})

    return msg


def validate_foreign_jurisdiction(foreign_jurisdiction: dict,
                                  foreign_jurisdiction_path: str,
                                  is_region_bc_valid=False,
                                  is_region_for_us_required=True) -> list:
    """Validate foreign jurisdiction."""
    msg = []
    country_code = foreign_jurisdiction.get("country").upper()  # country is a required field in schema
    region = (foreign_jurisdiction.get("region") or "").upper()

    country = pycountry.countries.get(alpha_2=country_code)
    if not country:
        msg.append({"error": "Invalid country.", "path": f"{foreign_jurisdiction_path}/country"})
    elif country_code == "CA":
        if not is_region_bc_valid and region == "BC":
            msg.append({"error": "Region should not be BC.", "path": f"{foreign_jurisdiction_path}/region"})
        elif not (region == "FEDERAL" or pycountry.subdivisions.get(code=f"{country_code}-{region}")):
            msg.append({"error": "Invalid region.", "path": f"{foreign_jurisdiction_path}/region"})
    elif (country_code == "US" and
          is_region_for_us_required and
          not pycountry.subdivisions.get(code=f"{country_code}-{region}")):
        msg.append({"error": "Invalid region.", "path": f"{foreign_jurisdiction_path}/region"})

    return msg


def validate_offices_addresses(filing_json: dict, filing_type: str) -> list:
    """Validate optional fields in office addresses."""
    msg = []
    offices_dict = filing_json["filing"][filing_type]["offices"]
    offices_path = f"/filing/{filing_type}/offices"
    for key, value in offices_dict.items():
        msg.extend(validate_addresses(value, f"{offices_path}/{key}"))
    return msg


def validate_parties_addresses(filing_json: dict, filing_type: str, key: str = "parties") -> list:
    """Validate optional fields in party addresses."""
    msg = []
    parties_array = filing_json["filing"][filing_type][key]
    parties_path = f"/filing/{filing_type}/{key}"
    for idx, party in enumerate(parties_array):
        msg.extend(validate_addresses(party, f"{parties_path}/{idx}"))
    return msg


def validate_addresses(
    addresses: dict,
    addresses_path: str
) -> list:
    """Validate optional fields in addresses."""
    msg = []
    for address_type in Address.JSON_ADDRESS_TYPES:
        if address := addresses.get(address_type):
            err = _validate_postal_code(address, f"{addresses_path}/{address_type}")
            if err:
                msg.append(err)
    return msg


def _validate_postal_code(
    address: dict,
    address_path: str
) -> dict:
    """Validate that postal code is optional for specified country."""
    country = address["addressCountry"]
    postal_code = address.get("postalCode")
    try:
        country = pycountry.countries.search_fuzzy(country)[0].alpha_2
        if country not in NO_POSTAL_CODE_COUNTRY_CODES and\
                not postal_code:
            return {"error": _("Postal code is required."),
                    "path": f"{address_path}/postalCode"}
    except LookupError:
        # Different ISO-2 country validations are done at filing level,
        # this can be refactored into a common validator in the future
        return None

    return None


def validate_phone_number(filing_json: dict, legal_type: str, filing_type: str) -> list:
    """Validate phone number."""
    if legal_type not in Business.CORPS:
        return []

    contact_point_path = f"/filing/{filing_type}/contactPoint"
    contact_point_dict = filing_json["filing"][filing_type].get("contactPoint", {})

    msg = []
    if phone_num := contact_point_dict.get("phone", None):
        # if pure digits (max 10)
        phone_length: Final = 10
        if phone_num.isdigit():
            if len(phone_num) != phone_length:
                msg.append({
                    "error": "Invalid phone number, maximum 10 digits in phone number format",
                    "path": f"{contact_point_path}/phone"})
        else:
            # Check various phone formats
            # (123) 456-7890 / 123-456-7890 / 123.456.7890 / 123 456 7890
            phone_pattern = r"^\(?\d{3}[\)\-\.\s]?\s?\d{3}[\-\.\s]\d{4}$"
            if not re.match(phone_pattern, phone_num):
                msg.append({
                    "error": "Invalid phone number, maximum 10 digits in phone number format",
                    "path": f"{contact_point_path}/phone"})

    max_extension_length: Final = 5
    if (extension := contact_point_dict.get("extension")) and len(str(extension)) > max_extension_length:
        msg.append({"error": "Invalid extension, maximum 5 digits", "path": f"{contact_point_path}/extension"})

    return msg

def validate_effective_date(filing_json: dict) -> list:
    """Validate effective date"""
    msg = []

    now = dt.utcnow() 
    min_allowed = now + timedelta(minutes=2)
    max_allowed = now + timedelta(days=10)

    filing_effective_date = filing_json.get("filing", {}).get("header", {}).get("effectiveDate")
    if not filing_effective_date:
        return msg

    try:
        effective_date = datetime.fromisoformat(filing_effective_date)
    except ValueError:
        msg.append({"error": f"{filing_effective_date} is an invalid ISO format for effectiveDate.",
                    "path": "/filing/header/effectiveDate"})
        return msg

    if effective_date < min_allowed:
        msg.append({"error": "Invalid Datetime, effective date must be a minimum of 2 minutes ahead.",
                    "path": "/filing/header/effectiveDate"})
        return msg            

    if effective_date > max_allowed:
        msg.append({"error": "Invalid Datetime, effective date must be a maximum of 10 days ahead.",
                    "path": "/filing/header/effectiveDate"})
        return msg            

    return msg

def find_updated_keys_for_firms(business: Business, filing_json: dict, filing_type) -> list: # noqa: PLR0912
    """Find updated keys in the firm filing (replace, add, edit email, etc.)."""
    updated_keys = []
    is_dba = False
    if business.legal_type == Business.LegalTypes.SOLE_PROP.value:
        role_type = PartyRole.RoleTypes.PROPRIETOR.value
    elif business.legal_type == Business.LegalTypes.PARTNERSHIP.value:
        role_type = PartyRole.RoleTypes.PARTNER.value
    else:
        return updated_keys

    # Get business and existing parties from DB
    db_party_roles = PartyRole.get_parties_by_role(business.id, role_type)
    parties = filing_json["filing"][filing_type].get("parties", [])

    matched_db_parties = set()

    for party in parties:
        roles = party.get("roles", [])
        has_matching_role = any(role.get("roleType").lower() == role_type.lower() for role in roles)
        if not has_matching_role:
            continue
        officer = party.get("officer", {})
        email = officer.get("email")
        mailing_address = party.get("mailingAddress", {})
        delivery_address = party.get("deliveryAddress", {})

        # Match with existing DB party
        matched_db_party = None
        party_id = party.get("officer", {}).get("id")

        if party_id:
            for role in db_party_roles:
                if role.party_id == party_id and role.party_id not in matched_db_parties:
                    matched_db_party = role.party
                    if matched_db_party:
                        matched_db_parties.add(role.party_id)
                        break
       
        if matched_db_party:
            if role_type == Business.LegalTypes.SOLE_PROP.value and matched_db_party.organization_name:
                is_dba = True
            changes = {}
            # Email comparison
            if not is_same_str(email, matched_db_party.email):
                changes["email"] = {
                    "old": normalize_str(matched_db_party.email),
                    "new": normalize_str(email)
                }
            
            old_name = {
                    "firstName": matched_db_party.first_name,
                    "middleName": matched_db_party.middle_initial,
                    "lastName": matched_db_party.last_name,
                    "organizationName": matched_db_party.organization_name
                }
            new_name = {
                "firstName": officer.get("firstName"),
                "middleName": officer.get("middleName"),
                "lastName": officer.get("lastName"),
                "organizationName": officer.get("organizationName")
            }
          
            name_changed = is_name_changed(old_name, new_name)
            changes["name"] = {
                "old": old_name,
                "new": new_name,
                "changed": name_changed
            }
            # Mailing address comparison
            db_mailing_address = (Address.find_by_id(matched_db_party.mailing_address_id)
                                  if matched_db_party.mailing_address_id else None)
            old_mailing = {
                "streetAddress": db_mailing_address.street,
                "addressCity": db_mailing_address.city,
                "addressRegion": db_mailing_address.region,
                "postalCode": db_mailing_address.postal_code,
                "addressCountry": db_mailing_address.country,
                "deliveryInstructions": db_mailing_address.delivery_instructions,
                "streetAddressAdditional": db_mailing_address.street_additional
            } if db_mailing_address else {}
            new_mailing = {
                "streetAddress": mailing_address.get("streetAddress"),
                "addressCity": mailing_address.get("addressCity"),
                "addressRegion": mailing_address.get("addressRegion"),
                "postalCode": mailing_address.get("postalCode"),
                "addressCountry": mailing_address.get("addressCountry"),
                "deliveryInstructions": mailing_address.get("deliveryInstructions"),
                "streetAddressAdditional": mailing_address.get("streetAddressAdditional")
            }

            if not is_address_changed(old_mailing, new_mailing):
                changes["address"] = {"old": old_mailing, "new": new_mailing}

            # Delivery address comparison
            db_delivery_address = (Address.find_by_id(matched_db_party.delivery_address_id)
                                  if matched_db_party.delivery_address_id else None)
            
            old_delivery = {
                "streetAddress": db_delivery_address.street,
                "addressCity": db_delivery_address.city,
                "addressRegion": db_delivery_address.region,
                "postalCode": db_delivery_address.postal_code,
                "addressCountry": db_delivery_address.country,
                "deliveryInstructions": db_delivery_address.delivery_instructions,
                "streetAddressAdditional": db_delivery_address.street_additional
            } if db_delivery_address else {}
            new_delivery = {
                "streetAddress": delivery_address.get("streetAddress"),
                "addressCity": delivery_address.get("addressCity"),
                "addressRegion": delivery_address.get("addressRegion"),
                "postalCode": delivery_address.get("postalCode"),
                "addressCountry": delivery_address.get("addressCountry"),
                "deliveryInstructions": delivery_address.get("deliveryInstructions"),
                "streetAddressAdditional": delivery_address.get("streetAddressAdditional")
            }

            if not is_address_changed(old_delivery, new_delivery):
                changes["deliveryAddress"] = {"old": old_delivery, "new": new_delivery}
            if changes:
                updated_keys.append({
                    "name_changed":changes.get("name", {}).get("changed", False),
                    "email_changed": "email" in changes,
                    "address_changed": "address" in changes,
                    "delivery_address_changed": "deliveryAddress" in changes,
                    "is_dba": is_dba
                })

    return updated_keys

def normalize_str(value: str) -> str:
   """Convert None or empty values to a stripped uppercase string."""
   return (value or "").strip().upper()
   
def is_same_str(str1: str, str2: str) -> bool:
   """Check if two strings are the same after normalization."""
   return normalize_str(str1) == normalize_str(str2)

def is_name_changed(name1: dict, name2: dict) -> bool:
   """Check if two names are different."""
   name_keys = ["firstName", "middleName", "lastName", "organizationName"]
   return any(not is_same_str(name1.get(key), name2.get(key)) for key in name_keys)

def is_address_changed(addr1: dict, addr2: dict) -> bool:
   """Check if two addresses are the same."""
   keys = [
       "streetAddress", "addressCity", "addressRegion",
       "postalCode", "addressCountry",
       "deliveryInstructions", "streetAddressAdditional"
   ]
   return all(is_same_str(addr1.get(key), addr2.get(key)) for key in keys)

def validate_staff_payment(filing_json: dict) -> bool:
    """Check staff specific headers are in the filing."""
    header = filing_json["filing"]["header"]
    return bool(
        "routingSlipNumber" in header or
        "bcolAccountNumber" in header or
        "datNumber" in header or
        "waiveFees" in header or
        "priority" in header
    )

def validate_certify_name(filing_json) -> bool:
    """Check certify_by is modified."""
    certify_name = filing_json["filing"]["header"].get("certifiedBy")
    try:
        name = g.jwt_oidc_token_info.get("name")
        if certify_name and certify_name == name:
            return False
    except (AttributeError, RuntimeError) as err:
        current_app.logger.error("No JWT present to validate certify name against.")
        current_app.logger.error(err)
        return True
    return True

def validate_certified_by(filing_json: dict) -> list:
    """Validate certifiedBy field."""
    msg = []
    certified_by = filing_json["filing"]["header"]["certifiedBy"]

    # Only validate if non-whitespace characters are present
    if certified_by.strip() and certified_by != certified_by.strip():
        msg.append({
            "error": "Certified by field cannot start or end with whitespace.",
            "path": "/filing/header/certifiedBy"
        })

    return msg

def validate_name_translation(filing_json: dict, filing_type: str) -> list:
    """Validate name translations fields."""
    msg = []
    translations = filing_json["filing"][filing_type].get("nameTranslations", [])

    for idx, translation in enumerate(translations):

        name = translation.get("name")
        stripped_name = name.strip()

        if not stripped_name:
            msg.append({
                "error": "Name translation cannot be an empty string.",
                "path": f"/filing/{filing_type}/nameTranslations/{idx}/name/"
            })
        elif name != stripped_name:
            msg.append({
                "error": "Name translation cannot start or end with whitespace.",
                "path": f"/filing/{filing_type}/nameTranslations/{idx}/name/"
            })

    return msg

def is_officer_proprietor_replace_valid(business: Business, filing_json: dict, filing_type) -> Optional[str]:
    """Validate that sole proprietor is not being replaced with another sole proprietor."""
    if business.legal_type!= Business.LegalTypes.SOLE_PROP.value:
        # Validation only for sole proprietorships
        return False 
    
    # Existing proprietor in DB
    existing_party_roles = PartyRole.get_party_roles(business.id, datetime.now(tz=timezone.utc).date(), role= PartyRole.RoleTypes.PROPRIETOR.value)
    existing_proprietor = None
    for role in existing_party_roles:
        existing_proprietor = role.party
        break
    
    if not existing_proprietor:
        # No existing proprietor found, nothing to validate
        return False
    

    parties = filing_json["filing"][filing_type].get("parties", [])

    for party in parties:
        officer_identifier = party.get("officer", {}).get("identifier")
        roles = party.get("roles", [])
        has_proprietor_role = any(role.get("roleType").lower() == PartyRole.RoleTypes.PROPRIETOR.value for role in roles)
        if has_proprietor_role and officer_identifier and  existing_proprietor and existing_proprietor.identifier != officer_identifier:
            # Proprietor is being replaced check for respective permissions
            return True
    return False

def validate_party_role_firms(parties: list, filing_type: str) -> list:
    """Validate party role types for firms"""

    msg = []
    for party in parties:
<<<<<<< HEAD
        roles = party.get("roles", [])
        for role in roles:
            role_type = role.get("roleType")
            if role_type in [PartyRole.RoleTypes.PARTNER.value,
                             PartyRole.RoleTypes.PROPRIETOR.value]:
                return False
    return True

def validate_completing_party(filing_json: dict, filing_type: str, org_id: int) -> list:
    """Validate completing party edited."""
    msg = []
    parties = filing_json["filing"][filing_type].get("parties", {})

    officer = None
    for party in parties:
        roles = party.get("roles", [])
        if any(role.get("roleType").lower() == PartyRole.RoleTypes.COMPLETING_PARTY.value for role in roles):
            officer = party.get("officer", {})
            break
    if not officer:
        msg.append({
            "error": "Completing party is required.",
            "path": f"/filing/{filing_type}/parties"
        })
        return msg
    
    filing_completing_party_mailing_address = officer.get("mailingAddress", {})
    filing_firstname = officer.get("firstName", "")
    filing_lastname = officer.get("lastName", "")
    filing_email = officer.get("email", "")
    
    contacts_response = AccountService.get_contacts(current_app.config, org_id)
    if contacts_response is None:
        msg.append({
            "error": "Unable to verify completing party against account contacts.",
            "path": f"/filing/{filing_type}/parties"
        })
        return msg
    
    contact = contacts_response["contacts"][0]
    existing_cp_mailing_address = {
        "streetAddress": contact.get("street", ""),
        "addressCity": contact.get("city", ""),
        "addressRegion": contact.get("region", ""),
        "postalCode": contact.get("postalCode", ""),
        "addressCountry": contact.get("country", ""),
        "deliveryInstructions": contact.get("deliveryInstructions", ""),
        "streetAddressAdditional": contact.get("streetAdditional", "")
    }
    existing_firstname = contact.get("firstName", "")
    existing_lastname = contact.get("lastName", "")
    existing_email = contact.get("email", "")

    address_changed = is_address_changed(existing_cp_mailing_address, filing_completing_party_mailing_address)

    existing_name = {
        "firstName": existing_firstname,
        "lastName": existing_lastname
    }
    filing_name = {
        "firstName": filing_firstname,
        "lastName": filing_lastname
    }

    name_changed = is_name_changed(existing_name, filing_name)

    email_changed = not is_same_str(existing_email, filing_email)

    if address_changed or name_changed or email_changed:
        permission_error = PermissionService.check_user_permission(
            ListActionsPermissionsAllowed.EDITABLE_COMPLETING_PARTY.value,
            message="Permission Denied - You do not have rights to edit completing address."
        )
        if permission_error:
            error_msg = permission_error.message[0]["message"] if permission_error.message else "You do not have rights to edit completing address."
            msg.append({
                "error": error_msg,
                "path": f"/filing/{filing_type}/parties"
            })
=======
        officer = party.get("officer", {})
        party_type = officer.get("partyType", "")

        if party_type == "organization":
            business_identifier = officer.get("identifier", None)
            business_found = False

            if business_identifier:
                business_found = Business.find_by_identifier(business_identifier) is not None
                if not business_found:
                    colin_business = colin.query_business(business_identifier)
                    business_found = colin_business.status_code == HTTPStatus.OK

            if business_found:
                continue
            
            if err_msg := PermissionService.check_user_permission(
                ListActionsPermissionsAllowed.FIRM_ADD_BUSINESS.value,
                message="Permission Denied: You do not have permission to add a business or corporation which is not registered in BC."
                ):
                msg.append({"error": err_msg.msg[0].get("message"), 
                            "path": f"/filing/{filing_type}/parties"
                            })
            
>>>>>>> 6d807c3e
    return msg<|MERGE_RESOLUTION|>--- conflicted
+++ resolved
@@ -919,7 +919,6 @@
 
     msg = []
     for party in parties:
-<<<<<<< HEAD
         roles = party.get("roles", [])
         for role in roles:
             role_type = role.get("roleType")
@@ -999,7 +998,7 @@
                 "error": error_msg,
                 "path": f"/filing/{filing_type}/parties"
             })
-=======
+    return msg
         officer = party.get("officer", {})
         party_type = officer.get("partyType", "")
 
@@ -1024,5 +1023,4 @@
                             "path": f"/filing/{filing_type}/parties"
                             })
             
->>>>>>> 6d807c3e
     return msg