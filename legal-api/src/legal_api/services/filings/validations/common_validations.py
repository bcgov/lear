# Copyright © 2019 Province of British Columbia
#
# Licensed under the Apache License, Version 2.0 (the "License");
# you may not use this file except in compliance with the License.
# You may obtain a copy of the License at
#
#     http://www.apache.org/licenses/LICENSE-2.0
#
# Unless required by applicable law or agreed to in writing, software
# distributed under the License is distributed on an "AS IS" BASIS,
# WITHOUT WARRANTIES OR CONDITIONS OF ANY KIND, either express or implied.
# See the License for the specific language governing permissions and
# limitations under the License.
"""Common validations share through the different filings."""
import io
import re
from datetime import datetime, timedelta
from typing import Dict, Optional

import pycountry
import PyPDF2
from flask import current_app, g
from flask_babel import _

from legal_api.errors import Error
from legal_api.models import Address, Business, PartyRole
from legal_api.services import MinioService, flags, namex
from legal_api.services.utils import get_str
from legal_api.utils.datetime import datetime as dt

NO_POSTAL_CODE_COUNTRY_CODES = {
    "AO", "AG", "AW", "BS", "BZ", "BJ", "BM", "BO", "BQ", "BW", "BF", "BI",
    "CM", "CF", "TD", "KM", "CG", "CD", "CK", "CI", "CW", "DJ", "DM", "GQ",
    "ER", "FJ", "TF", "GA", "GM", "GH", "GD", "GY", "HM", "HK",
    "KI", "KP", "LY", "MO", "MW", "ML", "MR", "NR",
    "AN", "NU", "QA", "RW", "KN", "ST", "SC", "SL", "SX", "SB", "SO", "SR", "SY",
    "TL", "TG", "TK", "TO", "TT", "TV", "UG", "AE", "VU", "YE", "ZW"
}


def has_at_least_one_share_class(filing_json, filing_type) -> Optional[str]:  # pylint: disable=too-many-branches
    """Ensure that share structure contain at least 1 class by the end of the alteration or IA Correction filing."""
    if filing_type in filing_json["filing"] and "shareStructure" in filing_json["filing"][filing_type]:
        share_classes = filing_json["filing"][filing_type] \
            .get("shareStructure", {}).get("shareClasses", [])

        if len(share_classes) == 0:
            return "A company must have a minimum of one share class."

    return None


def validate_resolution_date_in_share_structure(filing_json, filing_type) -> Optional[dict]:
    """Has resolution date in share structure when hasRightsOrRestrictions is true."""
    share_structure = filing_json["filing"][filing_type].get("shareStructure", {})
    share_classes = share_structure.get("shareClasses", [])
    if any(x.get("hasRightsOrRestrictions", False) for x in share_classes) or \
            any(has_rights_or_restrictions_true_in_share_series(x) for x in share_classes):
        if len(share_structure.get("resolutionDates", [])) == 0:
            return {
                "error": "Resolution date is required when hasRightsOrRestrictions is true in shareClasses.",
                "path": f"/filing/{filing_type}/shareStructure/resolutionDates"
            }
    return None


def has_rights_or_restrictions_true_in_share_series(share_class) -> bool:
    """Has hasRightsOrRestrictions is true in series."""
    series = share_class.get("series", [])
    return any(x.get("hasRightsOrRestrictions", False) for x in series)


def validate_share_structure(incorporation_json, filing_type, legal_type) -> Error:  # pylint: disable=too-many-branches
    """Validate the share structure data of the incorporation filing."""
    share_classes = incorporation_json["filing"][filing_type] \
        .get("shareStructure", {}).get("shareClasses", [])
    msg = []
    memoize_names = []

    for index, item in enumerate(share_classes):
        shares_msg = validate_shares(item, memoize_names, filing_type, index, legal_type)
        if shares_msg:
            msg.extend(shares_msg)

    if msg:
        return msg

    return None


def validate_series(item, memoize_names, filing_type, index) -> Error:
    """Validate shareStructure includes a wellformed series."""
    msg = []
    for series_index, series in enumerate(item.get("series", [])):
        err_path = f"/filing/{filing_type}/shareClasses/{index}/series/{series_index}"

        series_name = series.get("name", "")
        stripped_series_name = series_name.strip()

        if not stripped_series_name:
            msg.append({
                "error": "Share series name is required.",
                "path": f"{err_path}/name/"
            })

        elif series_name != stripped_series_name:
            msg.append({
                "error": "Share series name cannot start or end with whitespace.",
                "path": f"{err_path}/name/"
            })  

        elif series_name in memoize_names:
            msg.append({"error": "Share series %s name already used in a share class or series." % series_name,
                        "path": err_path})
        else:
            memoize_names.append(series_name)

        if series["hasMaximumShares"]:
            if not series.get("maxNumberOfShares", None):
                msg.append({
                    "error": "Share series %s must provide value for maximum number of shares" % series["name"],
                    "path": "%s/maxNumberOfShares" % err_path
                })
            elif item["hasMaximumShares"] and item.get("maxNumberOfShares", None) and \
                    int(series["maxNumberOfShares"]) > int(item["maxNumberOfShares"]):
                msg.append({
                    "error": "Series %s share quantity must be less than or equal to that of its class %s"
                             % (series["name"], item["name"]),
                    "path": "%s/maxNumberOfShares" % err_path
                })
    return msg


def validate_shares(item, memoize_names, filing_type, index, legal_type) -> Error:
    """Validate a wellformed share structure."""
    msg = []

    share_name = item.get("name", "")
    stripped_share_name = share_name.strip()

    if not stripped_share_name:
        err_path = f"/filing/{filing_type}/shareClasses/{index}/name/"
        msg.append({
            "error": "Share class name is required.",
            "path": err_path
        })

    elif share_name != stripped_share_name:
        err_path = f"/filing/{filing_type}/shareClasses/{index}/name/"
        msg.append({
            "error": "Share class name cannot start or end with whitespace.",
            "path": err_path
        })   

    elif share_name in memoize_names:
        err_path = f"/filing/{filing_type}/shareClasses/{index}/name/"
        msg.append({"error": "Share class %s name already used in a share class or series." % share_name,
                    "path": err_path})
    else:
        memoize_names.append(share_name)

    if item["hasMaximumShares"] and not item.get("maxNumberOfShares", None):
        err_path = f"/filing/{filing_type}/shareClasses/{index}/maxNumberOfShares/"
        msg.append({"error": "Share class %s must provide value for maximum number of shares" % item["name"],
                    "path": err_path})
    if item["hasParValue"]:
        if not item.get("parValue", None):
            err_path = f"/filing/{filing_type}/shareClasses/{index}/parValue/"
            msg.append({"error": "Share class %s must specify par value" % item["name"], "path": err_path})
        if not item.get("currency", None):
            err_path = f"/filing/{filing_type}/shareClasses/{index}/currency/"
            msg.append({"error": "Share class %s must specify currency" % item["name"], "path": err_path})

    # Validate that corps type companies cannot have series in share classes when hasRightsOrRestrictions is false
    if legal_type in Business.CORPS:
        series = item.get("series", [])
        has_series = False
        if len(series) > 0:
            has_series = True

        if not item.get("hasRightsOrRestrictions", False) and has_series:
            err_path = f"/filing/{filing_type}/shareClasses/{index}/series/"
            msg.append({
                "error": "Share class %s cannot have series when hasRightsOrRestrictions is false" % item["name"],
                "path": err_path
            })
            return msg

    series_msg = validate_series(item, memoize_names, filing_type, index)
    if series_msg:
        msg.extend(series_msg)

    return msg


def validate_court_order(court_order_path, court_order):
    """Validate the courtOrder data of the filing."""
    msg = []

    # TODO remove it when the issue with schema validation is fixed
    if "fileNumber" not in court_order:
        err_path = court_order_path + "/fileNumber"
        msg.append({"error": "Court order file number is required.", "path": err_path})
    elif len(court_order["fileNumber"]) < 5 or len(court_order["fileNumber"]) > 20:
        err_path = court_order_path + "/fileNumber"
        msg.append({"error": "Length of court order file number must be from 5 to 20 characters.",
                    "path": err_path})

    if (effect_of_order := court_order.get("effectOfOrder", None)) and effect_of_order != "planOfArrangement":
        msg.append({"error": "Invalid effectOfOrder.", "path": f"{court_order_path}/effectOfOrder"})

    court_order_date_path = court_order_path + "/orderDate"
    if "orderDate" in court_order:
        try:
            court_order_date = dt.fromisoformat(court_order["orderDate"])
            if court_order_date.timestamp() > datetime.utcnow().timestamp():
                err_path = court_order_date_path
                msg.append({"error": "Court order date cannot be in the future.", "path": err_path})
        except ValueError:
            err_path = court_order_date_path
            msg.append({"error": "Invalid court order date format.", "path": err_path})

    if msg:
        return msg

    return None


def validate_pdf(file_key: str, file_key_path: str, verify_paper_size: bool = True) -> Optional[list]:
    """Validate the PDF file."""
    msg = []
    try:
        file = MinioService.get_file(file_key)
        open_pdf_file = io.BytesIO(file.data)
        pdf_reader = PyPDF2.PdfFileReader(open_pdf_file)

        if verify_paper_size:
            # Check that all pages in the pdf are letter size and able to be processed.
            if any(x.mediaBox.getWidth() != 612 or x.mediaBox.getHeight() != 792 for x in pdf_reader.pages):
                msg.append({"error": _("Document must be set to fit onto 8.5” x 11” letter-size paper."),
                            "path": file_key_path})

        file_info = MinioService.get_file_info(file_key)
        if file_info.size > 30000000:
            msg.append({"error": _("File exceeds maximum size."), "path": file_key_path})

        if pdf_reader.isEncrypted:
            msg.append({"error": _("File must be unencrypted."), "path": file_key_path})

    except Exception:
        msg.append({"error": _("Invalid file."), "path": file_key_path})

    if msg:
        return msg

    return None


def validate_parties_names(filing_json: dict, filing_type: str, legal_type: str) -> list:
    """Validate the parties name for COLIN sync."""
    # FUTURE: This validation should be removed when COLIN sync back is no longer required.
    # This is required to work around first and middle name length mismatches between LEAR and COLIN.
    # Syncing back to COLIN would error out on first and middle name length exceeding 20 characters for party
    msg = []
    parties_array = filing_json["filing"][filing_type]["parties"]
    party_path = f"/filing/{filing_type}/parties"

    for item in parties_array:
        msg.extend(validate_party_name(item, party_path, legal_type))

    return msg


def validate_party_name(party: dict, party_path: str, legal_type: str) -> list:
    """Validate party name."""
    msg = []

    custom_allowed_max_length = 20
    last_name_max_length = 30
    officer = party["officer"]
    party_type = officer["partyType"]
    party_roles = [x.get("roleType") for x in party["roles"]]
    party_roles_str = ", ".join(party_roles)
    organization_name = officer.get("organizationName", None)

    if party_type == "person":

        first_name = officer.get("firstName", None)
        stripped_first_name = first_name.strip()
        if (legal_type in Business.CORPS) and (not stripped_first_name):
            msg.append({"error": f"{party_roles_str} first name is required", "path": f"{party_path}"})
        elif first_name != stripped_first_name:
            msg.append({
                "error": f"{party_roles_str} first name cannot start or end with whitespace",
                "path": party_path
            })  
        elif len(first_name) > custom_allowed_max_length:
            err_msg = f"{party_roles_str} first name cannot be longer than {custom_allowed_max_length} characters"
            msg.append({"error": err_msg, "path": party_path})

        middle_initial = officer.get("middleInitial", None)
        # Only validate middle initial if it exists and contains non-whitespace characters
        if middle_initial is not None and middle_initial.strip():
            if middle_initial != middle_initial.strip():
                msg.append({"error": f"{party_roles_str} middle initial cannot start or end with whitespace",
                             "path": party_path})
            elif len(middle_initial) > custom_allowed_max_length:
                err_msg = f"{party_roles_str} middle initial cannot be longer than {custom_allowed_max_length} characters"
                msg.append({"error": err_msg, "path": party_path})    

        middle_name = officer.get("middleName", None)
        # Only validate middle name if it exists and contains non-whitespace characters
        if middle_name is not None and middle_name.strip():
            if middle_name != middle_name.strip():
                msg.append({"error": f"{party_roles_str} middle name cannot start or end with whitespace",
                             "path": party_path})
            elif len(middle_name) > custom_allowed_max_length:
                err_msg = f"{party_roles_str} middle name cannot be longer than {custom_allowed_max_length} characters"
                msg.append({"error": err_msg, "path": party_path})

        last_name = officer.get("lastName", None)
        stripped_last_name = last_name.strip()
        if (legal_type in Business.CORPS) and (not stripped_last_name):
            msg.append({"error": f"{party_roles_str} last name is required", "path": f"{party_path}"})
        elif last_name != stripped_last_name:
            msg.append({
                "error": f"{party_roles_str} last name cannot start or end with whitespace",
                "path": party_path
            })
        elif len(last_name) > last_name_max_length:
            err_msg = f"{party_roles_str} last name cannot be longer than {last_name_max_length} characters"
            msg.append({"error": err_msg, "path": party_path})  
        
        if organization_name:
            err_msg = f"{party_roles_str} organization name should not be set for person party type"
            msg.append({"error": err_msg, "path": party_path})
    elif party_type == "organization":
        if organization_name is None:
            err_msg = "organization name is required"
            msg.append({"error": err_msg, "path": party_path})
        else:
            stripped = organization_name.strip()
            if not stripped:
                err_msg = "organization name is required"
                msg.append({"error": err_msg, "path": party_path})
            elif organization_name != stripped:
                err_msg = f"{party_roles_str} organization name cannot start or end with whitespace"
                msg.append({"error": err_msg, "path": party_path})
        
        if officer.get("firstName") not in (None, ""):
            err_msg = f"{party_roles_str} first name should not be set for organization party type"
            msg.append({"error": err_msg, "path": party_path})
        if officer.get("middleInitial") not in (None, ""):
            err_msg = f"{party_roles_str} middle initial should not be set for organization party type"
            msg.append({"error": err_msg, "path": party_path})
        if officer.get("middleName") not in (None, ""):
            err_msg = f"{party_roles_str} middle name should not be set for organization party type"
            msg.append({"error": err_msg, "path": party_path})
        if officer.get("lastName") not in (None, ""):
            err_msg = f"{party_roles_str} last name should not be set for organization party type"
            msg.append({"error": err_msg, "path": party_path})
        
    return msg 


def validate_name_request(filing_json: dict,  # pylint: disable=too-many-locals
                          legal_type: str,
                          filing_type: str,
                          accepted_request_types: list = None) -> list:
    """Validate name request section."""
    # This is added specifically for the sandbox environment.
    # i.e. NR check should only ever have feature flag disabled for sandbox environment.
    if flags.is_on("enable-sandbox"):
        current_app.logger.debug("Skipping name request validation for Sandbox.")
        return []

    nr_path = f"/filing/{filing_type}/nameRequest"
    nr_number_path = f"{nr_path}/nrNumber"
    legal_name_path = f"{nr_path}/legalName"
    legal_type_path = f"{nr_path}/legalType"

    nr_number = get_str(filing_json, nr_number_path)
    legal_name = get_str(filing_json, legal_name_path)

    if not nr_number and not legal_name:
        if legal_type in Business.CORPS:
            return []  # It's numbered company
        else:
            # CP, SP, GP doesn't support numbered company
            return [{"error": _("Legal name and nrNumber is missing in nameRequest."), "path": nr_path}]
    elif nr_number and not legal_name:
        return [{"error": _("Legal name is missing in nameRequest."), "path": legal_name_path}]
    elif not nr_number and legal_name:
        # expecting nrNumber when legalName provided
        return [{
            "error": _("nrNumber is missing for the legal name provided in nameRequest."),
            "path": nr_number_path
        }]

    msg = []
    # ensure NR is approved or conditionally approved
    nr_response = namex.query_nr_number(nr_number)
    nr_response_json = nr_response.json()
    validation_result = namex.validate_nr(nr_response_json)
    if not validation_result["is_consumable"]:
        msg.append({"error": _("Name Request is not approved."), "path": nr_number_path})

    # ensure NR request type code
    if accepted_request_types and nr_response_json["requestTypeCd"] not in accepted_request_types:
        msg.append({"error": _("The name type associated with the name request number entered cannot be used."),
                    "path": nr_number_path})

    # ensure business type
    nr_legal_type = nr_response_json.get("legalType")
    if legal_type != nr_legal_type:
        msg.append({"error": _("Name Request legal type is not same as the business legal type."),
                    "path": legal_type_path})

    # ensure NR request has the same legal name
    nr_name = namex.get_approved_name(nr_response_json)
    if nr_name != legal_name:
        msg.append({"error": _("Name Request legal name is not same as the business legal name."),
                    "path": legal_name_path})

    return msg


def validate_foreign_jurisdiction(foreign_jurisdiction: dict,
                                  foreign_jurisdiction_path: str,
                                  is_region_bc_valid=False,
                                  is_region_for_us_required=True) -> list:
    """Validate foreign jurisdiction."""
    msg = []
    country_code = foreign_jurisdiction.get("country").upper()  # country is a required field in schema
    region = (foreign_jurisdiction.get("region") or "").upper()

    country = pycountry.countries.get(alpha_2=country_code)
    if not country:
        msg.append({"error": "Invalid country.", "path": f"{foreign_jurisdiction_path}/country"})
    elif country_code == "CA":
        if not is_region_bc_valid and region == "BC":
            msg.append({"error": "Region should not be BC.", "path": f"{foreign_jurisdiction_path}/region"})
        elif not (region == "FEDERAL" or pycountry.subdivisions.get(code=f"{country_code}-{region}")):
            msg.append({"error": "Invalid region.", "path": f"{foreign_jurisdiction_path}/region"})
    elif (country_code == "US" and
          is_region_for_us_required and
          not pycountry.subdivisions.get(code=f"{country_code}-{region}")):
        msg.append({"error": "Invalid region.", "path": f"{foreign_jurisdiction_path}/region"})

    return msg


def validate_offices_addresses(filing_json: dict, filing_type: str) -> list:
    """Validate optional fields in office addresses."""
    msg = []
    offices_dict = filing_json["filing"][filing_type]["offices"]
    offices_path = f"/filing/{filing_type}/offices"
    for key, value in offices_dict.items():
        msg.extend(validate_addresses(value, f"{offices_path}/{key}"))
    return msg


def validate_parties_addresses(filing_json: dict, filing_type: str, key: str = "parties") -> list:
    """Validate optional fields in party addresses."""
    msg = []
    parties_array = filing_json["filing"][filing_type][key]
    parties_path = f"/filing/{filing_type}/{key}"
    for idx, party in enumerate(parties_array):
        msg.extend(validate_addresses(party, f"{parties_path}/{idx}"))
    return msg


def validate_addresses(
    addresses: dict,
    addresses_path: str
) -> list:
    """Validate optional fields in addresses."""
    msg = []
    for address_type in Address.JSON_ADDRESS_TYPES:
        if address := addresses.get(address_type):
            err = _validate_postal_code(address, f"{addresses_path}/{address_type}")
            if err:
                msg.append(err)
    return msg


def _validate_postal_code(
    address: dict,
    address_path: str
) -> dict:
    """Validate that postal code is optional for specified country."""
    country = address["addressCountry"]
    postal_code = address.get("postalCode")
    try:
        country = pycountry.countries.search_fuzzy(country)[0].alpha_2
        if country not in NO_POSTAL_CODE_COUNTRY_CODES and\
                not postal_code:
            return {"error": _("Postal code is required."),
                    "path": f"{address_path}/postalCode"}
    except LookupError:
        # Different ISO-2 country validations are done at filing level,
        # this can be refactored into a common validator in the future
        return None

    return None


def validate_phone_number(filing_json: Dict, legal_type: str, filing_type: str) -> list:
    """Validate phone number."""
    if legal_type not in Business.CORPS:
        return []

    contact_point_path = f"/filing/{filing_type}/contactPoint"
    contact_point_dict = filing_json["filing"][filing_type].get("contactPoint", {})

    msg = []
    if phone_num := contact_point_dict.get("phone", None):
        # if pure digits (max 10)
        if phone_num.isdigit():
            if len(phone_num) != 10:
                msg.append({
                    "error": "Invalid phone number, maximum 10 digits in phone number format",
                    "path": f"{contact_point_path}/phone"})
        else:
            # Check various phone formats
            # (123) 456-7890 / 123-456-7890 / 123.456.7890 / 123 456 7890
            phone_pattern = r"^\(?\d{3}[\)\-\.\s]?\s?\d{3}[\-\.\s]\d{4}$"
            if not re.match(phone_pattern, phone_num):
                msg.append({
                    "error": "Invalid phone number, maximum 10 digits in phone number format",
                    "path": f"{contact_point_path}/phone"})

    if extension := contact_point_dict.get("extension"):
        if len(str(extension)) > 5:
            msg.append({"error": "Invalid extension, maximum 5 digits", "path": f"{contact_point_path}/extension"})

    return msg

def validate_effective_date(filing_json: dict) -> list:
    """Validate effective date"""
    msg = []

    now = dt.utcnow() 
    min_allowed = now + timedelta(minutes=2)
    max_allowed = now + timedelta(days=10)

    filing_effective_date = filing_json.get("filing", {}).get("header", {}).get("effectiveDate")
    if not filing_effective_date:
        return msg

    try:
        effective_date = datetime.fromisoformat(filing_effective_date)
    except ValueError:
        msg.append({"error": f"{filing_effective_date} is an invalid ISO format for effectiveDate.",
                    "path": "/filing/header/effectiveDate"})
        return msg

    if effective_date < min_allowed:
        msg.append({"error": "Invalid Datetime, effective date must be a minimum of 2 minutes ahead.",
                    "path": "/filing/header/effectiveDate"})
        return msg            

    if effective_date > max_allowed:
        msg.append({"error": "Invalid Datetime, effective date must be a maximum of 10 days ahead.",
                    "path": "/filing/header/effectiveDate"})
        return msg            

    return msg

def find_updated_keys_for_firms(business: Business, filing_json: dict, filing_type) -> list:
    """Find updated keys in the firm filing (replace, add, edit email, etc.)."""
    updated_keys = []
    is_dba = False
    if business.legal_type == Business.LegalTypes.SOLE_PROP.value:
        role_type = PartyRole.RoleTypes.PROPRIETOR.value
    elif business.legal_type == Business.LegalTypes.PARTNERSHIP.value:
        role_type = PartyRole.RoleTypes.PARTNER.value
    else:
        return updated_keys

    # Get business and existing parties from DB
    db_party_roles = PartyRole.get_parties_by_role(business.id, role_type)
    parties = filing_json["filing"][filing_type].get("parties", [])

    matched_db_parties = set()

    for party in parties:
        roles = party.get("roles", [])
        has_matching_role = any(role.get("roleType").lower() == role_type.lower() for role in roles)
        if not has_matching_role:
            continue
        officer = party.get("officer", {})
        email = officer.get("email")
        mailing_address = party.get("mailingAddress", {})
        delivery_address = party.get("deliveryAddress", {})

        # Match with existing DB party
        matched_db_party = None
        party_id = party.get("officer", {}).get("id")

        if party_id:
            for role in db_party_roles:
                if role.party_id == party_id and role.party_id not in matched_db_parties:
                    matched_db_party = role.party
                    if matched_db_party:
                        matched_db_parties.add(role.party_id)
                        break
       
        if matched_db_party:
            if role_type == Business.LegalTypes.SOLE_PROP.value and matched_db_party.organization_name:
                is_dba = True
            changes = {}
            # Email comparison
            if not is_same_str(email, matched_db_party.email):
                changes["email"] = {
                    "old": normalize_str(matched_db_party.email),
                    "new": normalize_str(email)
                }
            
            old_name = {
                    "firstName": matched_db_party.first_name,
                    "middleName": matched_db_party.middle_initial,
                    "lastName": matched_db_party.last_name,
                    "organizationName": matched_db_party.organization_name
                }
            new_name = {
                "firstName": officer.get("firstName"),
                "middleName": officer.get("middleName"),
                "lastName": officer.get("lastName"),
                "organizationName": officer.get("organizationName")
            }
          
            name_changed = is_name_changed(old_name, new_name)
            changes["name"] = {
                "old": old_name,
                "new": new_name,
                "changed": name_changed
            }
            # Mailing address comparison
            db_mailing_address = (Address.find_by_id(matched_db_party.mailing_address_id)
                                  if matched_db_party.mailing_address_id else None)
            old_mailing = {
                "streetAddress": db_mailing_address.street,
                "addressCity": db_mailing_address.city,
                "addressRegion": db_mailing_address.region,
                "postalCode": db_mailing_address.postal_code,
                "addressCountry": db_mailing_address.country,
                "deliveryInstructions": db_mailing_address.delivery_instructions,
                "streetAddressAdditional": db_mailing_address.street_additional
            } if db_mailing_address else {}
            new_mailing = {
                "streetAddress": mailing_address.get("streetAddress"),
                "addressCity": mailing_address.get("addressCity"),
                "addressRegion": mailing_address.get("addressRegion"),
                "postalCode": mailing_address.get("postalCode"),
                "addressCountry": mailing_address.get("addressCountry"),
                "deliveryInstructions": mailing_address.get("deliveryInstructions"),
                "streetAddressAdditional": mailing_address.get("streetAddressAdditional")
            }

            if not is_address_changed(old_mailing, new_mailing):
                changes["address"] = {"old": old_mailing, "new": new_mailing}

            # Delivery address comparison
            db_delivery_address = (Address.find_by_id(matched_db_party.delivery_address_id)
                                  if matched_db_party.delivery_address_id else None)
            
            old_delivery = {
                "streetAddress": db_delivery_address.street,
                "addressCity": db_delivery_address.city,
                "addressRegion": db_delivery_address.region,
                "postalCode": db_delivery_address.postal_code,
                "addressCountry": db_delivery_address.country,
                "deliveryInstructions": db_delivery_address.delivery_instructions,
                "streetAddressAdditional": db_delivery_address.street_additional
            } if db_delivery_address else {}
            new_delivery = {
                "streetAddress": delivery_address.get("streetAddress"),
                "addressCity": delivery_address.get("addressCity"),
                "addressRegion": delivery_address.get("addressRegion"),
                "postalCode": delivery_address.get("postalCode"),
                "addressCountry": delivery_address.get("addressCountry"),
                "deliveryInstructions": delivery_address.get("deliveryInstructions"),
                "streetAddressAdditional": delivery_address.get("streetAddressAdditional")
            }

            if not is_address_changed(old_delivery, new_delivery):
<<<<<<< HEAD
                changes["deliveryAddress"] = {"old": old_delivery, "new": new_delivery}

            if changes:
                updated_keys.append({
                    "name_changed":changes.get("name", {}).get("changed", False),
                    "email_changed": "email" in changes,
                    "address_changed": "address" in changes,
                    "delivery_address_changed": "deliveryAddress" in changes
=======
                changes['deliveryAddress'] = {'old': old_delivery, 'new': new_delivery}
            if changes:
                updated_keys.append({
                    'name_changed':changes.get('name', {}).get('changed', False),
                    'email_changed': 'email' in changes,
                    'address_changed': 'address' in changes,
                    'delivery_address_changed': 'deliveryAddress' in changes,
                    'is_dba': is_dba
>>>>>>> 165cae49
                })

    return updated_keys

def normalize_str(value: str) -> str:
   """Convert None or empty values to a stripped uppercase string."""
   return (value or "").strip().upper()
   
def is_same_str(str1: str, str2: str) -> bool:
   """Check if two strings are the same after normalization."""
   return normalize_str(str1) == normalize_str(str2)

def is_name_changed(name1: dict, name2: dict) -> bool:
   """Check if two names are different."""
   name_keys = ["firstName", "middleName", "lastName", "organizationName"]
   for key in name_keys:
       if not is_same_str(name1.get(key), name2.get(key)):
           return True
   return False

def is_address_changed(addr1: dict, addr2: dict) -> bool:
   """Check if two addresses are the same."""
   keys = [
       "streetAddress", "addressCity", "addressRegion",
       "postalCode", "addressCountry",
       "deliveryInstructions", "streetAddressAdditional"
   ]
   for key in keys:
       if not is_same_str(addr1.get(key), addr2.get(key)):
           return False
   return True

def validate_staff_payment(filing_json: dict) -> bool:
    """Check staff specific headers are in the filing."""
    header = filing_json["filing"]["header"]
    if (
        "routingSlipNumber" in header or
        "bcolAccountNumber" in header or
        "datNumber" in header or
        "waiveFees" in header or
        "priority" in header
    ):
        return True
    return False

def validate_certify_name(filing_json) -> bool:
    """Check certify_by is modified."""
    certify_name = filing_json["filing"]["header"].get("certifiedBy")
    try:
        name = g.jwt_oidc_token_info.get("name")
        if certify_name and certify_name == name:
            return False
    except (AttributeError, RuntimeError) as err:
        current_app.logger.error("No JWT present to validate certify name against.")
        current_app.logger.error(err)
        return True
    return True

def validate_certified_by(filing_json: dict) -> list:
    """Validate certifiedBy field."""
    msg = []
    certified_by = filing_json["filing"]["header"]["certifiedBy"]

    # Only validate if non-whitespace characters are present
    if certified_by.strip() and certified_by != certified_by.strip():
        msg.append({
            "error": "Certified by field cannot start or end with whitespace.",
            "path": "/filing/header/certifiedBy"
        })

    return msg

def validate_name_translation(filing_json: dict, filing_type: str) -> list:
    """Validate name translations fields."""
    msg = []
    translations = filing_json["filing"][filing_type].get("nameTranslations", [])

    for idx, translation in enumerate(translations):

        name = translation.get("name")
        stripped_name = name.strip()

        if not stripped_name:
            msg.append({
                "error": "Name translation cannot be an empty string.",
                "path": f"/filing/{filing_type}/nameTranslations/{idx}/name/"
            })
        elif name != stripped_name:
            msg.append({
                "error": "Name translation cannot start or end with whitespace.",
                "path": f"/filing/{filing_type}/nameTranslations/{idx}/name/"
            })

    return msg<|MERGE_RESOLUTION|>--- conflicted
+++ resolved
@@ -685,25 +685,14 @@
             }
 
             if not is_address_changed(old_delivery, new_delivery):
-<<<<<<< HEAD
                 changes["deliveryAddress"] = {"old": old_delivery, "new": new_delivery}
-
             if changes:
                 updated_keys.append({
                     "name_changed":changes.get("name", {}).get("changed", False),
                     "email_changed": "email" in changes,
                     "address_changed": "address" in changes,
-                    "delivery_address_changed": "deliveryAddress" in changes
-=======
-                changes['deliveryAddress'] = {'old': old_delivery, 'new': new_delivery}
-            if changes:
-                updated_keys.append({
-                    'name_changed':changes.get('name', {}).get('changed', False),
-                    'email_changed': 'email' in changes,
-                    'address_changed': 'address' in changes,
-                    'delivery_address_changed': 'deliveryAddress' in changes,
-                    'is_dba': is_dba
->>>>>>> 165cae49
+                    "delivery_address_changed": "deliveryAddress" in changes,
+                    "is_dba": is_dba
                 })
 
     return updated_keys
