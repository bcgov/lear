# Copyright © 2025 Province of British Columbia
#
# Licensed under the Apache License, Version 2.0 (the 'License');
# you may not use this file except in compliance with the License.
# You may obtain a copy of the License at
#
#     http://www.apache.org/licenses/LICENSE-2.0
#
# Unless required by applicable law or agreed to in writing, software
# distributed under the License is distributed on an 'AS IS' BASIS,
# WITHOUT WARRANTIES OR CONDITIONS OF ANY KIND, either express or implied.
# See the License for the specific language governing permissions and
# limitations under the License.
"""Validation for the Intent to Liquidate filing."""
from http import HTTPStatus
from typing import Dict, Optional

from flask_babel import _ as babel

from legal_api.errors import Error
from legal_api.models import Business
from legal_api.services.filings.validations.common_validations import (
    validate_court_order,
    validate_offices_addresses,
    validate_parties_addresses,
)
from legal_api.services.utils import get_date
from legal_api.utils.legislation_datetime import LegislationDatetime


def validate(business: Business, filing_json: Dict) -> Optional[Error]:
    """Validate the Intent to Liquidate filing."""
    if not business or not filing_json:
        return Error(HTTPStatus.BAD_REQUEST, [{"error": babel("A valid business and filing are required.")}])

    msg = []
    filing_type = "intentToLiquidate"

    err = validate_liquidation_date(filing_json, business)
    if err:
        msg.extend(err)

    err = validate_parties(filing_json)
    if err:
        msg.extend(err)
    msg.extend(validate_parties_addresses(filing_json, filing_type))

    err = validate_offices(filing_json)
    if err:
        msg.extend(err)
    msg.extend(validate_offices_addresses(filing_json, filing_type))

    err = validate_intent_court_order(filing_json)
    if err:
        msg.extend(err)

    if msg:
        return Error(HTTPStatus.BAD_REQUEST, msg)
    return None


def validate_liquidation_date(filing_json: Dict, business: Business = None) -> Optional[list]:
    """Validate the date of commencement of liquidation."""
    msg = []
    liquidation_date_path = "/filing/intentToLiquidate/dateOfCommencementOfLiquidation"

    liquidation_date = get_date(filing_json, liquidation_date_path)
    # Validate that liquidation date is later than founding date
    if business and business.founding_date:
        founding_date_leg = LegislationDatetime.as_legislation_timezone(business.founding_date).date()
        if liquidation_date <= founding_date_leg:
            msg.append({
                "error": babel("Date of commencement of liquidation must be later than the business founding date."),
                "path": liquidation_date_path
            })

    return msg if msg else None


def validate_parties(filing_json: Dict) -> Optional[list]:
    """Validate the parties in the intent to liquidate filing."""
    msg = []
    parties_path = "/filing/intentToLiquidate/parties"

    parties = filing_json.get("filing", {}).get("intentToLiquidate", {}).get("parties", [])

    liquidator_count = 0
    invalid_roles = set()

    for party in parties:
        roles = party.get("roles", [])

<<<<<<< HEAD
        # Check for liquidator role
        has_liquidator_role = any(role.get("roleType") == "Liquidator" for role in roles)
        if has_liquidator_role:
            liquidator_count += 1
=======
        for role in roles:
            role_type = role.get('roleType')
            # Check for liquidator role
            if role_type == 'Liquidator':
                liquidator_count += 1
            else:
                invalid_roles.add(role_type)

    if invalid_roles:
        msg.append({
            'error': f'Invalid party role(s) provided: {", ".join(sorted(invalid_roles))}.',
            'path': f'{parties_path}/roles'
        })
>>>>>>> a04bed0e

    if liquidator_count == 0:
        msg.append({"error": babel("At least one liquidator is required."), "path": parties_path})

    return msg if msg else None


def validate_offices(filing_json: Dict) -> Optional[list]:
    """Validate the liquidation office."""
    msg = []
    offices_path = "/filing/intentToLiquidate/offices"

    offices = filing_json.get("filing", {}).get("intentToLiquidate", {}).get("offices", {})
    liquidation_office = offices.get("liquidationOffice")

    # Validate liquidation office addresses
    for address_type in ["mailingAddress", "deliveryAddress"]:
        address = liquidation_office.get(address_type)
        if address:
            address_path = f"{offices_path}/liquidationOffice/{address_type}"

            region = address.get("addressRegion")
            if region and region != "BC":
                msg.append({"error": babel("Address Region must be 'BC'."),
                            "path": f"{address_path}/addressRegion"})

            country = address.get("addressCountry")
            if country and country != "CA":
                msg.append({"error": babel("Address Country must be 'CA'."),
                            "path": f"{address_path}/addressCountry"})

    return msg if msg else None


def validate_intent_court_order(filing_json: Dict) -> Optional[list]:
    """Validate the court order if present."""
    msg = []
    court_order = filing_json.get("filing", {}).get("intentToLiquidate", {}).get("courtOrder")

    if court_order:
        court_order_path = "/filing/intentToLiquidate/courtOrder"
        err = validate_court_order(court_order_path, court_order)
        if err:
            msg.extend(err)

    return msg if msg else None<|MERGE_RESOLUTION|>--- conflicted
+++ resolved
@@ -90,26 +90,19 @@
     for party in parties:
         roles = party.get("roles", [])
 
-<<<<<<< HEAD
-        # Check for liquidator role
-        has_liquidator_role = any(role.get("roleType") == "Liquidator" for role in roles)
-        if has_liquidator_role:
-            liquidator_count += 1
-=======
         for role in roles:
-            role_type = role.get('roleType')
+            role_type = role.get("roleType")
             # Check for liquidator role
-            if role_type == 'Liquidator':
+            if role_type == "Liquidator":
                 liquidator_count += 1
             else:
                 invalid_roles.add(role_type)
 
     if invalid_roles:
         msg.append({
-            'error': f'Invalid party role(s) provided: {", ".join(sorted(invalid_roles))}.',
-            'path': f'{parties_path}/roles'
+            "error": f'Invalid party role(s) provided: {", ".join(sorted(invalid_roles))}.',
+            "path": f"{parties_path}/roles"
         })
->>>>>>> a04bed0e
 
     if liquidator_count == 0:
         msg.append({"error": babel("At least one liquidator is required."), "path": parties_path})
