# Copyright © 2022 Province of British Columbia
#
# Licensed under the Apache License, Version 2.0 (the "License");
# you may not use this file except in compliance with the License.
# You may obtain a copy of the License at
#
#     http://www.apache.org/licenses/LICENSE-2.0
#
# Unless required by applicable law or agreed to in writing, software
# distributed under the License is distributed on an "AS IS" BASIS,
# WITHOUT WARRANTIES OR CONDITIONS OF ANY KIND, either express or implied.
# See the License for the specific language governing permissions and
# limitations under the License.
"""Validation for the Registration filing."""
from datetime import timedelta
from http import HTTPStatus  # pylint: disable=wrong-import-order
from typing import Dict, Final, Optional

import pycountry
from dateutil.relativedelta import relativedelta
from flask_babel import _ as babel

from legal_api.errors import Error
from legal_api.models import Business, PartyRole
from legal_api.services import STAFF_ROLE, NaicsService
from legal_api.services.filings.validations.common_validations import (
    validate_court_order,
    validate_name_request,
    validate_offices_addresses,
    validate_parties_addresses,
)
from legal_api.services.utils import get_date, get_str
from legal_api.utils.auth import jwt
from legal_api.utils.legislation_datetime import LegislationDatetime


def validate(registration_json: Dict) -> Optional[Error]:
    """Validate the Registration filing."""
    if not registration_json:
        return Error(HTTPStatus.BAD_REQUEST, [{"error": babel("A valid filing is required.")}])

    legal_type_path = "/filing/registration/nameRequest/legalType"
    legal_type = get_str(registration_json, legal_type_path)
    if legal_type not in [Business.LegalTypes.SOLE_PROP.value, Business.LegalTypes.PARTNERSHIP.value]:
        return Error(
            HTTPStatus.BAD_REQUEST,
            [{"error": babel("A valid legalType for registration is required."), "path": legal_type_path}]
        )

    filing_type = "registration"
    msg = []
    msg.extend(validate_name_request(registration_json, legal_type, filing_type))
    msg.extend(validate_tax_id(registration_json))
    msg.extend(validate_naics(registration_json))
    msg.extend(validate_business_type(registration_json, legal_type))
    msg.extend(validate_party(registration_json, legal_type))
    msg.extend(validate_parties_addresses(registration_json, filing_type))
    msg.extend(validate_start_date(registration_json))
    msg.extend(validate_offices(registration_json))
    msg.extend(validate_offices_addresses(registration_json, filing_type))
    msg.extend(validate_registration_court_order(registration_json))

    if msg:
        return Error(HTTPStatus.BAD_REQUEST, msg)
    return None


def validate_business_type(filing: Dict, legal_type: str) -> list:
    """Validate business type."""
    msg = []
    business_type_path = "/filing/registration/businessType"
    if legal_type == Business.LegalTypes.SOLE_PROP.value and get_str(filing, business_type_path) is None:
        msg.append({"error": "Business Type is required.", "path": business_type_path})

    return msg


def validate_tax_id(filing: Dict) -> list:
    """Validate tax id."""
    msg = []
    tax_id_path = "/filing/registration/business/taxId"
    if (tax_id := get_str(filing, tax_id_path)) and len(tax_id) == 15:
        msg.append({"error": "Can only provide BN9 for SP/GP registration.", "path": tax_id_path})

    return msg


def validate_naics(filing: Dict, filing_type="registration") -> list:
    """Validate naics."""
    msg = []
    naics_code_path = f"/filing/{filing_type}/business/naics/naicsCode"
    naics_desc = get_str(filing, f"/filing/{filing_type}/business/naics/naicsDescription")
    if naics_code := get_str(filing, naics_code_path):
        naics = NaicsService.find_by_code(naics_code)
        if not naics or naics["classTitle"] != naics_desc:
            msg.append({"error": "Invalid naics code or description.", "path": naics_code_path})

    return msg


def validate_party(filing: Dict, legal_type: str, filing_type="registration") -> list:
    """Validate party."""
    msg = []
    completing_parties = 0
    proprietor_parties = 0
    partner_parties = 0
<<<<<<< HEAD
    parties = filing["filing"][filing_type]["parties"]
    for party in parties:  # pylint: disable=too-many-nested-blocks;
        for role in party.get("roles", []):
            role_type = role.get("roleType").lower().replace(" ", "_")
=======
    invalid_roles = set()
    parties = filing['filing'][filing_type]['parties']
    for party in parties:  # pylint: disable=too-many-nested-blocks;  # noqa: E501
        for role in party.get('roles', []):
            role_type = role.get('roleType').lower().replace(' ', '_')
>>>>>>> a04bed0e
            if role_type == PartyRole.RoleTypes.COMPLETING_PARTY.value:
                completing_parties += 1
            elif role_type == PartyRole.RoleTypes.PROPRIETOR.value:
                proprietor_parties += 1
            elif role_type == PartyRole.RoleTypes.PARTNER.value:
                partner_parties += 1
            else:
                invalid_roles.add(role_type)  

    if invalid_roles:
        err_path = f'/filing/{filing_type}/parties/roles'
        msg.append({
            'error': f'Invalid party role(s) provided: {", ".join(sorted(invalid_roles))}.',
            'path': err_path
        })   

<<<<<<< HEAD
    party_path = "/filing/registration/parties"
    if legal_type == Business.LegalTypes.SOLE_PROP.value and (completing_parties < 1 or proprietor_parties < 1):
        msg.append({"error": "1 Proprietor and a Completing Party is required.", "path": party_path})
    elif legal_type == Business.LegalTypes.PARTNERSHIP.value and (completing_parties < 1 or partner_parties < 2):
        msg.append({"error": "2 Partners and a Completing Party is required.", "path": party_path})
=======
    party_path = '/filing/registration/parties'
    if legal_type == Business.LegalTypes.SOLE_PROP.value:
        if partner_parties > 0:
            msg.append({'error': 'Partner is not valid for a Sole Proprietorship.', 'path': party_path})
        if completing_parties < 1 or proprietor_parties < 1:
            msg.append({'error': '1 Proprietor and a Completing Party are required.', 'path': party_path})    
    elif legal_type == Business.LegalTypes.PARTNERSHIP.value:
        if proprietor_parties > 0:
            msg.append({'error': 'Proprietor is not valid for a General Partnership.', 'path': party_path})
        if completing_parties < 1 or partner_parties < 2:
            msg.append({'error': '2 Partners and a Completing Party are required.', 'path': party_path})
>>>>>>> a04bed0e

    return msg


def validate_start_date(filing: Dict) -> list:
    """Validate start date."""
    # Non-staff can go less than or equal to 10 years in the past, less than or equal to 90 days in the future
    # Staff can go back with an unlimited period of time
    msg = []
    start_date_path = "/filing/registration/startDate"
    start_date = get_date(filing, start_date_path)
    now = LegislationDatetime.now().date()
    greater = now + timedelta(days=90)
    lesser = now + relativedelta(years=-10)

    if not jwt.validate_roles([STAFF_ROLE]):
        if start_date < lesser:
            msg.append({"error": "Start date must be less than or equal to 10 years.",
                        "path": start_date_path})
    if start_date > greater:
        msg.append({"error": "Start Date must be less than or equal to 90 days in the future.",
                    "path": start_date_path})

    return msg


def validate_offices(filing: Dict, filing_type="registration") -> list:
    """Validate the business address of registration filing."""
    offices = filing["filing"][filing_type]["offices"]
    msg = []

    if delivery_address := offices.get("businessOffice", {}).get("deliveryAddress"):
        region = delivery_address["addressRegion"]
        country = delivery_address["addressCountry"]

        if region != "BC":
            region_path = f"/filing/{filing_type}/offices/businessOffice/deliveryAddress/addressRegion"
            msg.append({"error": "Address Region must be 'BC'.", "path": region_path})

        try:
            country = pycountry.countries.search_fuzzy(country)[0].alpha_2
            if country != "CA":
                raise LookupError
        except LookupError:
            country_path = f"/filing/{filing_type}/offices/businessOffice/deliveryAddress/addressCountry"
            msg.append({"error": "Address Country must be 'CA'.", "path": country_path})

    return msg


def validate_registration_court_order(filing: Dict, filing_type="registration") -> list:
    """Validate court order."""
    if court_order := filing.get("filing", {}).get(filing_type, {}).get("courtOrder", None):
        court_order_path: Final = f"/filing/{filing_type}/courtOrder"
        err = validate_court_order(court_order_path, court_order)
        if err:
            return err
    return []<|MERGE_RESOLUTION|>--- conflicted
+++ resolved
@@ -104,18 +104,11 @@
     completing_parties = 0
     proprietor_parties = 0
     partner_parties = 0
-<<<<<<< HEAD
+    invalid_roles = set()
     parties = filing["filing"][filing_type]["parties"]
     for party in parties:  # pylint: disable=too-many-nested-blocks;
         for role in party.get("roles", []):
             role_type = role.get("roleType").lower().replace(" ", "_")
-=======
-    invalid_roles = set()
-    parties = filing['filing'][filing_type]['parties']
-    for party in parties:  # pylint: disable=too-many-nested-blocks;  # noqa: E501
-        for role in party.get('roles', []):
-            role_type = role.get('roleType').lower().replace(' ', '_')
->>>>>>> a04bed0e
             if role_type == PartyRole.RoleTypes.COMPLETING_PARTY.value:
                 completing_parties += 1
             elif role_type == PartyRole.RoleTypes.PROPRIETOR.value:
@@ -126,31 +119,23 @@
                 invalid_roles.add(role_type)  
 
     if invalid_roles:
-        err_path = f'/filing/{filing_type}/parties/roles'
+        err_path = f"/filing/{filing_type}/parties/roles"
         msg.append({
-            'error': f'Invalid party role(s) provided: {", ".join(sorted(invalid_roles))}.',
-            'path': err_path
+            "error": f'Invalid party role(s) provided: {", ".join(sorted(invalid_roles))}.',
+            "path": err_path
         })   
 
-<<<<<<< HEAD
     party_path = "/filing/registration/parties"
-    if legal_type == Business.LegalTypes.SOLE_PROP.value and (completing_parties < 1 or proprietor_parties < 1):
-        msg.append({"error": "1 Proprietor and a Completing Party is required.", "path": party_path})
-    elif legal_type == Business.LegalTypes.PARTNERSHIP.value and (completing_parties < 1 or partner_parties < 2):
-        msg.append({"error": "2 Partners and a Completing Party is required.", "path": party_path})
-=======
-    party_path = '/filing/registration/parties'
     if legal_type == Business.LegalTypes.SOLE_PROP.value:
         if partner_parties > 0:
-            msg.append({'error': 'Partner is not valid for a Sole Proprietorship.', 'path': party_path})
+            msg.append({"error": "Partner is not valid for a Sole Proprietorship.", "path": party_path})
         if completing_parties < 1 or proprietor_parties < 1:
-            msg.append({'error': '1 Proprietor and a Completing Party are required.', 'path': party_path})    
+            msg.append({"error": "1 Proprietor and a Completing Party are required.", "path": party_path})    
     elif legal_type == Business.LegalTypes.PARTNERSHIP.value:
         if proprietor_parties > 0:
-            msg.append({'error': 'Proprietor is not valid for a General Partnership.', 'path': party_path})
+            msg.append({"error": "Proprietor is not valid for a General Partnership.", "path": party_path})
         if completing_parties < 1 or partner_parties < 2:
-            msg.append({'error': '2 Partners and a Completing Party are required.', 'path': party_path})
->>>>>>> a04bed0e
+            msg.append({"error": "2 Partners and a Completing Party are required.", "path": party_path})
 
     return msg
 
