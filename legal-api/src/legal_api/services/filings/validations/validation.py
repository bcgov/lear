--- conflicted
+++ resolved
@@ -31,28 +31,15 @@
 
         # last_filing = Filing.get_a_businesses_most_recent_filing_of_a_type(
         #     business.id, Filing.FILINGS['annualReport']['name'])
-<<<<<<< HEAD
-    
-=======
->>>>>>> eb5a26bc
     err = None
     for k in filing_json['filing'].keys():
         # Check if the JSON key exists in the FILINGS reference Dictionary
         if Filing.FILINGS.get(k, None):
-<<<<<<< HEAD
-            # The type of this Filing exists in the JSON, determine which 
-            # one it is (Annual Report, Change of Address, or Change of Directors)
-            # and validate against the appropriate logic
-            filing_type = Filing.FILINGS[k].get('name')
-            
-            if filing_type == Filing.FilingType.AR.value :
-=======
             # The type of this Filing exists in the JSON, determine which
             # one it is (Annual Report, Change of Address, or Change of Directors)
             # and validate against the appropriate logic
 
             if k == Filing.FILINGS['annualReport'].get('name'):
->>>>>>> eb5a26bc
                 err = annual_report_validate(business, filing_json)
 
             elif filing_type == Filing.FilingType.COA.value :
