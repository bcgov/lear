# Copyright © 2022 Province of British Columbia
#
# Licensed under the Apache License, Version 2.0 (the "License");
# you may not use this file except in compliance with the License.
# You may obtain a copy of the License at
#
#     http://www.apache.org/licenses/LICENSE-2.0
#
# Unless required by applicable law or agreed to in writing, software
# distributed under the License is distributed on an "AS IS" BASIS,
# WITHOUT WARRANTIES OR CONDITIONS OF ANY KIND, either express or implied.
# See the License for the specific language governing permissions and
# limitations under the License.
"""Validation for the Change of Registration filing."""
from http import HTTPStatus  # pylint: disable=wrong-import-order
from typing import Dict, Optional

from flask_babel import _ as babel

from legal_api.errors import Error
from legal_api.models import Business
from legal_api.services import flags
from legal_api.services.filings.validations.common_validations import (
    find_updated_keys_for_firms,
    validate_name_request,
    validate_offices_addresses,
    validate_parties_addresses,
)
from legal_api.services.filings.validations.registration import (
    validate_naics,
    validate_offices,
    validate_party,
    validate_registration_court_order,
)
from legal_api.services.permissions import ListActionsPermissionsAllowed, PermissionService


def validate(business: Business, filing: Dict) -> Optional[Error]:
    """Validate the Change of Registration filing."""
    filing_type = "changeOfRegistration"
    if not filing:
        return Error(HTTPStatus.BAD_REQUEST, [{"error": babel("A valid filing is required.")}])

    msg = []
<<<<<<< HEAD
    if filing.get("filing", {}).get("changeOfRegistration", {}).get("nameRequest", None):
=======
    for item in find_updated_keys_for_firms(business, filing, filing_type):
        if flags.is_on('enabled-deeper-permission-action'):
            if (item.get('is_dba') and
                (
                    item.get('name_changed') or
                    item.get('address_changed') or
                    item.get('delivery_address_changed') or
                    item.get('email_changed')
                )
            ):
                required_permission = ListActionsPermissionsAllowed.FIRM_EDITABLE_DBA.value
                message = 'Permission Denied - You do not have permissions edit DBA in this filing.'
                error = PermissionService.check_user_permission(required_permission, message=message)
                if error:
                    return error
            elif not item.get('is_dba') and item.get('email_changed'):
                required_permission = ListActionsPermissionsAllowed.FIRM_EDITABLE_EMAIL_ADDRESS.value
                message = 'Permission Denied - You do not have permissions edit email in this filing.'
                error = PermissionService.check_user_permission(required_permission, message=message)
                if error:
                    return error
    if filing.get('filing', {}).get('changeOfRegistration', {}).get('nameRequest', None):
>>>>>>> 165cae49
        msg.extend(validate_name_request(filing, business.legal_type, filing_type))
    if filing.get("filing", {}).get("changeOfRegistration", {}).get("parties", None):
        msg.extend(validate_party(filing, business.legal_type, filing_type))
        msg.extend(validate_parties_addresses(filing, filing_type))
    if filing.get("filing", {}).get("changeOfRegistration", {}).get("offices", None):
        msg.extend(validate_offices(filing, filing_type))
        msg.extend(validate_offices_addresses(filing, filing_type))

    msg.extend(validate_naics(filing, filing_type))
    msg.extend(validate_registration_court_order(filing, filing_type))

    if msg:
        return Error(HTTPStatus.BAD_REQUEST, msg)
    return None<|MERGE_RESOLUTION|>--- conflicted
+++ resolved
@@ -42,32 +42,28 @@
         return Error(HTTPStatus.BAD_REQUEST, [{"error": babel("A valid filing is required.")}])
 
     msg = []
-<<<<<<< HEAD
-    if filing.get("filing", {}).get("changeOfRegistration", {}).get("nameRequest", None):
-=======
     for item in find_updated_keys_for_firms(business, filing, filing_type):
-        if flags.is_on('enabled-deeper-permission-action'):
-            if (item.get('is_dba') and
+        if flags.is_on("enabled-deeper-permission-action"):
+            if (item.get("is_dba") and
                 (
-                    item.get('name_changed') or
-                    item.get('address_changed') or
-                    item.get('delivery_address_changed') or
-                    item.get('email_changed')
+                    item.get("name_changed") or
+                    item.get("address_changed") or
+                    item.get("delivery_address_changed") or
+                    item.get("email_changed")
                 )
             ):
                 required_permission = ListActionsPermissionsAllowed.FIRM_EDITABLE_DBA.value
-                message = 'Permission Denied - You do not have permissions edit DBA in this filing.'
+                message = "Permission Denied - You do not have permissions edit DBA in this filing."
                 error = PermissionService.check_user_permission(required_permission, message=message)
                 if error:
                     return error
-            elif not item.get('is_dba') and item.get('email_changed'):
+            elif not item.get("is_dba") and item.get("email_changed"):
                 required_permission = ListActionsPermissionsAllowed.FIRM_EDITABLE_EMAIL_ADDRESS.value
-                message = 'Permission Denied - You do not have permissions edit email in this filing.'
+                message = "Permission Denied - You do not have permissions edit email in this filing."
                 error = PermissionService.check_user_permission(required_permission, message=message)
                 if error:
                     return error
-    if filing.get('filing', {}).get('changeOfRegistration', {}).get('nameRequest', None):
->>>>>>> 165cae49
+    if filing.get("filing", {}).get("changeOfRegistration", {}).get("nameRequest", None):
         msg.extend(validate_name_request(filing, business.legal_type, filing_type))
     if filing.get("filing", {}).get("changeOfRegistration", {}).get("parties", None):
         msg.extend(validate_party(filing, business.legal_type, filing_type))
