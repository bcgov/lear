# Copyright © 2019 Province of British Columbia
#
# Licensed under the Apache License, Version 2.0 (the 'License');
# you may not use this file except in compliance with the License.
# You may obtain a copy of the License at
#
#     http://www.apache.org/licenses/LICENSE-2.0
#
# Unless required by applicable law or agreed to in writing, software
# distributed under the License is distributed on an 'AS IS' BASIS,
# WITHOUT WARRANTIES OR CONDITIONS OF ANY KIND, either express or implied.
# See the License for the specific language governing permissions and
# limitations under the License.
"""Validation for the Voluntary Dissolution filing."""
from enum import Enum
from http import HTTPStatus
from typing import Dict, Final, Optional

import pycountry
from flask_babel import _

from legal_api.errors import Error
from legal_api.models import Address, Business, PartyRole
from legal_api.services.filings.validations.common_validations import (
    validate_court_order,
    validate_effective_date,
    validate_parties_addresses,
    validate_pdf,
)
from legal_api.services.utils import get_str  # noqa: I003; needed as the linter gets confused from the babel override.


class DissolutionTypes(str, Enum):
    """Dissolution types."""

    ADMINISTRATIVE = "administrative"
    COURT_ORDERED_LIQUIDATION = "courtOrderedLiquidation"
    INVOLUNTARY = "involuntary"
    VOLUNTARY = "voluntary"
    VOLUNTARY_LIQUIDATION = "voluntaryLiquidation"


class DissolutionStatementTypes(str, Enum):
    """Dissolution statement types."""

    NO_ASSETS_NO_LIABILITIES_197 = "197NoAssetsNoLiabilities"
    NO_ASSETS_PROVISIONS_LIABILITIES_197 = "197NoAssetsProvisionsLiabilities"

    @classmethod
    def has_value(cls, value):
        """Check if enum contains specific value provided via input param."""
        return value in cls._value2member_map_  # pylint: disable=no-member


DISSOLUTION_MAPPING = {
    "COOP": [DissolutionTypes.VOLUNTARY, DissolutionTypes.VOLUNTARY_LIQUIDATION, DissolutionTypes.ADMINISTRATIVE],
    "CORP": [DissolutionTypes.VOLUNTARY, DissolutionTypes.ADMINISTRATIVE],
    "FIRMS": [DissolutionTypes.VOLUNTARY, DissolutionTypes.ADMINISTRATIVE]
}


def validate(business: Business, dissolution: Dict) -> Optional[Error]:
    """Validate the dissolution filing."""
    if not business or not dissolution:
        return Error(HTTPStatus.BAD_REQUEST, [{"error": _("A valid business and filing are required.")}])

    filing_type = "dissolution"
    dissolution_type = get_str(dissolution, "/filing/dissolution/dissolutionType")
    msg = []

    err = validate_dissolution_type(dissolution, business.legal_type)
    if err:
        msg.extend(err)

    err = validate_dissolution_details(dissolution)
    if err:
        msg.extend(err)

    err = validate_dissolution_statement_type(dissolution, business.legal_type, dissolution_type)
    if err:
        msg.extend(err)

    err = validate_dissolution_parties_roles(dissolution, business.legal_type, dissolution_type)
    if err:
        msg.extend(err)    

    # Specific validation for addresses in dissolution
    err = validate_dissolution_parties_address(dissolution, business.legal_type, dissolution_type)
    if err:
        msg.extend(err)

    if dissolution["filing"]["dissolution"].get("parties"):
        # Common validation for addresses
        msg.extend(validate_parties_addresses(dissolution, filing_type))

    err = validate_affidavit(dissolution, business.legal_type, dissolution_type)
    if err:
        msg.extend(err)

    err = validate_custodial_office(dissolution, business.legal_type, dissolution_type)
    if err:
        msg.extend(err)

    msg.extend(_validate_court_order(dissolution))

    msg.extend(validate_effective_date(dissolution))

    if msg:
        return Error(HTTPStatus.BAD_REQUEST, msg)
    return None


def validate_dissolution_details(filing_json) -> Optional[list]:
    """Validate details for administrative dissolution."""
    msg = []
    dissolution_type_path = "/filing/dissolution/dissolutionType"
    dissolution_type = get_str(filing_json, dissolution_type_path)
    dissolution_details_path = "/filing/dissolution/details"
    dissolution_details = get_str(filing_json, dissolution_details_path)
    if dissolution_type and dissolution_type == DissolutionTypes.ADMINISTRATIVE.value and not dissolution_details:
        msg.append({"error": _("Administrative dissolution must have details"), "path": dissolution_details_path})
        return msg

    return None


def validate_dissolution_type(filing_json, legal_type) -> Optional[list]:
    """Validate dissolution type of the filing."""
    msg = []
    dissolution_type_path = "/filing/dissolution/dissolutionType"
    dissolution_type = get_str(filing_json, dissolution_type_path)
    if dissolution_type:
        # pylint: disable=too-many-boolean-expressions
        if (legal_type == Business.LegalTypes.COOP.value and dissolution_type not in DISSOLUTION_MAPPING["COOP"]) \
                or (legal_type in Business.CORPS and dissolution_type not in DISSOLUTION_MAPPING["CORP"]) \
                or (legal_type in (
                Business.LegalTypes.SOLE_PROP.value, Business.LegalTypes.PARTNERSHIP.value) and dissolution_type not in
                    DISSOLUTION_MAPPING["FIRMS"]):
            msg.append({"error": _("Invalid Dissolution type."), "path": dissolution_type_path})
            return msg
    else:
        msg.append({"error": _("Dissolution type must be provided."),
                    "path": dissolution_type_path})
        return msg

    return None


def validate_dissolution_statement_type(filing_json, legal_type, dissolution_type) -> Optional[list]:
    """Validate dissolution statement type of the filing.

    This needs not to be validated for administrative dissolution
    """
    if dissolution_type == DissolutionTypes.ADMINISTRATIVE:
        return None

    msg = []
    dissolution_stmt_type_path = "/filing/dissolution/dissolutionStatementType"
    dissolution_stmt_type = get_str(filing_json, dissolution_stmt_type_path)

    if legal_type == Business.LegalTypes.COOP.value:
        if not dissolution_stmt_type:
            msg.append({"error": _("Dissolution statement type must be provided."),
                        "path": dissolution_stmt_type_path})
            return msg
        if not DissolutionStatementTypes.has_value(dissolution_stmt_type):
            msg.append({"error": _("Invalid Dissolution statement type."),
                        "path": dissolution_stmt_type_path})
            return msg

    return None

def validate_dissolution_parties_roles(filing_json, legal_type, dissolution_type) -> Optional[list]:
    """Validate that all party roles in the dissolution are valid.

    This needs not to be validated for administrative dissolution
    """
    if dissolution_type == DissolutionTypes.ADMINISTRATIVE:
        return None

    if 'parties' not in filing_json['filing']['dissolution']:
        return [{'error': 'Parties are required.', 'path': '/filing/dissolution/parties'}]

    parties_json = filing_json['filing']['dissolution']['parties']
    party_path = '/filing/dissolution/parties'

    if legal_type in Business.CORPS:
        allowed_roles = {PartyRole.RoleTypes.CUSTODIAN.value}
    elif legal_type == Business.LegalTypes.COOP.value:
        allowed_roles = {PartyRole.RoleTypes.CUSTODIAN.value,
                         PartyRole.RoleTypes.LIQUIDATOR.value}
    elif legal_type in {Business.LegalTypes.SOLE_PROP.value, Business.LegalTypes.PARTNERSHIP.value}:
        allowed_roles = {PartyRole.RoleTypes.COMPLETING_PARTY.value}
    else:
        allowed_roles = set()

    msg = []
    custodian_count = 0
    liquidator_count = 0
    completing_party_count = 0
    invalid_roles = set()
    for party in parties_json:
        for role in party.get('roles', []):
            role_type = role.get('roleType').lower().replace(' ', '_')
            if role_type not in allowed_roles:
                invalid_roles.add(role_type)
                continue

            if role_type == PartyRole.RoleTypes.CUSTODIAN.value:
                custodian_count += 1
            elif role_type == PartyRole.RoleTypes.LIQUIDATOR.value:
                liquidator_count += 1
            elif role_type == PartyRole.RoleTypes.COMPLETING_PARTY.value:
                completing_party_count += 1

    if invalid_roles:
        msg.append({
            'error': f'Invalid party role(s) provided: {", ".join(sorted(invalid_roles))}.',
            'path': f'{party_path}/roles'
        })
    
    if legal_type in Business.CORPS:
        if custodian_count == 0:
            msg.append({'error': 'Must have a minimum of one custodian.', 'path': party_path})
        elif custodian_count > 1:
            msg.append({'error': 'Must have a maximum of one custodian.', 'path': party_path})    
    elif legal_type == Business.LegalTypes.COOP.value:
        total = custodian_count + liquidator_count
        if total == 0:
            msg.append({'error': 'Must have a minimum of one custodian or one liquidator.', 'path': party_path})
        elif total > 1:
            msg.append({'error': 'Must have a maximum of one custodian or one liquidator, not both.', 'path': party_path})
    elif legal_type in {Business.LegalTypes.SOLE_PROP.value, Business.LegalTypes.PARTNERSHIP.value}:
        if completing_party_count == 0:
            msg.append({'error': 'Must have a completing party.', 'path': party_path})

    return msg

def validate_dissolution_parties_address(filing_json, legal_type, dissolution_type) -> Optional[list]:
    """Validate the person data of the dissolution filing.

    Address must be in Canada for COOP and BC for CORP.
    Both mailing and delivery address are mandatory.
    This needs not to be validated for SP and GP
    This needs not to be validated for administrative dissolution
    """
    if dissolution_type == DissolutionTypes.ADMINISTRATIVE:
        return None

    if legal_type in [Business.LegalTypes.SOLE_PROP.value, Business.LegalTypes.PARTNERSHIP.value]:
        return None
<<<<<<< HEAD

    if "parties" not in filing_json["filing"]["dissolution"]:
        return [{"error": "Parties are required.", "path": "/filing/dissolution/parties"}]
=======
    
    if 'parties' not in filing_json['filing']['dissolution']:
        return None
>>>>>>> a04bed0e

    parties_json = filing_json["filing"]["dissolution"]["parties"]
    parties = list(filter(lambda x: _is_dissolution_party_role(x.get("roles", [])), parties_json))
    msg = []
    address_in_bc = 0
    address_in_ca = 0
    party_path = "/filing/dissolution/parties"

    if len(parties) > 0:
        msg.extend(_validate_custodian_email(parties, dissolution_type, legal_type))
        msg.extend(validate_custodian_org_name(parties, dissolution_type, legal_type))

        err, address_in_bc, address_in_ca = _validate_address_location(parties)
        if err:
            msg.extend(err)
    else:
        msg.append({"error": "Dissolution party is required.", "path": party_path})

    if legal_type == Business.LegalTypes.COOP.value and address_in_ca == 0:
        msg.append({"error": "Address must be in Canada.", "path": party_path})
    elif legal_type in Business.CORPS and address_in_bc == 0:
        msg.append({"error": "Address must be in BC.", "path": party_path})

    if msg:
        return msg

    return None


def _is_dissolution_party_role(roles: list) -> bool:
    return any(role.get("roleType", "").lower() in
               [PartyRole.RoleTypes.CUSTODIAN.value,
                PartyRole.RoleTypes.LIQUIDATOR.value] for role in roles)


def _validate_address_location(parties):
    msg = []
    address_in_bc = 0
    address_in_ca = 0
    for idx, party in enumerate(parties):  # pylint: disable=too-many-nested-blocks;
        for address_type in Address.JSON_ADDRESS_TYPES:
            if address_type in party:
                try:
                    region = get_str(party, f"/{address_type}/addressRegion")
                    if region == "BC":
                        address_in_bc += 1

                    country = get_str(party, f"/{address_type}/addressCountry")
                    country_code = pycountry.countries.search_fuzzy(country)[0].alpha_2
                    if country_code == "CA":
                        address_in_ca += 1

                except LookupError:
                    msg.append({"error": _("Address Country must resolve to a valid ISO-2 country."),
                                "path": f"/filing/dissolution/parties/{idx}/{address_type}/addressCountry"})
            else:
                msg.append({"error": _(f"{address_type} is required."),
                            "path": f"/filing/dissolution/parties/{idx}"})

    if msg:
        return msg, address_in_bc, address_in_ca

    return None, address_in_bc, address_in_ca


def validate_affidavit(filing_json, legal_type, dissolution_type) -> Optional[list]:
    """Validate affidavit document of the filing.

    This needs not to be validated for administrative dissolution
    """
    if dissolution_type == DissolutionTypes.ADMINISTRATIVE:
        return None

    if legal_type == Business.LegalTypes.COOP.value:
        affidavit_file_key_path = "/filing/dissolution/affidavitFileKey"
        affidavit_file_key = get_str(filing_json, affidavit_file_key_path)

        # Validate key values exist
        if not affidavit_file_key:
            return [{"error": _("A valid affidavit key is required."),
                     "path": affidavit_file_key_path}]

        return validate_pdf(affidavit_file_key, affidavit_file_key_path)

    return None


def _validate_court_order(filing):
    """Validate court order."""
    if court_order := filing.get("filing", {}).get("dissolution", {}).get("courtOrder", None):
        court_order_path: Final = "/filing/dissolution/courtOrder"
        err = validate_court_order(court_order_path, court_order)
        if err:
            return err
    return []


def _validate_custodian_email(parties, dissolution_type, legal_type) -> list:
    """Validate custodian email for voluntary dissolution."""
    # Only validate for CORP voluntary dissolution
    if not (legal_type in Business.CORPS and dissolution_type == DissolutionTypes.VOLUNTARY.value):
        return []

    msg = []
    for idx, party in enumerate(parties):
        email = get_str(party, "/officer/email")
        if not email:
            msg.append({"error": "Custodian email is required for voluntary dissolution.",
                        "path": f"/filing/dissolution/parties/{idx}/officer/email"})
        elif any(char.isspace() for char in email):
            msg.append({
                "error": "Custodian email cannot contain any whitespaces.",
                "path": f"/filing/dissolution/parties/{idx}/officer/email"
            })    
    return msg

def validate_custodian_org_name(parties, dissolution_type, legal_type) -> list:
    """Validate custodian organization name of the dissolution filing and trim it."""
    # Only validate for CORP voluntary dissolution
    if not (legal_type in Business.CORPS and dissolution_type == DissolutionTypes.VOLUNTARY.value):
        return []

    msg = []
    for idx, party in enumerate(parties):
        party_type = get_str(party, "/officer/partyType")
        # Only validate if partyType is organization
        if party_type == "organization":

            org_name = get_str(party, "/officer/organizationName")
            stripped_org_name = org_name.strip()

            if not stripped_org_name:
                msg.append({
                    "error": "Organization name is required.",
                    "path": f"/filing/dissolution/parties/{idx}/officer/organizationName"
                })
            elif org_name != stripped_org_name:
                msg.append({
                    "error": "Organization name cannot have leading or trailing spaces.",
                    "path": f"/filing/dissolution/parties/{idx}/officer/organizationName"
                })    

    return msg

def validate_custodial_office(filing_json, legal_type, dissolution_type) -> Optional[list]:
    """Validate custodial office of the dissolution filing."""
    # Only validate for CORP voluntary dissolution
    if not (legal_type in Business.CORPS and dissolution_type == DissolutionTypes.VOLUNTARY.value):
        return None

    if "custodialOffice" not in filing_json["filing"]["dissolution"]:
        return [{"error": "Custodial office is required for voluntary dissolution.",
                "path": "/filing/dissolution/custodialOffice"}]

    return None<|MERGE_RESOLUTION|>--- conflicted
+++ resolved
@@ -178,11 +178,11 @@
     if dissolution_type == DissolutionTypes.ADMINISTRATIVE:
         return None
 
-    if 'parties' not in filing_json['filing']['dissolution']:
-        return [{'error': 'Parties are required.', 'path': '/filing/dissolution/parties'}]
-
-    parties_json = filing_json['filing']['dissolution']['parties']
-    party_path = '/filing/dissolution/parties'
+    if "parties" not in filing_json["filing"]["dissolution"]:
+        return [{"error": "Parties are required.", "path": "/filing/dissolution/parties"}]
+
+    parties_json = filing_json["filing"]["dissolution"]["parties"]
+    party_path = "/filing/dissolution/parties"
 
     if legal_type in Business.CORPS:
         allowed_roles = {PartyRole.RoleTypes.CUSTODIAN.value}
@@ -200,8 +200,8 @@
     completing_party_count = 0
     invalid_roles = set()
     for party in parties_json:
-        for role in party.get('roles', []):
-            role_type = role.get('roleType').lower().replace(' ', '_')
+        for role in party.get("roles", []):
+            role_type = role.get("roleType").lower().replace(" ", "_")
             if role_type not in allowed_roles:
                 invalid_roles.add(role_type)
                 continue
@@ -215,24 +215,24 @@
 
     if invalid_roles:
         msg.append({
-            'error': f'Invalid party role(s) provided: {", ".join(sorted(invalid_roles))}.',
-            'path': f'{party_path}/roles'
+            "error": f'Invalid party role(s) provided: {", ".join(sorted(invalid_roles))}.',
+            "path": f"{party_path}/roles"
         })
     
     if legal_type in Business.CORPS:
         if custodian_count == 0:
-            msg.append({'error': 'Must have a minimum of one custodian.', 'path': party_path})
+            msg.append({"error": "Must have a minimum of one custodian.", "path": party_path})
         elif custodian_count > 1:
-            msg.append({'error': 'Must have a maximum of one custodian.', 'path': party_path})    
+            msg.append({"error": "Must have a maximum of one custodian.", "path": party_path})    
     elif legal_type == Business.LegalTypes.COOP.value:
         total = custodian_count + liquidator_count
         if total == 0:
-            msg.append({'error': 'Must have a minimum of one custodian or one liquidator.', 'path': party_path})
+            msg.append({"error": "Must have a minimum of one custodian or one liquidator.", "path": party_path})
         elif total > 1:
-            msg.append({'error': 'Must have a maximum of one custodian or one liquidator, not both.', 'path': party_path})
+            msg.append({"error": "Must have a maximum of one custodian or one liquidator, not both.", "path": party_path})
     elif legal_type in {Business.LegalTypes.SOLE_PROP.value, Business.LegalTypes.PARTNERSHIP.value}:
         if completing_party_count == 0:
-            msg.append({'error': 'Must have a completing party.', 'path': party_path})
+            msg.append({"error": "Must have a completing party.", "path": party_path})
 
     return msg
 
@@ -249,15 +249,9 @@
 
     if legal_type in [Business.LegalTypes.SOLE_PROP.value, Business.LegalTypes.PARTNERSHIP.value]:
         return None
-<<<<<<< HEAD
-
+    
     if "parties" not in filing_json["filing"]["dissolution"]:
-        return [{"error": "Parties are required.", "path": "/filing/dissolution/parties"}]
-=======
-    
-    if 'parties' not in filing_json['filing']['dissolution']:
-        return None
->>>>>>> a04bed0e
+        return None
 
     parties_json = filing_json["filing"]["dissolution"]["parties"]
     parties = list(filter(lambda x: _is_dissolution_party_role(x.get("roles", [])), parties_json))
