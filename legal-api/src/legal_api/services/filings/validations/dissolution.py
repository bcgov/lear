# Copyright © 2019 Province of British Columbia
#
# Licensed under the Apache License, Version 2.0 (the 'License');
# you may not use this file except in compliance with the License.
# You may obtain a copy of the License at
#
#     http://www.apache.org/licenses/LICENSE-2.0
#
# Unless required by applicable law or agreed to in writing, software
# distributed under the License is distributed on an 'AS IS' BASIS,
# WITHOUT WARRANTIES OR CONDITIONS OF ANY KIND, either express or implied.
# See the License for the specific language governing permissions and
# limitations under the License.
"""Validation for the Voluntary Dissolution filing."""
from enum import Enum
from http import HTTPStatus
from typing import Dict, Final, Optional

import pycountry
from flask_babel import _

from legal_api.errors import Error
from legal_api.models import Address, Business, PartyRole

<<<<<<< HEAD
from .common_validations import validate_court_order
from ...utils import get_str
# noqa: I003; needed as the linter gets confused from the babel override above.
=======
from .common_validations import validate_pdf
from ...utils import get_str  # noqa: I003; needed as the linter gets confused from the babel override above.

>>>>>>> f3dc1687

CORP_TYPES: Final = [Business.LegalTypes.COMP.value,
                     Business.LegalTypes.BCOMP.value,
                     Business.LegalTypes.CCC_CONTINUE_IN.value,
                     Business.LegalTypes.BC_ULC_COMPANY.value]


class DissolutionTypes(str, Enum):
    """Dissolution types."""

    VOLUNTARY = 'voluntary'
    VOLUNTARY_LIQUIDATION = 'voluntaryLiquidation'


class DissolutionStatementTypes(str, Enum):
    """Dissolution statement types."""

    NO_ASSETS_NO_LIABILITIES_197 = '197NoAssetsNoLiabilities'
    NO_ASSETS_PROVISIONS_LIABILITIES_197 = '197NoAssetsProvisionsLiabilities'

    @classmethod
    def has_value(cls, value):
        """Check if enum contains specific value provided via input param."""
        return value in cls._value2member_map_  # pylint: disable=no-member


DISSOLUTION_MAPPING = {
    'COOP': [DissolutionTypes.VOLUNTARY, DissolutionTypes.VOLUNTARY_LIQUIDATION],
    'CORP': [DissolutionTypes.VOLUNTARY]
}


def validate(business: Business, dissolution: Dict) -> Optional[Error]:
    """Validate the dissolution filing."""
    if not business or not dissolution:
        return Error(HTTPStatus.BAD_REQUEST, [{'error': _('A valid business and filing are required.')}])

    legal_type = get_str(dissolution, '/filing/business/legalType')
    msg = []

    err = validate_dissolution_type(dissolution, legal_type)
    if err:
        msg.extend(err)

<<<<<<< HEAD
    if legal_type == Business.LegalTypes.COOP.value:
        err = validate_dissolution_statement_type(dissolution)
        if err:
            msg.extend(err)
=======
    err = validate_dissolution_statement_type(con, legal_type)
    if err:
        msg.extend(err)
>>>>>>> f3dc1687

    err = validate_parties_address(dissolution, legal_type)
    if err:
        msg.extend(err)

<<<<<<< HEAD
    msg.extend(_validate_court_order(dissolution))
=======
    err = validate_documents(con, legal_type)
    if err:
        msg.extend(err)
>>>>>>> f3dc1687

    if msg:
        return Error(HTTPStatus.BAD_REQUEST, msg)
    return None


def validate_dissolution_type(filing_json, legal_type) -> Optional[list]:
    """Validate dissolution type of the filing."""
    msg = []
    dissolution_type_path = '/filing/dissolution/dissolutionType'
    dissolution_type = get_str(filing_json, dissolution_type_path)
    if dissolution_type:
        if (legal_type == Business.LegalTypes.COOP.value and dissolution_type not in DISSOLUTION_MAPPING['COOP']) \
                or (legal_type in CORP_TYPES and dissolution_type not in DISSOLUTION_MAPPING['CORP']):
            msg.append({'error': _('Invalid Dissolution type.'), 'path': dissolution_type_path})
            return msg
    else:
        msg.append({'error': _('Dissolution type must be provided.'),
                    'path': dissolution_type_path})
        return msg

    return None


def validate_dissolution_statement_type(filing_json, legal_type) -> Optional[list]:
    """Validate dissolution statement type of the filing."""
    msg = []
    dissolution_stmt_type_path = '/filing/dissolution/dissolutionStatementType'
    dissolution_stmt_type = get_str(filing_json, dissolution_stmt_type_path)

    if legal_type == Business.LegalTypes.COOP.value:
        if not dissolution_stmt_type:
            msg.append({'error': _('Dissolution statement type must be provided.'),
                        'path': dissolution_stmt_type_path})
            return msg
        if not DissolutionStatementTypes.has_value(dissolution_stmt_type):
            msg.append({'error': _('Invalid Dissolution statement type.'),
                        'path': dissolution_stmt_type_path})
            return msg

    return None


def validate_parties_address(filing_json, legal_type) -> Optional[list]:
    """Validate the person data of the dissolution filing.

    Address must be in Canada for COOP and BC for CORP.
    Both mailing and delivery address are mandatory.
    """
    parties_json = filing_json['filing']['dissolution']['parties']
    parties = list(filter(lambda x: _is_dissolution_party_role(x.get('roles', [])), parties_json))
    msg = []
    address_in_bc = 0
    address_in_ca = 0
    party_path = '/filing/dissolution/parties'

    if len(parties) > 0:
        err, address_in_bc, address_in_ca = _validate_address_location(parties)
        if err:
            msg.extend(err)
    else:
        msg.append({'error': 'Dissolution party is required.', 'path': party_path})

    if legal_type == Business.LegalTypes.COOP.value and address_in_ca == 0:
        msg.append({'error': 'Address must be in Canada.', 'path': party_path})
    elif legal_type in CORP_TYPES and address_in_bc == 0:
        msg.append({'error': 'Address must be in BC.', 'path': party_path})

    if msg:
        return msg

    return None


def _is_dissolution_party_role(roles: list) -> bool:
    return any(role.get('roleType', '').lower() in
               [PartyRole.RoleTypes.CUSTODIAN.value,
                PartyRole.RoleTypes.LIQUIDATOR.value] for role in roles)


def _validate_address_location(parties):
    msg = []
    address_in_bc = 0
    address_in_ca = 0
    for idx, party in enumerate(parties):  # pylint: disable=too-many-nested-blocks;  # noqa: E501
        for address_type in Address.JSON_ADDRESS_TYPES:
            if address_type in party:
                try:
                    region = get_str(party, f'/{address_type}/addressRegion')
                    if region == 'BC':
                        address_in_bc += 1

                    country = get_str(party, f'/{address_type}/addressCountry')
                    country_code = pycountry.countries.search_fuzzy(country)[0].alpha_2
                    if country_code == 'CA':
                        address_in_ca += 1

                except LookupError:
                    msg.append({'error': _('Address Country must resolve to a valid ISO-2 country.'),
                                'path': f'/filing/dissolution/parties/{idx}/{address_type}/addressCountry'})
            else:
                msg.append({'error': _(f'{address_type} is required.'),
                            'path': f'/filing/dissolution/parties/{idx}'})

    if msg:
        return msg, address_in_bc, address_in_ca

    return None, address_in_bc, address_in_ca


<<<<<<< HEAD
def _validate_court_order(filing):
    """Validate court order."""
    if court_order := filing.get('filing', {}).get('dissolution', {}).get('courtOrder', None):
        court_order_path: Final = '/filing/dissolution/courtOrder'
        err = validate_court_order(court_order_path, court_order)
        if err:
            return err
    return []
=======
def validate_documents(filing_json, legal_type) -> Optional[list]:
    """Validate documents of the filing."""
    msg = []

    if legal_type == Business.LegalTypes.COOP.value:
        affidavit_file_key = filing_json['filing']['dissolution'].get('affidavitFileKey', None)
        affidavit_file_name = filing_json['filing']['dissolution'].get('affidavitFileName', None)
        special_resolution_file_key = filing_json['filing']['dissolution'].get('specialResolutionFileKey', None)
        special_resolution_file_name = filing_json['filing']['dissolution'].get('specialResolutionFileName', None)

        # Validate key values exist
        if not affidavit_file_key:
            msg.append({'error': _('A valid affidavit key is required.'),
                        'path': '/filing/dissolution/affidavitFileKey'})

        if not affidavit_file_name:
            msg.append({'error': _('A valid affidavit file name is required.'),
                        'path': '/filing/dissolution/affidavitFileName'})

        if not special_resolution_file_key:
            msg.append({'error': _('A valid special resolution key is required.'),
                        'path': '/filing/dissolution/specialResolutionFileKey'})

        if not special_resolution_file_name:
            msg.append({'error': _('A valid special resolution file name is required.'),
                        'path': '/filing/dissolution/specialResolutionFileName'})

        if msg:
            return msg

        affidavit_err = validate_pdf(affidavit_file_key, '/filing/dissolution/affidavitFileKey')
        if affidavit_err:
            return affidavit_err

        special_resolution_err = validate_pdf(special_resolution_file_key,
                                              '/filing/dissolution/specialResolutionFileKey')
        if special_resolution_err:
            return special_resolution_err

    return None
>>>>>>> f3dc1687
<|MERGE_RESOLUTION|>--- conflicted
+++ resolved
@@ -22,15 +22,9 @@
 from legal_api.errors import Error
 from legal_api.models import Address, Business, PartyRole
 
-<<<<<<< HEAD
-from .common_validations import validate_court_order
-from ...utils import get_str
-# noqa: I003; needed as the linter gets confused from the babel override above.
-=======
-from .common_validations import validate_pdf
+from .common_validations import validate_court_order, validate_pdf
 from ...utils import get_str  # noqa: I003; needed as the linter gets confused from the babel override above.
 
->>>>>>> f3dc1687
 
 CORP_TYPES: Final = [Business.LegalTypes.COMP.value,
                      Business.LegalTypes.BCOMP.value,
@@ -75,28 +69,19 @@
     if err:
         msg.extend(err)
 
-<<<<<<< HEAD
-    if legal_type == Business.LegalTypes.COOP.value:
-        err = validate_dissolution_statement_type(dissolution)
-        if err:
-            msg.extend(err)
-=======
-    err = validate_dissolution_statement_type(con, legal_type)
-    if err:
-        msg.extend(err)
->>>>>>> f3dc1687
+    err = validate_dissolution_statement_type(dissolution, legal_type)
+    if err:
+        msg.extend(err)
 
     err = validate_parties_address(dissolution, legal_type)
     if err:
         msg.extend(err)
 
-<<<<<<< HEAD
+    err = validate_documents(dissolution, legal_type)
+    if err:
+        msg.extend(err)
+
     msg.extend(_validate_court_order(dissolution))
-=======
-    err = validate_documents(con, legal_type)
-    if err:
-        msg.extend(err)
->>>>>>> f3dc1687
 
     if msg:
         return Error(HTTPStatus.BAD_REQUEST, msg)
@@ -207,7 +192,48 @@
     return None, address_in_bc, address_in_ca
 
 
-<<<<<<< HEAD
+def validate_documents(filing_json, legal_type) -> Optional[list]:
+    """Validate documents of the filing."""
+    msg = []
+
+    if legal_type == Business.LegalTypes.COOP.value:
+        affidavit_file_key = filing_json['filing']['dissolution'].get('affidavitFileKey', None)
+        affidavit_file_name = filing_json['filing']['dissolution'].get('affidavitFileName', None)
+        special_resolution_file_key = filing_json['filing']['dissolution'].get('specialResolutionFileKey', None)
+        special_resolution_file_name = filing_json['filing']['dissolution'].get('specialResolutionFileName', None)
+
+        # Validate key values exist
+        if not affidavit_file_key:
+            msg.append({'error': _('A valid affidavit key is required.'),
+                        'path': '/filing/dissolution/affidavitFileKey'})
+
+        if not affidavit_file_name:
+            msg.append({'error': _('A valid affidavit file name is required.'),
+                        'path': '/filing/dissolution/affidavitFileName'})
+
+        if not special_resolution_file_key:
+            msg.append({'error': _('A valid special resolution key is required.'),
+                        'path': '/filing/dissolution/specialResolutionFileKey'})
+
+        if not special_resolution_file_name:
+            msg.append({'error': _('A valid special resolution file name is required.'),
+                        'path': '/filing/dissolution/specialResolutionFileName'})
+
+        if msg:
+            return msg
+
+        affidavit_err = validate_pdf(affidavit_file_key, '/filing/dissolution/affidavitFileKey')
+        if affidavit_err:
+            return affidavit_err
+
+        special_resolution_err = validate_pdf(special_resolution_file_key,
+                                              '/filing/dissolution/specialResolutionFileKey')
+        if special_resolution_err:
+            return special_resolution_err
+
+    return None
+
+
 def _validate_court_order(filing):
     """Validate court order."""
     if court_order := filing.get('filing', {}).get('dissolution', {}).get('courtOrder', None):
@@ -215,46 +241,4 @@
         err = validate_court_order(court_order_path, court_order)
         if err:
             return err
-    return []
-=======
-def validate_documents(filing_json, legal_type) -> Optional[list]:
-    """Validate documents of the filing."""
-    msg = []
-
-    if legal_type == Business.LegalTypes.COOP.value:
-        affidavit_file_key = filing_json['filing']['dissolution'].get('affidavitFileKey', None)
-        affidavit_file_name = filing_json['filing']['dissolution'].get('affidavitFileName', None)
-        special_resolution_file_key = filing_json['filing']['dissolution'].get('specialResolutionFileKey', None)
-        special_resolution_file_name = filing_json['filing']['dissolution'].get('specialResolutionFileName', None)
-
-        # Validate key values exist
-        if not affidavit_file_key:
-            msg.append({'error': _('A valid affidavit key is required.'),
-                        'path': '/filing/dissolution/affidavitFileKey'})
-
-        if not affidavit_file_name:
-            msg.append({'error': _('A valid affidavit file name is required.'),
-                        'path': '/filing/dissolution/affidavitFileName'})
-
-        if not special_resolution_file_key:
-            msg.append({'error': _('A valid special resolution key is required.'),
-                        'path': '/filing/dissolution/specialResolutionFileKey'})
-
-        if not special_resolution_file_name:
-            msg.append({'error': _('A valid special resolution file name is required.'),
-                        'path': '/filing/dissolution/specialResolutionFileName'})
-
-        if msg:
-            return msg
-
-        affidavit_err = validate_pdf(affidavit_file_key, '/filing/dissolution/affidavitFileKey')
-        if affidavit_err:
-            return affidavit_err
-
-        special_resolution_err = validate_pdf(special_resolution_file_key,
-                                              '/filing/dissolution/specialResolutionFileKey')
-        if special_resolution_err:
-            return special_resolution_err
-
-    return None
->>>>>>> f3dc1687
+    return []