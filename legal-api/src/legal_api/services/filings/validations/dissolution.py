# Copyright © 2019 Province of British Columbia
#
# Licensed under the Apache License, Version 2.0 (the 'License');
# you may not use this file except in compliance with the License.
# You may obtain a copy of the License at
#
#     http://www.apache.org/licenses/LICENSE-2.0
#
# Unless required by applicable law or agreed to in writing, software
# distributed under the License is distributed on an 'AS IS' BASIS,
# WITHOUT WARRANTIES OR CONDITIONS OF ANY KIND, either express or implied.
# See the License for the specific language governing permissions and
# limitations under the License.
"""Validation for the Voluntary Dissolution filing."""
from enum import Enum
from http import HTTPStatus
from typing import Dict, Final, Optional

import pycountry
from flask_babel import _ as babel  # noqa: N813,I005

from legal_api.errors import Error
from legal_api.models import Address, Business, PartyRole

<<<<<<< HEAD
from .common_validations import validate_court_order, validate_pdf
from ...utils import get_str  # noqa: I003; needed as the linter gets confused from the babel override above.
=======
from .common_validations import validate_pdf
from ...utils import get_str  # noqa: I001,I003; needed as the linter gets confused from the babel override above.
>>>>>>> 8643400b


CORP_TYPES: Final = [Business.LegalTypes.COMP.value,
                     Business.LegalTypes.BCOMP.value,
                     Business.LegalTypes.CCC_CONTINUE_IN.value,
                     Business.LegalTypes.BC_ULC_COMPANY.value]


class DissolutionTypes(str, Enum):
    """Dissolution types."""

    ADMINISTRATIVE = 'administrative'
    COURT_ORDERED_LIQUIDATION = 'courtOrderedLiquidation'
    INVOLUNTARY = 'involuntary'
    VOLUNTARY = 'voluntary'
    VOLUNTARY_LIQUIDATION = 'voluntaryLiquidation'


class DissolutionStatementTypes(str, Enum):
    """Dissolution statement types."""

    NO_ASSETS_NO_LIABILITIES_197 = '197NoAssetsNoLiabilities'
    NO_ASSETS_PROVISIONS_LIABILITIES_197 = '197NoAssetsProvisionsLiabilities'

    @classmethod
    def has_value(cls, value):
        """Check if enum contains specific value provided via input param."""
        return value in cls._value2member_map_  # pylint: disable=no-member


DISSOLUTION_MAPPING = {
    'COOP': [DissolutionTypes.VOLUNTARY, DissolutionTypes.VOLUNTARY_LIQUIDATION],
    'CORP': [DissolutionTypes.VOLUNTARY]
}


def validate(business: Business, dissolution: Dict) -> Optional[Error]:
    """Validate the dissolution filing."""
<<<<<<< HEAD
    if not business or not dissolution:
=======
    if not business or not con:
>>>>>>> 8643400b
        return Error(HTTPStatus.BAD_REQUEST, [{'error': babel('A valid business and filing are required.')}])

    legal_type = get_str(dissolution, '/filing/business/legalType')
    msg = []

    err = validate_dissolution_type(dissolution, legal_type)
    if err:
        msg.extend(err)

    err = validate_dissolution_statement_type(dissolution, legal_type)
    if err:
        msg.extend(err)

    err = validate_parties_address(dissolution, legal_type)
    if err:
        msg.extend(err)

    err = validate_special_resolution(dissolution, legal_type)
    if err:
        msg.extend(err)

    err = validate_affidavit(dissolution, legal_type)
    if err:
        msg.extend(err)

    msg.extend(_validate_court_order(dissolution))

    if msg:
        return Error(HTTPStatus.BAD_REQUEST, msg)
    return None


def validate_dissolution_type(filing_json, legal_type) -> Optional[list]:
    """Validate dissolution type of the filing."""
    msg = []
    dissolution_type_path = '/filing/dissolution/dissolutionType'
    dissolution_type = get_str(filing_json, dissolution_type_path)
    if dissolution_type:
        if (legal_type == Business.LegalTypes.COOP.value and dissolution_type not in DISSOLUTION_MAPPING['COOP']) \
                or (legal_type in CORP_TYPES and dissolution_type not in DISSOLUTION_MAPPING['CORP']):
            msg.append({'error': babel('Invalid Dissolution type.'), 'path': dissolution_type_path})
            return msg
    else:
        msg.append({'error': babel('Dissolution type must be provided.'),
                    'path': dissolution_type_path})
        return msg

    return None


def validate_dissolution_statement_type(filing_json, legal_type) -> Optional[list]:
    """Validate dissolution statement type of the filing."""
    msg = []
    dissolution_stmt_type_path = '/filing/dissolution/dissolutionStatementType'
    dissolution_stmt_type = get_str(filing_json, dissolution_stmt_type_path)

    if legal_type == Business.LegalTypes.COOP.value:
        if not dissolution_stmt_type:
            msg.append({'error': babel('Dissolution statement type must be provided.'),
                        'path': dissolution_stmt_type_path})
            return msg
        if not DissolutionStatementTypes.has_value(dissolution_stmt_type):
            msg.append({'error': babel('Invalid Dissolution statement type.'),
                        'path': dissolution_stmt_type_path})
            return msg

    return None


def validate_parties_address(filing_json, legal_type) -> Optional[list]:
    """Validate the person data of the dissolution filing.

    Address must be in Canada for COOP and BC for CORP.
    Both mailing and delivery address are mandatory.
    """
    parties_json = filing_json['filing']['dissolution']['parties']
    parties = list(filter(lambda x: _is_dissolution_party_role(x.get('roles', [])), parties_json))
    msg = []
    address_in_bc = 0
    address_in_ca = 0
    party_path = '/filing/dissolution/parties'

    if len(parties) > 0:
        err, address_in_bc, address_in_ca = _validate_address_location(parties)
        if err:
            msg.extend(err)
    else:
        msg.append({'error': 'Dissolution party is required.', 'path': party_path})

    if legal_type == Business.LegalTypes.COOP.value and address_in_ca == 0:
        msg.append({'error': 'Address must be in Canada.', 'path': party_path})
    elif legal_type in CORP_TYPES and address_in_bc == 0:
        msg.append({'error': 'Address must be in BC.', 'path': party_path})

    if msg:
        return msg

    return None


def _is_dissolution_party_role(roles: list) -> bool:
    return any(role.get('roleType', '').lower() in
               [PartyRole.RoleTypes.CUSTODIAN.value,
                PartyRole.RoleTypes.LIQUIDATOR.value] for role in roles)


def _validate_address_location(parties):
    msg = []
    address_in_bc = 0
    address_in_ca = 0
    for idx, party in enumerate(parties):  # pylint: disable=too-many-nested-blocks;  # noqa: E501
        for address_type in Address.JSON_ADDRESS_TYPES:
            if address_type in party:
                try:
                    region = get_str(party, f'/{address_type}/addressRegion')
                    if region == 'BC':
                        address_in_bc += 1

                    country = get_str(party, f'/{address_type}/addressCountry')
                    country_code = pycountry.countries.search_fuzzy(country)[0].alpha_2
                    if country_code == 'CA':
                        address_in_ca += 1

                except LookupError:
                    msg.append({'error': babel('Address Country must resolve to a valid ISO-2 country.'),
                                'path': f'/filing/dissolution/parties/{idx}/{address_type}/addressCountry'})
            else:
                msg.append({'error': babel(f'{address_type} is required.'),
                            'path': f'/filing/dissolution/parties/{idx}'})

    if msg:
        return msg, address_in_bc, address_in_ca

    return None, address_in_bc, address_in_ca


def validate_special_resolution(filing_json, legal_type) -> Optional[list]:
    """Validate special resolution of the filing."""
    msg = []

    if legal_type == Business.LegalTypes.COOP.value:
        special_resolution = filing_json['filing']['dissolution'].get('specialResolution', None)
        if not special_resolution:
            msg.append({'error': _('Special resolution is required.'),
                        'path': '/filing/dissolution/specialResolution'})
            return msg

        resolution_file_key = special_resolution.get('resolutionFileKey', None)
        resolution_file_name = special_resolution.get('resolutionFileName', None)

        # Validate key values exist
        if not resolution_file_key:
            msg.append({'error': _('A valid special resolution key is required.'),
                        'path': '/filing/dissolution/specialResolution/resolutionFileKey'})

        if not resolution_file_name:
            msg.append({'error': _('A valid special resolution file name is required.'),
                        'path': '/filing/dissolution/specialResolution/resolutionFileName'})

        if msg:
            return msg

        special_resolution_err = validate_pdf(resolution_file_key,
                                              '/filing/dissolution/specialResolution/resolutionFileKey')
        if special_resolution_err:
            return special_resolution_err

    return None


def validate_affidavit(filing_json, legal_type) -> Optional[list]:
    """Validate affidavit document of the filing."""
    msg = []

    if legal_type == Business.LegalTypes.COOP.value:
        affidavit_file_key = filing_json['filing']['dissolution'].get('affidavitFileKey', None)
        affidavit_file_name = filing_json['filing']['dissolution'].get('affidavitFileName', None)

        # Validate key values exist
        if not affidavit_file_key:
            msg.append({'error': babel('A valid affidavit key is required.'),
                        'path': '/filing/dissolution/affidavitFileKey'})

        if not affidavit_file_name:
            msg.append({'error': babel('A valid affidavit file name is required.'),
                        'path': '/filing/dissolution/affidavitFileName'})

<<<<<<< HEAD
=======
        if not special_resolution_file_key:
            msg.append({'error': babel('A valid special resolution key is required.'),
                        'path': '/filing/dissolution/specialResolutionFileKey'})

        if not special_resolution_file_name:
            msg.append({'error': babel('A valid special resolution file name is required.'),
                        'path': '/filing/dissolution/specialResolutionFileName'})

>>>>>>> 8643400b
        if msg:
            return msg

        affidavit_err = validate_pdf(affidavit_file_key, '/filing/dissolution/affidavitFileKey')
        if affidavit_err:
            return affidavit_err

    return None


def _validate_court_order(filing):
    """Validate court order."""
    if court_order := filing.get('filing', {}).get('dissolution', {}).get('courtOrder', None):
        court_order_path: Final = '/filing/dissolution/courtOrder'
        err = validate_court_order(court_order_path, court_order)
        if err:
            return err
    return []<|MERGE_RESOLUTION|>--- conflicted
+++ resolved
@@ -22,13 +22,8 @@
 from legal_api.errors import Error
 from legal_api.models import Address, Business, PartyRole
 
-<<<<<<< HEAD
 from .common_validations import validate_court_order, validate_pdf
 from ...utils import get_str  # noqa: I003; needed as the linter gets confused from the babel override above.
-=======
-from .common_validations import validate_pdf
-from ...utils import get_str  # noqa: I001,I003; needed as the linter gets confused from the babel override above.
->>>>>>> 8643400b
 
 
 CORP_TYPES: Final = [Business.LegalTypes.COMP.value,
@@ -67,11 +62,7 @@
 
 def validate(business: Business, dissolution: Dict) -> Optional[Error]:
     """Validate the dissolution filing."""
-<<<<<<< HEAD
     if not business or not dissolution:
-=======
-    if not business or not con:
->>>>>>> 8643400b
         return Error(HTTPStatus.BAD_REQUEST, [{'error': babel('A valid business and filing are required.')}])
 
     legal_type = get_str(dissolution, '/filing/business/legalType')
@@ -215,7 +206,7 @@
     if legal_type == Business.LegalTypes.COOP.value:
         special_resolution = filing_json['filing']['dissolution'].get('specialResolution', None)
         if not special_resolution:
-            msg.append({'error': _('Special resolution is required.'),
+            msg.append({'error': babel('Special resolution is required.'),
                         'path': '/filing/dissolution/specialResolution'})
             return msg
 
@@ -224,11 +215,11 @@
 
         # Validate key values exist
         if not resolution_file_key:
-            msg.append({'error': _('A valid special resolution key is required.'),
+            msg.append({'error': babel('A valid special resolution key is required.'),
                         'path': '/filing/dissolution/specialResolution/resolutionFileKey'})
 
         if not resolution_file_name:
-            msg.append({'error': _('A valid special resolution file name is required.'),
+            msg.append({'error': babel('A valid special resolution file name is required.'),
                         'path': '/filing/dissolution/specialResolution/resolutionFileName'})
 
         if msg:
@@ -259,17 +250,6 @@
             msg.append({'error': babel('A valid affidavit file name is required.'),
                         'path': '/filing/dissolution/affidavitFileName'})
 
-<<<<<<< HEAD
-=======
-        if not special_resolution_file_key:
-            msg.append({'error': babel('A valid special resolution key is required.'),
-                        'path': '/filing/dissolution/specialResolutionFileKey'})
-
-        if not special_resolution_file_name:
-            msg.append({'error': babel('A valid special resolution file name is required.'),
-                        'path': '/filing/dissolution/specialResolutionFileName'})
-
->>>>>>> 8643400b
         if msg:
             return msg
 
