# Copyright © 2019 Province of British Columbia
#
# Licensed under the Apache License, Version 2.0 (the 'License');
# you may not use this file except in compliance with the License.
# You may obtain a copy of the License at
#
#     http://www.apache.org/licenses/LICENSE-2.0
#
# Unless required by applicable law or agreed to in writing, software
# distributed under the License is distributed on an 'AS IS' BASIS,
# WITHOUT WARRANTIES OR CONDITIONS OF ANY KIND, either express or implied.
# See the License for the specific language governing permissions and
# limitations under the License.
"""Validation for the Voluntary Dissolution filing."""
from enum import Enum
from http import HTTPStatus
from typing import Dict, Final, Optional

import pycountry
from flask_babel import _

from legal_api.errors import Error
from legal_api.models import Address, Business, PartyRole

from .common_validations import validate_court_order, validate_pdf
from ...utils import get_str  # noqa: I003; needed as the linter gets confused from the babel override above.


CORP_TYPES: Final = [Business.LegalTypes.COMP.value,
                     Business.LegalTypes.BCOMP.value,
                     Business.LegalTypes.CCC_CONTINUE_IN.value,
                     Business.LegalTypes.BC_ULC_COMPANY.value]


class DissolutionTypes(str, Enum):
    """Dissolution types."""

    VOLUNTARY = 'voluntary'
    VOLUNTARY_LIQUIDATION = 'voluntaryLiquidation'


class DissolutionStatementTypes(str, Enum):
    """Dissolution statement types."""

    NO_ASSETS_NO_LIABILITIES_197 = '197NoAssetsNoLiabilities'
    NO_ASSETS_PROVISIONS_LIABILITIES_197 = '197NoAssetsProvisionsLiabilities'

    @classmethod
    def has_value(cls, value):
        """Check if enum contains specific value provided via input param."""
        return value in cls._value2member_map_  # pylint: disable=no-member


DISSOLUTION_MAPPING = {
    'COOP': [DissolutionTypes.VOLUNTARY, DissolutionTypes.VOLUNTARY_LIQUIDATION],
    'CORP': [DissolutionTypes.VOLUNTARY]
}


def validate(business: Business, dissolution: Dict) -> Optional[Error]:
    """Validate the dissolution filing."""
    if not business or not dissolution:
        return Error(HTTPStatus.BAD_REQUEST, [{'error': _('A valid business and filing are required.')}])

    legal_type = get_str(dissolution, '/filing/business/legalType')
    msg = []

    err = validate_dissolution_type(dissolution, legal_type)
    if err:
        msg.extend(err)

    err = validate_dissolution_statement_type(dissolution, legal_type)
    if err:
        msg.extend(err)

    err = validate_parties_address(dissolution, legal_type)
    if err:
        msg.extend(err)

<<<<<<< HEAD
    err = validate_documents(dissolution, legal_type)
=======
    err = validate_special_resolution(con, legal_type)
    if err:
        msg.extend(err)

    err = validate_affidavit(con, legal_type)
>>>>>>> 6b65ca8f
    if err:
        msg.extend(err)

    msg.extend(_validate_court_order(dissolution))

    if msg:
        return Error(HTTPStatus.BAD_REQUEST, msg)
    return None


def validate_dissolution_type(filing_json, legal_type) -> Optional[list]:
    """Validate dissolution type of the filing."""
    msg = []
    dissolution_type_path = '/filing/dissolution/dissolutionType'
    dissolution_type = get_str(filing_json, dissolution_type_path)
    if dissolution_type:
        if (legal_type == Business.LegalTypes.COOP.value and dissolution_type not in DISSOLUTION_MAPPING['COOP']) \
                or (legal_type in CORP_TYPES and dissolution_type not in DISSOLUTION_MAPPING['CORP']):
            msg.append({'error': _('Invalid Dissolution type.'), 'path': dissolution_type_path})
            return msg
    else:
        msg.append({'error': _('Dissolution type must be provided.'),
                    'path': dissolution_type_path})
        return msg

    return None


def validate_dissolution_statement_type(filing_json, legal_type) -> Optional[list]:
    """Validate dissolution statement type of the filing."""
    msg = []
    dissolution_stmt_type_path = '/filing/dissolution/dissolutionStatementType'
    dissolution_stmt_type = get_str(filing_json, dissolution_stmt_type_path)

    if legal_type == Business.LegalTypes.COOP.value:
        if not dissolution_stmt_type:
            msg.append({'error': _('Dissolution statement type must be provided.'),
                        'path': dissolution_stmt_type_path})
            return msg
        if not DissolutionStatementTypes.has_value(dissolution_stmt_type):
            msg.append({'error': _('Invalid Dissolution statement type.'),
                        'path': dissolution_stmt_type_path})
            return msg

    return None


def validate_parties_address(filing_json, legal_type) -> Optional[list]:
    """Validate the person data of the dissolution filing.

    Address must be in Canada for COOP and BC for CORP.
    Both mailing and delivery address are mandatory.
    """
    parties_json = filing_json['filing']['dissolution']['parties']
    parties = list(filter(lambda x: _is_dissolution_party_role(x.get('roles', [])), parties_json))
    msg = []
    address_in_bc = 0
    address_in_ca = 0
    party_path = '/filing/dissolution/parties'

    if len(parties) > 0:
        err, address_in_bc, address_in_ca = _validate_address_location(parties)
        if err:
            msg.extend(err)
    else:
        msg.append({'error': 'Dissolution party is required.', 'path': party_path})

    if legal_type == Business.LegalTypes.COOP.value and address_in_ca == 0:
        msg.append({'error': 'Address must be in Canada.', 'path': party_path})
    elif legal_type in CORP_TYPES and address_in_bc == 0:
        msg.append({'error': 'Address must be in BC.', 'path': party_path})

    if msg:
        return msg

    return None


def _is_dissolution_party_role(roles: list) -> bool:
    return any(role.get('roleType', '').lower() in
               [PartyRole.RoleTypes.CUSTODIAN.value,
                PartyRole.RoleTypes.LIQUIDATOR.value] for role in roles)


def _validate_address_location(parties):
    msg = []
    address_in_bc = 0
    address_in_ca = 0
    for idx, party in enumerate(parties):  # pylint: disable=too-many-nested-blocks;  # noqa: E501
        for address_type in Address.JSON_ADDRESS_TYPES:
            if address_type in party:
                try:
                    region = get_str(party, f'/{address_type}/addressRegion')
                    if region == 'BC':
                        address_in_bc += 1

                    country = get_str(party, f'/{address_type}/addressCountry')
                    country_code = pycountry.countries.search_fuzzy(country)[0].alpha_2
                    if country_code == 'CA':
                        address_in_ca += 1

                except LookupError:
                    msg.append({'error': _('Address Country must resolve to a valid ISO-2 country.'),
                                'path': f'/filing/dissolution/parties/{idx}/{address_type}/addressCountry'})
            else:
                msg.append({'error': _(f'{address_type} is required.'),
                            'path': f'/filing/dissolution/parties/{idx}'})

    if msg:
        return msg, address_in_bc, address_in_ca

    return None, address_in_bc, address_in_ca


def validate_special_resolution(filing_json, legal_type) -> Optional[list]:
    """Validate special resolution of the filing."""
    msg = []

    if legal_type == Business.LegalTypes.COOP.value:
        special_resolution = filing_json['filing']['dissolution'].get('specialResolution', None)
        if not special_resolution:
            msg.append({'error': _('Special resolution is required.'),
                        'path': '/filing/dissolution/specialResolution'})
            return msg

        resolution_file_key = special_resolution.get('resolutionFileKey', None)
        resolution_file_name = special_resolution.get('resolutionFileName', None)

        # Validate key values exist
        if not resolution_file_key:
            msg.append({'error': _('A valid special resolution key is required.'),
                        'path': '/filing/dissolution/specialResolution/resolutionFileKey'})

        if not resolution_file_name:
            msg.append({'error': _('A valid special resolution file name is required.'),
                        'path': '/filing/dissolution/specialResolution/resolutionFileName'})

        if msg:
            return msg

        special_resolution_err = validate_pdf(resolution_file_key,
                                              '/filing/dissolution/specialResolution/resolutionFileKey')
        if special_resolution_err:
            return special_resolution_err

    return None


def validate_affidavit(filing_json, legal_type) -> Optional[list]:
    """Validate affidavit document of the filing."""
    msg = []

    if legal_type == Business.LegalTypes.COOP.value:
        affidavit_file_key = filing_json['filing']['dissolution'].get('affidavitFileKey', None)
        affidavit_file_name = filing_json['filing']['dissolution'].get('affidavitFileName', None)

        # Validate key values exist
        if not affidavit_file_key:
            msg.append({'error': _('A valid affidavit key is required.'),
                        'path': '/filing/dissolution/affidavitFileKey'})

        if not affidavit_file_name:
            msg.append({'error': _('A valid affidavit file name is required.'),
                        'path': '/filing/dissolution/affidavitFileName'})

        if msg:
            return msg

        affidavit_err = validate_pdf(affidavit_file_key, '/filing/dissolution/affidavitFileKey')
        if affidavit_err:
            return affidavit_err

<<<<<<< HEAD
        special_resolution_err = validate_pdf(special_resolution_file_key,
                                              '/filing/dissolution/specialResolutionFileKey')
        if special_resolution_err:
            return special_resolution_err

    return None


def _validate_court_order(filing):
    """Validate court order."""
    if court_order := filing.get('filing', {}).get('dissolution', {}).get('courtOrder', None):
        court_order_path: Final = '/filing/dissolution/courtOrder'
        err = validate_court_order(court_order_path, court_order)
        if err:
            return err
    return []
=======
    return None
>>>>>>> 6b65ca8f
<|MERGE_RESOLUTION|>--- conflicted
+++ resolved
@@ -35,6 +35,9 @@
 class DissolutionTypes(str, Enum):
     """Dissolution types."""
 
+    ADMINISTRATIVE = 'administrative'
+    COURT_ORDERED_LIQUIDATION = 'courtOrderedLiquidation'
+    INVOLUNTARY = 'involuntary'
     VOLUNTARY = 'voluntary'
     VOLUNTARY_LIQUIDATION = 'voluntaryLiquidation'
 
@@ -77,15 +80,11 @@
     if err:
         msg.extend(err)
 
-<<<<<<< HEAD
-    err = validate_documents(dissolution, legal_type)
-=======
-    err = validate_special_resolution(con, legal_type)
-    if err:
-        msg.extend(err)
-
-    err = validate_affidavit(con, legal_type)
->>>>>>> 6b65ca8f
+    err = validate_special_resolution(dissolution, legal_type)
+    if err:
+        msg.extend(err)
+
+    err = validate_affidavit(dissolution, legal_type)
     if err:
         msg.extend(err)
 
@@ -258,12 +257,6 @@
         if affidavit_err:
             return affidavit_err
 
-<<<<<<< HEAD
-        special_resolution_err = validate_pdf(special_resolution_file_key,
-                                              '/filing/dissolution/specialResolutionFileKey')
-        if special_resolution_err:
-            return special_resolution_err
-
     return None
 
 
@@ -274,7 +267,4 @@
         err = validate_court_order(court_order_path, court_order)
         if err:
             return err
-    return []
-=======
-    return None
->>>>>>> 6b65ca8f
+    return []