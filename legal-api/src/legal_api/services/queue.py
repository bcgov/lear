# Copyright © 2019 Province of British Columbia
#
# Licensed under the Apache License, Version 2.0 (the 'License');
# you may not use this file except in compliance with the License.
# You may obtain a copy of the License at
#
#     http://www.apache.org/licenses/LICENSE-2.0
#
# Unless required by applicable law or agreed to in writing, software
# distributed under the License is distributed on an 'AS IS' BASIS,
# WITHOUT WARRANTIES OR CONDITIONS OF ANY KIND, either express or implied.
# See the License for the specific language governing permissions and
# limitations under the License.

"""This provides the service to publish to the queue."""
import asyncio
import json
import logging
import random
import string

from flask import _app_ctx_stack
from nats.aio.client import Client as NATS, DEFAULT_CONNECT_TIMEOUT  # noqa N814; by convention the name is NATS
from stan.aio.client import Client as STAN  # noqa N814; by convention the name is STAN


class QueueService():
    """Provides services to use the Queue from Flask.

    For ease of use, this follows the style of a Flask Extension
    """

    def __init__(self, app=None, loop=None):
        """Initialize, supports setting the app context on instantiation."""
        # Default NATS Options
        self.name = 'default_api_client'
        self.nats_options = {}
        self.stan_options = {}
        self.loop = loop
        self.nats_servers = None
        self.subject = None

        self.logger = logging.getLogger()

        if app is not None:
            self.init_app(app, self.loop)

    def init_app(self, app, loop=None,
                 nats_options=None, stan_options=None):
        """Initialize the extension.

        :param app: Flask app
        :return: naked
        """
        self.name = app.config.get('NATS_CLIENT_NAME')
        self.loop = loop or asyncio.get_event_loop()
        self.nats_servers = app.config.get('NATS_SERVERS').split(',')
        self.subject = app.config.get('NATS_COLIN_SUBJECT')

        default_nats_options = {
            'name': self.name,
            'io_loop': self.loop,
            'servers': self.nats_servers,
            'connect_timeout': app.config.get('NATS_CONNECT_TIMEOUT', DEFAULT_CONNECT_TIMEOUT),

            # NATS handlers
            'error_cb': self.on_error,
            'closed_cb': self.on_close,
            'reconnected_cb': self.on_reconnect,
            'disconnected_cb': self.on_disconnect,
        }
        if not nats_options:
            nats_options = {}

        self.nats_options = {**default_nats_options, **nats_options}

        default_stan_options = {
            'cluster_id': app.config.get('NATS_CLUSTER_ID'),
            'client_id':
            (self.name.
             lower().
             strip(string.whitespace)
             ).translate({ord(c): '_' for c in string.punctuation})
            + '_' + str(random.SystemRandom().getrandbits(0x58))
        }
        if not stan_options:
            stan_options = {}

        self.stan_options = {**default_stan_options, **stan_options}

        app.teardown_appcontext(self.teardown)

    def teardown(self, exception):  # pylint: disable=unused-argument; flask method signature
        """Destroy all objects created by this extension."""
        try:
            this_loop = asyncio.get_event_loop()
            this_loop.run_until_complete(self.close())
<<<<<<< HEAD
        except Exception as e:
=======
        except RuntimeError as e:
>>>>>>> eb5a26bc
            self.logger.error(e)

    async def connect(self):
        """Connect to the queueing service."""
        ctx = _app_ctx_stack.top
        if ctx:
            if not hasattr(ctx, 'nats'):
                ctx.nats = NATS()
                ctx.stan = STAN()

            if not ctx.nats.is_connected:
                self.stan_options = {**self.stan_options, **{'nats': ctx.nats}}
                await ctx.nats.connect(**self.nats_options)
                await ctx.stan.connect(**self.stan_options)

    async def close(self):
        """Close the connections to the queue."""
        if self.nats and self.nats.is_connected:
            await self.stan.close()
            await self.nats.close()

    def publish_json(self, payload=None):
        """Publish the json payload to the Queue Service."""
        try:
            self.loop.run_until_complete(self.async_publish_json(payload))
        except Exception as err:
            self.logger.error('Error: %s', err)
            raise err

    async def async_publish_json(self, payload=None):
        """Publish the json payload to the Queue Service."""
        if not self.is_connected:
            await self.connect()

        await self.stan.publish(subject=self.subject,
                                payload=json.dumps(payload).encode('utf-8'))

    async def on_error(self, e):
        """Handle errors raised by the client library."""
        self.logger.warning('Error: %s', e)

    async def on_reconnect(self):
        """Invoke by the client library when attempting to reconnect to NATS."""
        self.logger.warning('Reconnected to NATS at nats://%s', self.nats.connected_url.netloc if self.nats else 'none')

    async def on_disconnect(self):
        """Invoke by the client library when disconnected from NATS."""
        self.logger.warning('Disconnected from NATS')

    async def on_close(self):
        """Invoke by the client library when the NATS connection is closed."""
        self.logger.warning('Closed connection to NATS')

    @property
    def is_closed(self):
        """Return True if the connection toThe cluster is closed."""
        if self.nats:
            return self.nats.is_closed
        return True

    @property
    def is_connected(self):
        """Return True if connected to the NATS cluster."""
        if self.nats:
            return self.nats.is_connected
        return False

    @property
    def stan(self):
        """Return the STAN client for the Queue Service."""
        ctx = _app_ctx_stack.top
        if ctx:
            if not hasattr(ctx, 'stan'):
                return None
            return ctx.stan
        return None

    @property
    def nats(self):
        """Return the NATS client for the Queue Service."""
        ctx = _app_ctx_stack.top
        if ctx:
            if not hasattr(ctx, 'nats'):
                return None
            return ctx.nats
        return None<|MERGE_RESOLUTION|>--- conflicted
+++ resolved
@@ -95,11 +95,7 @@
         try:
             this_loop = asyncio.get_event_loop()
             this_loop.run_until_complete(self.close())
-<<<<<<< HEAD
-        except Exception as e:
-=======
         except RuntimeError as e:
->>>>>>> eb5a26bc
             self.logger.error(e)
 
     async def connect(self):
