--- conflicted
+++ resolved
@@ -53,10 +53,6 @@
     result = []
     business_office = None
 
-<<<<<<< HEAD
-    # if business.is_legal_entity:
-=======
->>>>>>> f3bb2280
     business_office = business.offices.filter(Office.office_type == "businessOffice").one_or_none()
 
     if not business_office:
