--- conflicted
+++ resolved
@@ -34,13 +34,9 @@
         'warningType': WarningType.NOT_IN_GOOD_STANDING
     }
 
-<<<<<<< HEAD
-    eligibility, details = InvoluntaryDissolutionService.check_business_eligibility(business.identifier, InvoluntaryDissolutionService.ExcludeDetails(exclude_in_dissolution=True))
-=======
     eligibility, details = InvoluntaryDissolutionService.check_business_eligibility(
         business.identifier, InvoluntaryDissolutionService.ExcludeDetails(exclude_in_dissolution=True)
     )
->>>>>>> 720c912b
     if eligibility:
         if details.transition_overdue:
             result.append(transition_warning)
@@ -48,15 +44,11 @@
             result.append(ar_overdue_warning)
     elif batch_datas := InvoluntaryDissolutionService.get_in_dissolution_batch_processing(business.id):
         batch_processing, _ = batch_datas
-<<<<<<< HEAD
-        _, dis_details = InvoluntaryDissolutionService.check_business_eligibility(business.identifier, InvoluntaryDissolutionService.ExcludeDetails(exclude_in_dissolution=False, exclude_future_effective_filing=True))
-=======
         _, dis_details = InvoluntaryDissolutionService.check_business_eligibility(
             business.identifier, InvoluntaryDissolutionService.ExcludeDetails(
                 exclude_in_dissolution=False, exclude_future_effective_filing=True
             )
         )
->>>>>>> 720c912b
         if dis_details.transition_overdue:
             result.append(transition_warning)
         elif dis_details.ar_overdue:
