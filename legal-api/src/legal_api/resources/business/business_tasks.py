# Copyright © 2019 Province of British Columbia
#
# Licensed under the Apache License, Version 2.0 (the 'License');
# you may not use this file except in compliance with the License.
# You may obtain a copy of the License at
#
#     http://www.apache.org/licenses/LICENSE-2.0
#
# Unless required by applicable law or agreed to in writing, software
# distributed under the License is distributed on an 'AS IS' BASIS,
# WITHOUT WARRANTIES OR CONDITIONS OF ANY KIND, either express or implied.
# See the License for the specific language governing permissions and
# limitations under the License.
"""Searching on a business tasks.

Provides all the search and retrieval from the business filings datastore.
"""

from datetime import datetime
from http import HTTPStatus

<<<<<<< HEAD
from flask import jsonify
=======
import datedelta
import requests
from requests import exceptions  # noqa I001
from flask import current_app, jsonify
>>>>>>> eee85e84
from flask_restplus import Resource, cors

from legal_api.models import Business, Filing
from legal_api.services import namex
from legal_api.services.filings import validations
from legal_api.utils.auth import jwt
from legal_api.utils.util import cors_preflight

from .api_namespace import API


@cors_preflight('GET,')
@API.route('/<string:identifier>/tasks', methods=['GET', 'OPTIONS'])
class TaskListResource(Resource):
    """Business Tasks service - Lists all incomplete filings and to-dos."""

    @staticmethod
    @cors.crossdomain(origin='*')
    @jwt.requires_auth
    def get(identifier):
        """Return a JSON object with meta information about the Service."""
        business = Business.find_by_identifier(identifier)
        is_nr = identifier.startswith('NR')

        # Check if this is a NR
        if is_nr:
            # Fetch NR Data
            nr_response = namex.query_nr_number(identifier)
            # Validate NR data
            validation_result = namex.validate_nr(nr_response.json())

            # Return error if the NR is not consumable (invalid)
            if not validation_result['is_consumable']:
                return jsonify({
                    'message': f'{identifier} is invalid', 'validation': validation_result
                    }), HTTPStatus.FORBIDDEN

        if not business:
            # Create Incorporate using NR to-do item
            if is_nr:
                rv = []
                rv.append(TaskListResource.create_incorporate_nr_todo(nr_response.json(), 1, True))
            # business does not exist and not an nr so return empty task list
            else:
                rv = []
        else:
            rv = TaskListResource.construct_task_list(business)
            if not rv and is_nr:
                paid_completed_filings = Filing.get_filings_by_status(business.id, [Filing.Status.PAID.value,
                                                                                    Filing.Status.COMPLETED.value])
                # Append NR todo if there are no tasks and PAID or COMPLETED filings
                if not paid_completed_filings:
                    rv.append(TaskListResource.create_incorporate_nr_todo(nr_response.json(), 1, True))
            elif rv == 'pay_connection_error':
                return {
                    'message': 'Failed to get payment details for a filing. Please try again later.'
                }, HTTPStatus.SERVICE_UNAVAILABLE

        return jsonify(tasks=rv)

    @staticmethod
    def construct_task_list(business):  # pylint: disable=too-many-locals; only 2 extra
        """
        Return all current pending tasks to do.

        First retrieves filings that are either drafts, or incomplete,
        then populate AR filings that have not been started for
        years that are due.

        Rules for AR filings:
            - Co-ops must file one AR per year. The next AR date must be AFTER the most recent
              AGM date. The calendar year of the filing is the first contiguous year following
              the last AGM date

            - Corporations must file one AR per year, on or after the anniversary of the founding date
        """
        tasks = []
        order = 1
        check_agm = validations.annual_report.requires_agm(business)

        # Retrieve filings that are either incomplete, or drafts
        pending_filings = Filing.get_filings_by_status(business.id, [Filing.Status.DRAFT.value,
                                                                     Filing.Status.PENDING.value,
                                                                     Filing.Status.PENDING_CORRECTION.value,
                                                                     Filing.Status.ERROR.value])
        # Create a todo item for each pending filing
        for filing in pending_filings:
            filing_json = filing.json
            if filing.payment_status_code == 'CREATED' and filing.payment_token:
                # get current pay details from pay-api
                try:
                    headers = {
                        'Authorization': f'Bearer {jwt.get_token_auth_header()}',
                        'Content-Type': 'application/json'
                    }
                    pay_response = requests.get(
                        url=f'{current_app.config.get("PAYMENT_SVC_URL")}/{filing.payment_token}',
                        headers=headers
                    )
                    pay_details = {
                        'isPaymentActionRequired': pay_response.json().get('isPaymentActionRequired', False),
                        'paymentMethod': pay_response.json().get('paymentMethod', '')
                    }
                    filing_json['filing']['header'].update(pay_details)

                except (exceptions.ConnectionError, exceptions.Timeout) as err:
                    current_app.logger.error(
                        f'Payment connection failure for {business.identifier} task list. ', err)
                    return 'pay_connection_error'

            task = {'task': filing_json, 'order': order, 'enabled': True}
            tasks.append(task)
            order += 1

        # If this is the first calendar year since incorporation, there is no previous ar year.
        next_ar_year = business.last_ar_year + 1 if business.last_ar_year else business.founding_date.year
        start_date = business.last_ar_date if business.last_ar_date else business.founding_date

        # Checking for pending ar
        annual_report_filings = Filing.get_filings_by_type(business.id, 'annualReport')
        if annual_report_filings:
            # Consider each filing as each year and add to find next ar year
            next_ar_year += len(annual_report_filings)
            start_date = datetime(next_ar_year, 1, 1).date()

        ar_min_date, ar_max_date = TaskListResource.get_ar_dates(check_agm, start_date, next_ar_year)

        start_year = next_ar_year
        while ar_min_date <= datetime.utcnow().date():
            enabled = not pending_filings and ar_min_date.year == start_year
            tasks.append(TaskListResource.create_todo(business, next_ar_year, ar_min_date, ar_max_date, order, enabled))

            # Include all ar's to todo from last ar filing
            next_ar_year += 1
            start_date += datetime(next_ar_year, 1, 1).date()
            ar_min_date, ar_max_date = TaskListResource.get_ar_dates(check_agm, start_date, next_ar_year)
            order += 1
        return tasks

    @staticmethod
    def get_ar_dates(check_agm, start_date, next_ar_year):
        """Get ar min and max date for the specific year"""

        ar_min_date = datetime(next_ar_year, 1, 1).date()

        # Make sure min date is greater than or equal to last_ar_date or founding_date
        if ar_min_date < start_date:
            ar_min_date = start_date

        ar_max_date = datetime(next_ar_year, 12, 31).date()

        if check_agm: # If this is a CO-OP
            if next_ar_year == 2020:
                # For year 2020, set the max date as October 31th next year (COVID extension).
                ar_max_date = datetime(next_ar_year + 1, 10, 31).date()
            else:
                # If this is a CO-OP, set the max date as April 30th next year.
                ar_max_date = datetime(next_ar_year + 1, 4, 30).date()

        return ar_min_date, ar_max_date

    @staticmethod
    def create_todo(business, todo_year, ar_min_date, ar_max_date, order, enabled): # pylint: disable=too-many-arguments
        """Return a to-do JSON object."""
        todo = {
            'task': {
                'todo': {
                    'business': business.json(),
                    'header': {
                        'name': 'annualReport',
                        'ARFilingYear': todo_year,
                        'status': 'NEW',
                        'arMinDate': ar_min_date,
                        'arMaxDate': ar_max_date
                    }
                }
            },
            'order': order,
            'enabled': enabled
        }
        return todo

    @staticmethod
    def create_incorporate_nr_todo(name_request, order, enabled):
        """Return a to-do JSON object."""
        todo = {
            'task': {
                'todo': {
                    'nameRequest': name_request,
                    'header': {
                        'name': 'nameRequest',
                        'status': 'NEW'
                    }
                }
            },
            'order': order,
            'enabled': enabled
        }
        return todo<|MERGE_RESOLUTION|>--- conflicted
+++ resolved
@@ -19,14 +19,9 @@
 from datetime import datetime
 from http import HTTPStatus
 
-<<<<<<< HEAD
-from flask import jsonify
-=======
-import datedelta
 import requests
 from requests import exceptions  # noqa I001
 from flask import current_app, jsonify
->>>>>>> eee85e84
 from flask_restplus import Resource, cors
 
 from legal_api.models import Business, Filing
