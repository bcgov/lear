# Copyright © 2019 Province of British Columbia
#
# Licensed under the Apache License, Version 2.0 (the 'License');
# you may not use this file except in compliance with the License.
# You may obtain a copy of the License at
#
#     http://www.apache.org/licenses/LICENSE-2.0
#
# Unless required by applicable law or agreed to in writing, software
# distributed under the License is distributed on an 'AS IS' BASIS,
# WITHOUT WARRANTIES OR CONDITIONS OF ANY KIND, either express or implied.
# See the License for the specific language governing permissions and
# limitations under the License.
"""Searching on a business entity.

Provides all the search and retrieval from the business entity datastore.
"""
# pylint: disable=too-many-lines
import copy
from datetime import datetime as _datetime
from http import HTTPStatus
from typing import Generic, Optional, Tuple, TypeVar, Union

import requests
from flask import current_app, g, jsonify, request
from flask_babel import _
from flask_cors import cross_origin
from flask_jwt_oidc import JwtManager
from flask_pydantic import validate as pydantic_validate
from html_sanitizer import Sanitizer  # noqa: I001
from pydantic import BaseModel  # noqa: I001; pylint: disable=E0611,C0412; not sure why pylint is unable to scan module
from pydantic.generics import GenericModel
from requests import exceptions  # noqa: I001; grouping out of order to make both pylint & isort happy
from sqlalchemy import text
from werkzeug.local import LocalProxy

import legal_api.reports
from legal_api.constants import BOB_DATE
from legal_api.core import Filing as CoreFiling
from legal_api.exceptions import BusinessException
from legal_api.models import Address, ColinLastUpdate, Filing, LegalEntity, RegistrationBootstrap, User, UserRoles, db
from legal_api.models.colin_event_id import ColinEventId
from legal_api.schemas import rsbc_schemas
from legal_api.services import (
    STAFF_ROLE,
    SYSTEM_ROLE,
    DocumentMetaService,
    MinioService,
    RegistrationBootstrapService,
    authorized,
    business_service,
    namex,
)
from legal_api.services.authz import COLIN_SVC_ROLE, is_allowed
from legal_api.services.filings import validate
from legal_api.services.queue import QueueService
from legal_api.services.utils import get_str
from legal_api.utils import datetime
from legal_api.utils.auth import jwt
from legal_api.utils.legislation_datetime import LegislationDatetime
from legal_api.utils.util import build_schema_error_response

from ..bp import bp

# noqa: I003; the multiple route decorators cause an erroneous error in line space counting


class QueryModel(BaseModel):
    """Query string model."""

    draft: Optional[bool]
    only_validate: Optional[bool]


FilingT = TypeVar("FilingT")


class FilingModel(GenericModel, Generic[FilingT]):
    """Generic model to alow pydantic validation."""

    data: Optional[FilingT]


@bp.route("/<string:identifier>/filings", methods=["GET"])
@bp.route("/<string:identifier>/filings/<int:filing_id>", methods=["GET"])
@cross_origin(origin="*")
@jwt.requires_auth
@pydantic_validate(query=QueryModel)
def get_filings(identifier: str, filing_id: Optional[int] = None):
    """Return a JSON object with meta information about the Filing Submission."""
    if filing_id or identifier.startswith("T"):
        return ListFilingResource.get_single_filing(identifier, filing_id)

    return ListFilingResource.get_ledger_listing(identifier, jwt)


@bp.route("/<string:identifier>/filings", methods=["POST"])
@bp.route("/<string:identifier>/filings/<int:filing_id>", methods=["POST", "PUT"])
@cross_origin(origin="*")
@jwt.requires_auth
@pydantic_validate()
def saving_filings(  # pylint: disable=too-many-return-statements,too-many-locals
    body: FilingModel,
    query: QueryModel,
    identifier,
    filing_id: Optional[int] = None,
):
    """Modify an incomplete filing for the LegalEntity."""
    # basic checks
    business = business_service.fetch_business(identifier)
    err_msg, err_code = ListFilingResource.put_basic_checks(identifier, filing_id, request, business)
    if err_msg:
        return (
            jsonify(
                {
                    "errors": [
                        err_msg,
                    ]
                }
            ),
            err_code,
        )
    json_input = request.get_json()

    # check authorization
    response, response_code = ListFilingResource.check_authorization(identifier, json_input, business, filing_id)
    if response:
        return response, response_code

    # get header params
    payment_account_id = request.headers.get("account-id", request.headers.get("accountId", None))

    if (
        not query.draft
        and not ListFilingResource.is_historical_colin_filing(json_input)
        and not ListFilingResource.is_before_epoch_filing(json_input, business)
    ):
        if identifier.startswith("T"):
            business_validate = RegistrationBootstrap.find_by_identifier(identifier)
        else:
            business_validate = business
        err = validate(business_validate, json_input, payment_account_id)
        if err or query.only_validate:
            if err:
                json_input["errors"] = err.msg
                return jsonify(json_input), err.code
            return jsonify(json_input), HTTPStatus.OK

    # save filing, if it's draft only then bail
    user = User.get_or_create_user_by_jwt(g.jwt_oidc_token_info)
    try:
        business, filing, err_msg, err_code = ListFilingResource.save_filing(request, identifier, user, filing_id)
        if err_msg or query.draft:
            reply = filing.json if filing else json_input
            reply["errors"] = [
                err_msg,
            ]
            return jsonify(reply), err_code or (
                HTTPStatus.CREATED if (request.method == "POST") else HTTPStatus.ACCEPTED
            )
    except Exception as err:
        print(err)

    # complete filing
    response, response_code = ListFilingResource.complete_filing(business, filing, query.draft, payment_account_id)
    if response and (response_code != HTTPStatus.CREATED or filing.source == Filing.Source.COLIN.value):
        return response, response_code

    # all done
    filing_json = filing.json
    if response:
        filing_json["filing"]["header"].update(response)
    return jsonify(filing_json), (HTTPStatus.CREATED if (request.method == "POST") else HTTPStatus.ACCEPTED)


@bp.route("/<string:identifier>/filings", methods=["DELETE"])
@bp.route("/<string:identifier>/filings/<int:filing_id>", methods=["DELETE"])
@cross_origin(origin="*")
@jwt.requires_auth
def delete_filings(identifier, filing_id=None):
    """Delete a filing from the LegalEntity."""
    if not filing_id:
        return ({"message": _("No filing id provided for:") + identifier}, HTTPStatus.BAD_REQUEST)

    # check authorization
    if not authorized(identifier, jwt, action=["edit"]):
        return (
            jsonify({"message": _("You are not authorized to delete a filing for:") + identifier}),
            HTTPStatus.UNAUTHORIZED,
        )

    if identifier.startswith("T"):
        filing = Filing.get_temp_reg_filing(identifier, filing_id)
    else:
        filing = LegalEntity.get_filing_by_id(identifier, filing_id)

    if not filing:
        return jsonify({"message": _("Filing Not Found.")}), HTTPStatus.NOT_FOUND

    if filing.deletion_locked:  # should not be deleted
        return ListFilingResource.create_deletion_locked_response(identifier, filing)

    try:
        ListFilingResource.delete_from_minio(filing)
        filing.delete()
    except BusinessException as err:
        return (
            jsonify(
                {
                    "errors": [
                        {"error": err.error},
                    ]
                }
            ),
            err.status_code,
        )

    if identifier.startswith("T"):
        bootstrap = RegistrationBootstrap.find_by_identifier(identifier)
        if bootstrap:
            deregister_status = RegistrationBootstrapService.deregister_bootstrap(bootstrap)
            delete_status = RegistrationBootstrapService.delete_bootstrap(bootstrap)
            if deregister_status != HTTPStatus.OK or delete_status != HTTPStatus.OK:
                current_app.logger.error("Unable to deregister and delete temp reg:", identifier)

    return jsonify({"message": _("Filing deleted.")}), HTTPStatus.OK


@bp.route("/<string:identifier>/filings/<int:filing_id>", methods=["PATCH"])
@cross_origin(origin="*")
@jwt.requires_auth
def patch_filings(identifier, filing_id=None):
    """Cancel the payment and resets the filing status to DRAFT."""
    if not filing_id:
        return ({"message": _("No filing id provided for:") + identifier}, HTTPStatus.BAD_REQUEST)

    # check authorization
    if not authorized(identifier, jwt, action=["edit"]):
        return (
            jsonify({"message": _("You are not authorized to delete a filing for:") + identifier}),
            HTTPStatus.UNAUTHORIZED,
        )

    if identifier.startswith("T"):
        q = db.session.query(Filing).filter(Filing.temp_reg == identifier).filter(Filing.id == filing_id)

        filing = q.one_or_none()
    else:
        filing = LegalEntity.get_filing_by_id(identifier, filing_id)

    if not filing:
        return jsonify({"message": ("Filing Not Found.")}), HTTPStatus.NOT_FOUND

    try:
        payment_svc_url = "{}/{}".format(current_app.config.get("PAYMENT_SVC_URL"), filing.payment_token)
        token = jwt.get_token_auth_header()
        headers = {"Authorization": "Bearer " + token}
        rv = requests.delete(url=payment_svc_url, headers=headers, timeout=20.0)
        if rv.status_code in (HTTPStatus.OK, HTTPStatus.ACCEPTED):
            filing.reset_filing_to_draft()

    except (exceptions.ConnectionError, exceptions.Timeout) as err:
        current_app.logger.error(f"Payment connection failure for {identifier}: filing:{filing.id}", err)
        return {"errors": [{"message": "Unable to cancel payment for the filing."}]}, HTTPStatus.INTERNAL_SERVER_ERROR

    except BusinessException as err:
        return {"errors": [{"message": err.error}]}, err.status_code

    return jsonify(filing.json), HTTPStatus.ACCEPTED


class ListFilingResource:
    """Business Filings service."""

    @staticmethod
    def get_single_filing(identifier: str, filing_id: int):
        """Return a single filing and all of its components."""
        original_filing = str(request.args.get("original", None)).lower() == "true"
        business = business_service.fetch_business(identifier)
        rv = CoreFiling.get(identifier, business, filing_id)
        if not rv:
            return jsonify({"message": f"{identifier} no filings found"}), HTTPStatus.NOT_FOUND

        if original_filing:
            return jsonify(rv.redacted(rv.raw, jwt))

        if str(request.accept_mimetypes) == "application/pdf":
            report_type = request.args.get("type", None)
            return legal_api.reports.get_pdf(rv.storage, report_type)

        filing_json = rv.json
        if documents := DocumentMetaService().get_documents(filing_json):
            filing_json["filing"]["documents"] = documents

        if filing_json.get("filing", {}).get("header", {}).get("status") == Filing.Status.PENDING.value:
            ListFilingResource.get_payment_update(filing_json)

        filing_json = {**filing_json, **CoreFiling.common_ledger_items(identifier, rv.storage)}

        return jsonify(rv.redacted(filing_json, jwt))

    @staticmethod
    def get_payment_update(filing_dict: dict):
        """Get update on the payment status from the pay service."""
        try:
            headers = {"Authorization": f"Bearer {jwt.get_token_auth_header()}", "Content-Type": "application/json"}
            payment_svc_url = current_app.config.get("PAYMENT_SVC_URL")

            if payment_token := filing_dict.get("filing", {}).get("header", {}).get("paymentToken"):
                pay_response = requests.get(url=f"{payment_svc_url}/{payment_token}", headers=headers)
                pay_details = {
                    "isPaymentActionRequired": pay_response.json().get("isPaymentActionRequired", False),
                    "paymentMethod": pay_response.json().get("paymentMethod", ""),
                }
                filing_dict["filing"]["header"].update(pay_details)

        except (exceptions.ConnectionError, exceptions.Timeout) as err:
            current_app.logger.error(
                f"Payment connection failure for getting payment_token:{payment_token} filing payment details. ", err
            )

    @staticmethod
    def get_ledger_listing(identifier: str, user_jwt: JwtManager):
        """Return the requested ledger for the business identifier provided."""
        # Does it make sense to get a PDF of all filings?
        if str(request.accept_mimetypes) == "application/pdf":
            return (
                jsonify({"message": _("Cannot return a single PDF of multiple filing submissions.")}),
                HTTPStatus.NOT_ACCEPTABLE,
            )

        ledger_start = request.args.get("start", default=None, type=int)
        ledger_size = request.args.get("size", default=None, type=int)
        datetime_str = request.args.get("effective_date", default=None)

        effective_date = None
        if datetime_str:
            if not ListFilingResource._is_valid_date(datetime_str):
                return ({"message": "Invalid Date format."}, HTTPStatus.BAD_REQUEST)
            else:
                effective_date = _datetime.fromisoformat(datetime_str)

        business = business_service.fetch_business(identifier)

        if not business:
            return jsonify(filings=[]), HTTPStatus.NOT_FOUND

        filings = CoreFiling.ledger(
            business=business,
            jwt=user_jwt,
            statuses=[Filing.Status.COMPLETED.value, Filing.Status.PAID.value],
            start=ledger_start,
            size=ledger_size,
            effective_date=effective_date,
        )

        return jsonify(filings=filings)

    @staticmethod
    def _is_valid_date(datetime_str):
        try:
            _datetime.fromisoformat(datetime_str)
        except ValueError:
            return False
        return True

    @staticmethod
    def create_deletion_locked_response(identifier, filing):
        """Create a filing that draft that cannot be deleted."""
        business = business_service.fetch_business(identifier)
        if (
            filing.status == Filing.Status.DRAFT.value
            and filing.filing_type == "alteration"
            and business.entity_type
            in [lt.value for lt in (LegalEntity.LIMITED_COMPANIES + LegalEntity.UNLIMITED_COMPANIES)]
        ):
            response = (
                jsonify({"message": _("You must complete this alteration filing to become a BC Benefit Company.")}),
                HTTPStatus.UNAUTHORIZED,
            )
        else:
            response = jsonify({"message": _("This filing cannot be deleted at this moment.")}), HTTPStatus.UNAUTHORIZED

        return response

    @staticmethod
    def check_and_update_nr(filing):
        """Check and update NR to extend expiration date as needed."""
        # if this is an incorporation filing for a name request
        if filing.filing_type in (
            Filing.FILINGS["incorporationApplication"]["name"],
            Filing.FILINGS["registration"]["name"],
            Filing.FILINGS["amalgamationApplication"]["name"],
        ):
            nr_number = filing.json["filing"][filing.filing_type]["nameRequest"].get("nrNumber", None)
            effective_date = filing.json["filing"]["header"].get("effectiveDate", None)
            if effective_date:
                effective_date = datetime.datetime.fromisoformat(effective_date)
            if nr_number:
                nr_response = namex.query_nr_number(nr_number)
                # If there is an effective date, check if we need to extend the NR expiration
                if effective_date and namex.is_date_past_expiration(nr_response.json(), effective_date):
                    namex.update_nr_as_future_effective(nr_response.json(), effective_date)

    @staticmethod
    def complete_filing(business, filing, draft, payment_account_id) -> Tuple[dict, int]:
        """Complete the filing, either to COLIN or by getting an invoice.

        Used for encapsulation of common functionality used in Filing and Business endpoints.
        """
        # if filing is from COLIN, place on queue and return
        if filing.source == Filing.Source.COLIN.value:
            err_msg, err_code = ListFilingResource.process_colin_filing(business.identifier, filing, business)
            return jsonify(err_msg), err_code

        # create invoice
        if not draft:
            # Check if this is an nr and update as needed
            ListFilingResource.check_and_update_nr(filing)

            filing_types = ListFilingResource.get_filing_types(business, filing.filing_json)
            pay_msg, pay_code = ListFilingResource.create_invoice(
                business, filing, filing_types, jwt, payment_account_id
            )
            if pay_msg and pay_code != HTTPStatus.CREATED:
                reply = filing.json
                reply["errors"] = [
                    pay_msg,
                ]
                return jsonify(reply), pay_code
            ListFilingResource.set_effective_date(business, filing)
            return pay_msg, pay_code

        return None, None

    @staticmethod
    def put_basic_checks(identifier, filing_id, client_request, business) -> Tuple[dict, int]:
        """Perform basic checks to ensure put can do something."""
        json_input = client_request.get_json()
        if not json_input:
            return ({"message": f"No filing json data in body of post for {identifier}."}, HTTPStatus.BAD_REQUEST)

        if filing_id and client_request.method != "PUT":  # checked since we're overlaying routes
            return (
                {"message": f"Illegal to attempt to create a duplicate filing for {identifier}."},
                HTTPStatus.FORBIDDEN,
            )

        filing_type = json_input.get("filing", {}).get("header", {}).get("name")
        if not filing_type:
            return ({"message": "filing/header/name is a required property"}, HTTPStatus.BAD_REQUEST)

        if (
            filing_type
            not in [
                Filing.FILINGS["incorporationApplication"]["name"],
                Filing.FILINGS["registration"]["name"],
                Filing.FILINGS["amalgamationApplication"]["name"],
            ]
            and business is None
        ):
            return ({"message": "A valid business is required."}, HTTPStatus.BAD_REQUEST)

        return None, None

    @staticmethod
    def check_authorization(identifier, filing_json: dict, business: any, filing_id: int = None) -> Tuple[dict, int]:
        """Assert that the user can access the LegalEntity."""
        filing_type = filing_json["filing"]["header"].get("name")
        filing_sub_type = Filing.get_filings_sub_type(filing_type, filing_json)

        # While filing IA business object will be None. Setting default values in that case.
        state = business.state if business else LegalEntity.State.ACTIVE
        # for incorporationApplication and registration, get legalType from nameRequest
        legal_type = (
            business.entity_type if business else filing_json["filing"][filing_type]["nameRequest"].get("legalType")
        )

        if not authorized(identifier, jwt, action=["edit"]) or not is_allowed(
            business, state, filing_type, legal_type, jwt, filing_sub_type, filing_id
        ):
            return (
                jsonify({"message": f"You are not authorized to submit a filing for {identifier}."}),
                HTTPStatus.UNAUTHORIZED,
            )

        return None, None

    @staticmethod
    def is_before_epoch_filing(filing_json: str, business: any):
        """Is the filings before the launch of COOPS."""
        if not business or not filing_json:
            return False
<<<<<<< HEAD
        epoch_filing = Filing.get_filings_by_status(legal_entity.id, [Filing.Status.EPOCH.value])
=======
        epoch_filing = Filing.get_filings_by_status(legal_entity_id=business.id, status=[Filing.Status.EPOCH.value])
>>>>>>> a1b1c98c
        if len(epoch_filing) != 1:
            current_app.logger.error("Business:%s either none or too many epoch filings", business.identifier)
            return False
        filing_date = datetime.datetime.fromisoformat(filing_json["filing"]["header"]["date"]).replace(
            tzinfo=datetime.timezone.utc
        )
        return filing_date < epoch_filing[0].filing_date

    @staticmethod
    def is_historical_colin_filing(filing_json: str):
        """Is the filing a filing marked historical in COLIN."""
        if (
            (filing_header := filing_json.get("filing", {}).get("header"))
            and filing_header.get("source", None) == "COLIN"
            and filing_header.get("date") < BOB_DATE
        ):
            return True

        return False

    @staticmethod
    def process_colin_filing(identifier: str, filing: Filing, business: any) -> Tuple[dict, int]:
        """Manage COLIN sourced filings."""
        try:
            if not filing.colin_event_ids:
                raise KeyError

            if (
                epoch_filing := Filing.get_filings_by_status(
                    legal_entity_id=business.id, status=[Filing.Status.EPOCH.value]
                )
            ) and ListFilingResource.is_before_epoch_filing(filing.filing_json, business):
                filing.transaction_id = epoch_filing[0].transaction_id
                filing.set_processed(business.entity_type)
                filing.save()
            else:
                payload = {"filing": {"id": filing.id}}
                QueueService.publish_json(payload)

            return {"filing": {"id": filing.id}}, HTTPStatus.CREATED
        except KeyError:
            current_app.logger.error("Business:%s missing filing/header/colinIds, unable to post to queue", identifier)
            return {"errors": {"message": "missing filing/header/colinIds"}}, HTTPStatus.BAD_REQUEST
        except Exception as err:  # pylint: disable=broad-except; final catch
            current_app.logger.error("Business:%s unable to post to queue, err=%s", identifier, err)
            return {"errors": {"message": "unable to publish for post processing"}}, HTTPStatus.BAD_REQUEST

    @staticmethod
    def save_filing(  # pylint: disable=too-many-return-statements,too-many-branches
        client_request: LocalProxy,
        business_identifier: str,
        user: User,
        filing_id: int,
    ) -> Tuple[Union[LegalEntity, RegistrationBootstrap], Filing, dict, int]:
        """Save the filing to the ledger.

        If not successful, a dict of errors is returned.

        Returns: {
            business: LegalEntity or AlternateName model object found for the identifier provided
            Filing: filing model object for the submitted filing
            dict: a dict of errors
            int: the HTTPStatus error code

        @TODO refactor to a set of single putpose routines
        }
        """
        json_input = client_request.get_json()
        if not json_input:
            return (
                None,
                None,
                {"message": f"No filing json data in body of post for {business_identifier}."},
                HTTPStatus.BAD_REQUEST,
            )

        if business_identifier.startswith("T"):
            # bootstrap filing
            bootstrap = RegistrationBootstrap.find_by_identifier(business_identifier)
            business = None
            if not bootstrap:
                return None, None, {"message": f"{business_identifier} not found"}, HTTPStatus.NOT_FOUND
            if client_request.method == "PUT":
                rv = (
                    db.session.query(Filing)
                    .filter(Filing.temp_reg == business_identifier)
                    .filter(Filing.id == filing_id)
                    .one_or_none()
                )
                if not rv:
                    return None, None, {"message": f"{business_identifier} no filings found"}, HTTPStatus.NOT_FOUND
                filing = rv
            else:
                filing = Filing()
                filing.temp_reg = bootstrap.identifier
                if not json_input["filing"].get("business"):
                    json_input["filing"]["business"] = {}
                json_input["filing"]["business"]["identifier"] = bootstrap.identifier

        else:
            # regular filing for a business
            business = business_service.fetch_business(business_identifier)
            if not business:
                return None, None, {"message": f"{business_identifier} not found"}, HTTPStatus.NOT_FOUND

            if client_request.method == "PUT":
                rv = (
                    db.session.query(LegalEntity, Filing)
                    .filter(LegalEntity.id == Filing.legal_entity_id)
                    .filter(LegalEntity.identifier == business_identifier)
                    .filter(Filing.id == filing_id)
                    .one_or_none()
                )
                if not rv:
                    return None, None, {"message": f"{business_identifier} no filings found"}, HTTPStatus.NOT_FOUND
                filing = rv[1]
            else:
                filing = Filing()
                filing.legal_entity_id = business.id

        try:
            filing.submitter_id = user.id
            filing.filing_json = json_input
            filing.source = filing.filing_json["filing"]["header"].get("source", Filing.Source.LEAR.value)
            if filing.source == Filing.Source.COLIN.value:
                try:
                    filing.filing_date = datetime.datetime.fromisoformat(filing.filing_json["filing"]["header"]["date"])
                    for colin_id in filing.filing_json["filing"]["header"]["colinIds"]:
                        colin_event_id = ColinEventId()
                        colin_event_id.colin_event_id = colin_id
                        filing.colin_event_ids.append(colin_event_id)
                except KeyError:
                    current_app.logger.error(
                        "Business:%s missing filing/header values, unable to save", business.identifier
                    )
                    return None, None, {"message": "missing filing/header values"}, HTTPStatus.BAD_REQUEST
            else:
                filing.filing_date = datetime.datetime.utcnow()

            # for any legal type, set effective date as set in json; otherwise leave as default
            filing.effective_date = (
                datetime.datetime.fromisoformat(filing.filing_json["filing"]["header"]["effectiveDate"])
                if filing.filing_json["filing"]["header"].get("effectiveDate", None)
                else datetime.datetime.utcnow()
            )

            filing.filing_json = ListFilingResource.sanitize_html_fields(filing.filing_json)
            filing.save()
        except BusinessException as err:
            return None, None, {"error": err.error}, err.status_code

        return business or bootstrap, filing, None, None

    @staticmethod
    def sanitize_html_fields(filing_json):
        """Sanitize HTML fields to prevent XSS."""
        # Need to sanitize as this can be HTML, which provides an easy way to inject JS scripts etc.
        # We have are using v-sanitize on the frontend, for fields that the user controls.
        # https://www.stackhawk.com/blog/vue-xss-guide-examples-and-prevention/
        if resolution_content := filing_json["filing"].get("specialResolution", {}).get("resolution", None):
            filing_json["filing"]["specialResolution"]["resolution"] = Sanitizer().sanitize(resolution_content)
        if resolution_content := filing_json["filing"].get("correction", {}).get("resolution", None):
            filing_json["filing"]["correction"]["resolution"] = Sanitizer().sanitize(resolution_content)
        return filing_json

    @staticmethod
    def validate_filing_json(client_request: LocalProxy) -> Tuple[dict, int]:
        """Assert that the json is a valid filing.

        Returns: {
            dict: a dict, success message or array of errors
            int: the HTTPStatus error code
        }
        """
        valid, err = rsbc_schemas.validate(client_request.get_json(), "filing")

        if valid:
            return {"message": "Filing is valid"}, HTTPStatus.OK

        errors = build_schema_error_response(err)
        return errors, HTTPStatus.BAD_REQUEST

    @staticmethod
    def get_filing_types(business: any, filing_json: dict):  # pylint: disable=too-many-branches
        """Get the filing type fee codes for the filing.

        Returns: {
            list: a list, filing type fee codes in the filing
        }
        """
        filing_types = []
        priority_flag = filing_json["filing"]["header"].get("priority", False)
        filing_type = filing_json["filing"]["header"].get("name", None)
        waive_fees_flag = filing_json["filing"]["header"].get("waiveFees", False)

        if filing_type in (
            Filing.FILINGS["incorporationApplication"]["name"],
            Filing.FILINGS["registration"]["name"],
            Filing.FILINGS["amalgamationApplication"]["name"],
        ):
            entity_type = filing_json["filing"][filing_type]["nameRequest"]["legalType"]
        else:
            entity_type = business.entity_type

        if any("correction" in x for x in filing_json["filing"].keys()):
            filing_type_code = Filing.FILINGS.get("correction", {}).get("codes", {}).get(entity_type)
            filing_types.append(
                {"filingTypeCode": filing_type_code, "priority": priority_flag, "waiveFees": waive_fees_flag}
            )
        elif any(filing_type in x for x in ["dissolution"]):
            dissolution_type = filing_json["filing"]["dissolution"]["dissolutionType"]
            if dissolution_type == "voluntary":
                filing_type_code = (
                    Filing.FILINGS.get("dissolution", {}).get(dissolution_type).get("codes", {}).get(entity_type)
                )
                filing_types.append(
                    {
                        "filingTypeCode": filing_type_code,
                        "futureEffective": ListFilingResource.is_future_effective_filing(filing_json),
                        "priority": priority_flag,
                        "waiveFees": waive_fees_flag,
                    }
                )
                if entity_type == LegalEntity.EntityTypes.COOP.value:
                    filing_type_code = (
                        Filing.FILINGS.get("specialResolution", {})
                        .get("codes", {})
                        .get(LegalEntity.EntityTypes.COOP.value)
                    )
                    filing_types.append(
                        {"filingTypeCode": filing_type_code, "priority": priority_flag, "waiveFees": waive_fees_flag}
                    )
                    filing_type_code = (
                        Filing.FILINGS.get("affidavit", {}).get("codes", {}).get(LegalEntity.EntityTypes.COOP.value)
                    )
                    filing_types.append({"filingTypeCode": filing_type_code, "waiveFees": waive_fees_flag})
            elif dissolution_type == "administrative":
                filing_types.append({"filingTypeCode": "NOFEE", "waiveFees": waive_fees_flag})
        elif any(
            filing_type in x
            for x in ["courtOrder", "registrarsNotation", "registrarsOrder", "putBackOn", "adminFreeze"]
        ):
            filing_type_code = Filing.FILINGS.get(filing_type, {}).get("code")
            filing_types.append({"filingTypeCode": filing_type_code, "filingDescription": filing_type})
        else:
            for k in filing_json["filing"].keys():
                filing_sub_type = Filing.get_filings_sub_type(k, filing_json)
                priority = priority_flag
                if filing_sub_type:
                    filing_type_code = (
                        Filing.FILINGS.get(k, {}).get(filing_sub_type, {}).get("codes", {}).get(entity_type)
                    )
                else:
                    filing_type_code = Filing.FILINGS.get(k, {}).get("codes", {}).get(entity_type)

                # check if changeOfDirectors is a free filing
                if k == "changeOfDirectors":
                    free = True
                    free_changes = ["nameChanged", "addressChanged"]
                    for director in filing_json["filing"][k].get("directors"):
                        # if changes other than name/address change then this is not a free filing
                        if not all(change in free_changes for change in director.get("actions", [])):
                            free = False
                            break
                    filing_type_code = (
                        Filing.FILINGS[k].get("free", {}).get("codes", {}).get(entity_type)
                        if free
                        else Filing.FILINGS[k].get("codes", {}).get(entity_type)
                    )

                # check if priority handled in parent filing
                if k in ["changeOfDirectors", "changeOfAddress"]:
                    priority = False if filing_type == "annualReport" else priority_flag

                if k == "incorporationApplication":
                    filing_types.append(
                        {
                            "filingTypeCode": filing_type_code,
                            "futureEffective": ListFilingResource.is_future_effective_filing(filing_json),
                        }
                    )
                elif filing_type_code:
                    if k == "alteration":
                        filing_types.append(
                            {
                                "filingTypeCode": filing_type_code,
                                "futureEffective": ListFilingResource.is_future_effective_filing(filing_json),
                                "priority": priority,
                                "waiveFees": waive_fees_flag,
                            }
                        )
                    else:
                        filing_types.append(
                            {"filingTypeCode": filing_type_code, "priority": priority, "waiveFees": waive_fees_flag}
                        )
        return filing_types

    # pylint: disable=too-many-locals,too-many-branches,too-many-statements
    @staticmethod
    def create_invoice(
        business: any,
        filing: Filing,
        filing_types: list,
        user_jwt: JwtManager,
        payment_account_id: str = None,
    ) -> Tuple[int, dict, int]:
        """Create the invoice for the filing submission.

        Returns: {
            int: the paymentToken (id), or None
            dict: a dict of errors, or None
            int: the HTTPStatus error code, or None
        }
        """
        payment_svc_url = current_app.config.get("PAYMENT_SVC_URL")
        business_name = None

        if filing.filing_type in (
            Filing.FILINGS["incorporationApplication"]["name"],
            Filing.FILINGS["registration"]["name"],
            Filing.FILINGS["amalgamationApplication"]["name"],
        ):
            if filing.filing_type in [
                Filing.FILINGS["incorporationApplication"]["name"],
                Filing.FILINGS["amalgamationApplication"]["name"],
            ]:
                mailing_address = Address.create_address(
                    filing.json["filing"][filing.filing_type]["offices"]["registeredOffice"]["mailingAddress"]
                )
            elif filing.filing_type == Filing.FILINGS["registration"]["name"]:
                mailing_address = Address.create_address(
                    filing.json["filing"]["registration"]["offices"]["businessOffice"]["mailingAddress"]
                )

            corp_type = filing.json["filing"][filing.filing_type]["nameRequest"].get(
                "legalType", LegalEntity.EntityTypes.BCOMP.value
            )

            try:
                business_name = filing.json["filing"][filing.filing_type]["nameRequest"]["legalName"]
            except KeyError:
                business_name = business.identifier
        elif filing.filing_type == Filing.FILINGS["conversion"]["name"]:
            if (
                mailing_address_json := filing.json["filing"]["conversion"]
                .get("offices", {})
                .get("businessOffice", {})
                .get("mailingAddress", None)
            ):
                mailing_address = Address.create_address(mailing_address_json)
            else:
                mailing_address = business.office_mailing_address.one_or_none()
            corp_type = (
                business.entity_type if business.entity_type else filing.json["filing"]["business"].get("legalType")
            )
        else:
            mailing_address = business.office_mailing_address.one_or_none()
            corp_type = (
                business.entity_type if business.entity_type else filing.json["filing"]["business"].get("legalType")
            )

        payload = {
            "businessInfo": {
                "businessIdentifier": f"{business.identifier}",
                "corpType": f"{corp_type}",
                "businessName": f"{business_name}" if business_name else f"{business.business_name}",
                "contactInfo": {
                    "city": mailing_address.city,
                    "postalCode": mailing_address.postal_code,
                    "province": mailing_address.region,
                    "addressLine1": mailing_address.street,
                    "country": mailing_address.country,
                },
            },
            "filingInfo": {"filingIdentifier": f"{filing.id}", "filingTypes": filing_types},
            "details": ListFilingResource.details_for_invoice(business.identifier, corp_type),
        }
        folio_number = filing.json["filing"]["header"].get("folioNumber", None)
        if folio_number:
            payload["filingInfo"]["folioNumber"] = folio_number

        if user_jwt.validate_roles([STAFF_ROLE]):
            special_role = UserRoles.staff
        elif user_jwt.validate_roles([SYSTEM_ROLE]):
            special_role = UserRoles.system
        else:
            special_role = None

        if special_role:
            account_info = {}
            routing_slip_number = get_str(filing.filing_json, "filing/header/routingSlipNumber")
            if routing_slip_number:
                account_info["routingSlip"] = routing_slip_number
            bcol_account_number = get_str(filing.filing_json, "filing/header/bcolAccountNumber")
            if bcol_account_number:
                account_info["bcolAccountNumber"] = bcol_account_number
            dat_number = get_str(filing.filing_json, "filing/header/datNumber")
            if dat_number:
                account_info["datNumber"] = dat_number

            if account_info:
                payload["accountInfo"] = account_info
        try:
            token = user_jwt.get_token_auth_header()
            headers = {"Authorization": "Bearer " + token, "Content-Type": "application/json"}
            rv = requests.post(url=payment_svc_url, json=payload, headers=headers, timeout=20.0)
        except (exceptions.ConnectionError, exceptions.Timeout) as err:
            current_app.logger.error(f"Payment connection failure for {business.identifier}: filing:{filing.id}", err)
            return {"message": "unable to create invoice for payment."}, HTTPStatus.PAYMENT_REQUIRED

        if rv.status_code in (HTTPStatus.OK, HTTPStatus.CREATED):
            pid = rv.json().get("id")
            filing.payment_token = pid
            filing.payment_status_code = rv.json().get("statusCode", "")
            filing.payment_account = payment_account_id
            filing.submitter_roles = special_role

            filing.save()
            return {"isPaymentActionRequired": rv.json().get("isPaymentActionRequired", False)}, HTTPStatus.CREATED

        if rv.status_code == HTTPStatus.BAD_REQUEST:
            # Set payment error type used to retrieve error messages from pay-api
            error_type = rv.json().get("type")
            filing.payment_status_code = error_type
            filing.save()

            return {"payment_error_type": error_type, "message": rv.json().get("detail")}, HTTPStatus.PAYMENT_REQUIRED

        return {"message": "unable to create invoice for payment."}, HTTPStatus.PAYMENT_REQUIRED

    @staticmethod
    def set_effective_date(business: any, filing: Filing):
        """Set the effective date of the Filing."""
        filing_type = filing.filing_json["filing"]["header"]["name"]
        if filing_type in (
            Filing.FILINGS["incorporationApplication"]["name"],
            Filing.FILINGS["registration"]["name"],
            Filing.FILINGS["amalgamationApplication"]["name"],
        ):
            if fe_date := filing.filing_json["filing"]["header"].get("futureEffectiveDate"):
                filing.effective_date = datetime.datetime.fromisoformat(fe_date)
                filing.save()

        elif business.entity_type != LegalEntity.EntityTypes.COOP.value and filing_type == "changeOfAddress":
            effective_date = LegislationDatetime.tomorrow_midnight()
            effective_date_utc = LegislationDatetime.as_utc_timezone(effective_date)
            filing_json_update = copy.deepcopy(filing.filing_json)
            filing_json_update["filing"]["header"]["futureEffectiveDate"] = effective_date_utc.isoformat()
            filing._filing_json = filing_json_update  # pylint: disable=protected-access;
            filing.effective_date = effective_date
            filing.save()

    @staticmethod
    def is_future_effective_filing(filing_json: dict) -> bool:
        """Return True if the filing is a FED."""
        is_future_effective = False
        effective_date = (
            datetime.datetime.fromisoformat(filing_json["filing"]["header"]["effectiveDate"])
            if filing_json["filing"]["header"].get("effectiveDate", None)
            else None
        )
        if effective_date:
            is_future_effective = effective_date > datetime.datetime.utcnow().replace(tzinfo=datetime.timezone.utc)
        return is_future_effective

    @staticmethod
    def delete_from_minio(filing):
        """Delete file from minio."""
        if (
            filing.filing_type == Filing.FILINGS["incorporationApplication"].get("name")
            and (
                cooperative := filing.filing_json.get("filing", {})
                .get("incorporationApplication", {})
                .get("cooperative", None)
            )
        ) or (
            filing.filing_type == Filing.FILINGS["alteration"].get("name")
            and (cooperative := filing.filing_json.get("filing", {}).get("alteration", {}))
        ):
            if rules_file_key := cooperative.get("rulesFileKey", None):
                MinioService.delete_file(rules_file_key)
            if memorandum_file_key := cooperative.get("memorandumFileKey", None):
                MinioService.delete_file(memorandum_file_key)
        elif filing.filing_type == Filing.FILINGS["dissolution"].get("name") and (
            affidavit_file_key := filing.filing_json.get("filing", {})
            .get("dissolution", {})
            .get("affidavitFileKey", None)
        ):
            MinioService.delete_file(affidavit_file_key)
        elif filing.filing_type == Filing.FILINGS["courtOrder"].get("name") and (
            file_key := filing.filing_json.get("filing", {}).get("courtOrder", {}).get("fileKey", None)
        ):
            MinioService.delete_file(file_key)

    @staticmethod
    def details_for_invoice(business_identifier: str, corp_type: str):
        """Generate details for invoice."""
        # Avoid temporary identifiers.
        if not business_identifier or business_identifier.startswith("T"):
            return []
        return [
            {
                "label": "Registration Number:" if corp_type in ("SP", "GP") else "Incorporation Number:",
                "value": f"{business_identifier}",
            }
        ]


@bp.route("/internal/filings", methods=["GET"])
@bp.route("/internal/filings/<string:status>", methods=["GET"])
@cross_origin(origin="*")
def get_internal_filings(status=None):
    """Get filings by status formatted in json."""
    pending_filings = []
    filings = []

    if status is None:
        pending_filings = Filing.get_completed_filings_for_colin()
        for filing in pending_filings:
            filing_json = filing.filing_json
            business = business_service.fetch_business_by_filing(filing)
            if (
                filing_json
                and filing.filing_type != "lear_epoch"
                and (filing.filing_type != "correction" or business.entity_type != LegalEntity.EntityTypes.COOP.value)
            ):
                filing_json["filingId"] = filing.id
                filing_json["filing"]["header"]["learEffectiveDate"] = filing.effective_date.isoformat()
                if not filing_json["filing"].get("business"):
                    filing_json["filing"]["business"] = business.json()
                elif not filing_json["filing"]["business"].get("legalName"):
                    filing_json["filing"]["business"]["legalName"] = business.legal_name
                if filing.filing_type == "correction":
                    colin_ids = ColinEventId.get_by_filing_id(filing_json["filing"]["correction"]["correctedFilingId"])
                    if not colin_ids:
                        continue
                    filing_json["filing"]["correction"]["correctedFilingColinId"] = colin_ids[0]  # should only be 1
                filings.append(filing_json)
        return jsonify(filings), HTTPStatus.OK

    pending_filings = Filing.get_all_filings_by_status(status)
    for filing in pending_filings:
        filings.append(filing.json)
    return jsonify(filings), HTTPStatus.OK


@bp.route("/internal/filings/<int:filing_id>", methods=["PATCH"])
@cross_origin(origin="*")
@jwt.requires_auth
def patch(filing_id):
    """Patch the colin_event_id for a filing."""
    # check authorization
    try:
        if not jwt.validate_roles([COLIN_SVC_ROLE]):
            return jsonify({"message": "You are not authorized to update the colin id"}), HTTPStatus.UNAUTHORIZED

        json_input = request.get_json()
        if not json_input:
            return (
                None,
                None,
                {"message": f"No filing json data in body of patch for {filing_id}."},
                HTTPStatus.BAD_REQUEST,
            )

        colin_ids = json_input["colinIds"]
        filing = Filing.find_by_id(filing_id)
        if not filing:
            return {"message": f"{filing_id} no filings found"}, HTTPStatus.NOT_FOUND
        for colin_id in colin_ids:
            try:
                colin_event_id_obj = ColinEventId()
                colin_event_id_obj.colin_event_id = colin_id
                filing.colin_event_ids.append(colin_event_id_obj)
                filing.save()
            except BusinessException as err:
                current_app.logger.Error(f"Error adding colin event id {colin_id} to filing with id {filing_id}")
                return None, None, {"message": err.error}, err.status_code

        return jsonify(filing.json), HTTPStatus.ACCEPTED
    except Exception as err:
        current_app.logger.Error(f"Error patching colin event id for filing with id {filing_id}")
        raise err


@bp.route("/internal/filings/colin_id", methods=["GET"])
@bp.route("/internal/filings/colin_id/<int:colin_id>", methods=["GET"])
@cross_origin(origin="*")
def get(colin_id=None):
    """Get the last colin id updated in legal."""
    try:
        if colin_id:
            colin_id_obj = ColinEventId.get_by_colin_id(colin_id)
            if not colin_id_obj:
                return {"message": "No colin ids found"}, HTTPStatus.NOT_FOUND
            return {"colinId": colin_id_obj.colin_event_id}, HTTPStatus.OK
    except Exception as err:
        current_app.logger.Error(f"Failed to get last updated colin event id: {err}")
        raise err

    query = db.session.execute(
        text(
            """select last_event_id from colin_last_update
                                       order by id desc"""
        )
    )
    last_event_id = query.fetchone()
    if not last_event_id or not last_event_id[0]:
        return {"message": "No colin ids found"}, HTTPStatus.NOT_FOUND

    return {"maxId": last_event_id[0]}, HTTPStatus.OK if request.method == "GET" else HTTPStatus.CREATED


@bp.route("/internal/filings/colin_id/<int:colin_id>", methods=["POST"])
@cross_origin(origin="*")
@jwt.requires_auth
def post(colin_id):
    """Add a row to the colin_last_update table."""
    try:
        # check authorization
        if not jwt.validate_roles([COLIN_SVC_ROLE]):
            return jsonify({"message": "You are not authorized to update this table"}), HTTPStatus.UNAUTHORIZED
        result = db.session.execute(
            text(
                f"""insert into colin_last_update (last_update, last_event_id)
                                           values (current_timestamp, {colin_id})
                                             returning id"""
            )
        )
        db.session.commit()
        colin_last_update_id = result.fetchone()[0]
        colin_last_update = db.session.get(ColinLastUpdate, colin_last_update_id)
        return jsonify(colin_last_update.json), HTTPStatus.CREATED
    except Exception as err:  # pylint: disable=broad-except
        current_app.logger.error(f"Error updating colin_last_update table in legal db: {err}")
        return {"message: failed to update colin_last_update.", 500}<|MERGE_RESOLUTION|>--- conflicted
+++ resolved
@@ -491,11 +491,7 @@
         """Is the filings before the launch of COOPS."""
         if not business or not filing_json:
             return False
-<<<<<<< HEAD
-        epoch_filing = Filing.get_filings_by_status(legal_entity.id, [Filing.Status.EPOCH.value])
-=======
         epoch_filing = Filing.get_filings_by_status(legal_entity_id=business.id, status=[Filing.Status.EPOCH.value])
->>>>>>> a1b1c98c
         if len(epoch_filing) != 1:
             current_app.logger.error("Business:%s either none or too many epoch filings", business.identifier)
             return False
