--- conflicted
+++ resolved
@@ -46,16 +46,9 @@
 
 
 __all__ = ('db',
-<<<<<<< HEAD
            'Address', 'Alias', 'AmalgamatingBusiness', 'Amalgamation', 'Batch', 'BatchProcessing', 'Business',
-           'ColinLastUpdate', 'Comment', 'ConsentContinuationOut', 'CorpType', 'DCConnection', 'DCDefinition',
-           'DCIssuedCredential', 'DCIssuedBusinessUserCredential', 'DCRevocationReason', 'Document', 'DocumentType',
-           'Filing', 'Office', 'OfficeType', 'Party', 'RegistrationBootstrap', 'RequestTracker', 'Resolution',
-=======
-           'Address', 'Alias', 'AmalgamatingBusiness', 'Amalgamation', 'Business', 'ColinLastUpdate', 'Comment',
-           'Configuration', 'ConsentContinuationOut', 'CorpType', 'DCConnection', 'DCDefinition', 'DCIssuedCredential',
-           'DCIssuedBusinessUserCredential', 'DCRevocationReason', 'Document', 'DocumentType', 'Filing',
-           'Office', 'OfficeType', 'Party', 'RegistrationBootstrap', 'RequestTracker', 'Resolution',
->>>>>>> 145adfe2
-           'PartyRole', 'ShareClass', 'ShareSeries', 'User', 'UserRoles', 'NaicsStructure', 'NaicsElement'
+           'ColinLastUpdate', 'Comment', 'Configuration', 'ConsentContinuationOut', 'CorpType', 'DCConnection',
+           'DCDefinition', 'DCIssuedCredential', 'DCIssuedBusinessUserCredential', 'DCRevocationReason', 'Document',
+           'DocumentType', 'Filing', 'Office', 'OfficeType', 'Party', 'RegistrationBootstrap', 'RequestTracker',
+           'Resolution', 'PartyRole', 'ShareClass', 'ShareSeries', 'User', 'UserRoles', 'NaicsStructure', 'NaicsElement'
            )