--- conflicted
+++ resolved
@@ -48,11 +48,7 @@
             'credentialExchangeId': self.credential_exchange_id,
             'credentialId': self.credential_id,
             'isIssued': self.is_issued,
-<<<<<<< HEAD
-            'dateOfIssue': self.date_of_issue.isoformat(),
-=======
             'dateOfIssue': self.date_of_issue.isoformat() if self.date_of_issue else None,
->>>>>>> 26a01e7b
             'isRevoked': self.is_revoked,
             'credentialRevocationId': self.credential_revocation_id,
             'revocationRegistryId': self.revocation_registry_id
