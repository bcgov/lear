--- conflicted
+++ resolved
@@ -87,21 +87,12 @@
                 credential_definition_id: str,
                 ) -> DCDefinition:
         """Return the digital credential definition matching the filter."""
-<<<<<<< HEAD
-        query = db.session.query(DCDefinition)
-        # noqa: E712 # pylint: disable=singleton-comparison
-        filter(DCDefinition.is_deleted == False). \
-            filter(DCDefinition.credential_type == credential_type). \
-            filter(DCDefinition.schema_id == schema_id). \
-            filter(DCDefinition.credential_definition_id == credential_definition_id)
-=======
         query = (
             db.session.query(DCDefinition)
                       .filter(DCDefinition.is_deleted == False)  # noqa: E712 # pylint: disable=singleton-comparison
                       .filter(DCDefinition.credential_type == credential_type)
                       .filter(DCDefinition.schema_id == schema_id)
                       .filter(DCDefinition.credential_definition_id == credential_definition_id))
->>>>>>> 26a01e7b
         return query.one_or_none()
 
     @classmethod
