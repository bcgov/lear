--- conflicted
+++ resolved
@@ -64,15 +64,10 @@
                'changeOfName': {'name': 'changeOfName', 'title': 'Change of Name Filing'},
                'specialResolution': {'name': 'specialResolution', 'title': 'Special Resolution'},
                'voluntaryDissolution': {'name': 'voluntaryDissolution', 'title': 'Voluntary Dissolution'},
-<<<<<<< HEAD
                'correction': {'name': 'correction', 'title': 'Correction', 'code': 'CRCTN'},
-               'incorporationApplication': {'name': 'incorporationApplication', 'title': 'Incorporation Application'}
-=======
-               'correction': {'name': 'correction', 'title': 'Correction'},
                'incorporationApplication': {'name': 'incorporationApplication', 'title': 'Incorporation Application',
                                             'code': 'OTINC'}
->>>>>>> e61b6332
-               }
+              }
 
     __tablename__ = 'filings'
 
