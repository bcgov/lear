# Copyright © 2019 Province of British Columbia
#
# Licensed under the Apache License, Version 2.0 (the "License");
# you may not use this file except in compliance with the License.
# You may obtain a copy of the License at
#
#     http://www.apache.org/licenses/LICENSE-2.0
#
# Unless required by applicable law or agreed to in writing, software
# distributed under the License is distributed on an "AS IS" BASIS,
# WITHOUT WARRANTIES OR CONDITIONS OF ANY KIND, either express or implied.
# See the License for the specific language governing permissions and
# limitations under the License
"""Filings are legal documents that alter the state of a business."""
import copy
from datetime import date, datetime
from enum import Enum
from http import HTTPStatus
from typing import List

from flask import current_app
from sqlalchemy import desc, event, inspect, or_
from sqlalchemy.dialects.postgresql import JSONB, dialect
from sqlalchemy.ext.hybrid import hybrid_property
from sqlalchemy.orm import backref

from legal_api.exceptions import BusinessException
from legal_api.models.colin_event_id import ColinEventId
from legal_api.schemas import rsbc_schemas

from .db import db  # noqa: I001
from .comment import Comment  # noqa: I001,F401 pylint: disable=unused-import; needed by the SQLAlchemy relationship


class Filing(db.Model):  # pylint: disable=too-many-instance-attributes,too-many-public-methods
    # allowing the model to be deep.
    """Immutable filing record.

    Manages the filing ledger for the associated business.
    """

    class Status(Enum):
        """Render an Enum of the Filing Statuses."""

        COMPLETED = 'COMPLETED'
        DRAFT = 'DRAFT'
        EPOCH = 'EPOCH'
        ERROR = 'ERROR'
        PAID = 'PAID'
        PENDING = 'PENDING'
        PENDING_CORRECTION = 'PENDING_CORRECTION'

    class Source(Enum):
        """Render an Enum of the Filing Sources."""

        COLIN = 'COLIN'
        LEAR = 'LEAR'

    # TODO: get legal types from defined class once table is made (getting it from Business causes circ import)
    FILINGS = {
        'alteration': {
            'name': 'alteration',
            'title': 'Notice of Alteration Filing',
            'codes': {
                'BC': 'ALTER',
                'BEN': 'ALTER'
            }
        },
        'annualReport': {
            'name': 'annualReport',
            'title': 'Annual Report Filing',
            'codes': {
                'CP': 'OTANN',
                'BEN': 'BCANN'
            }
        },
        'changeOfAddress': {
            'name': 'changeOfAddress',
            'title': 'Change of Address Filing',
            'codes': {
                'CP': 'OTADD',
                'BEN': 'BCADD'
            }
        },
        'changeOfDirectors': {
            'name': 'changeOfDirectors',
            'title': 'Change of Directors Filing',
            'codes': {
                'CP': 'OTCDR',
                'BEN': 'BCCDR'
            },
            'free': {
                'codes': {
                    'CP': 'OTFDR',
                    'BEN': 'BCFDR'
                }
            }
        },
        'changeOfName': {'name': 'changeOfName', 'title': 'Change of Name Filing'},
        'correction': {
            'name': 'correction',
            'title': 'Correction',
            'codes': {
                'BEN': 'CRCTN',
                'CP': 'CRCTN'
            }
        },
        'incorporationApplication': {
            'name': 'incorporationApplication',
            'title': 'Incorporation Application',
            'codes': {
                'BEN': 'BCINC'
            }
        },
        'specialResolution': {'name': 'specialResolution', 'title': 'Special Resolution',
                              'codes': {
                                  'CP': 'RES'}},
        'voluntaryDissolution': {'name': 'voluntaryDissolution', 'title': 'Voluntary Dissolution'},
        'transition': {
            'name': 'transition',
            'title': 'Transition',
            'codes': {
                'BC': 'TRANS',
                'BEN': 'TRANS'
            }
        }
    }

    __tablename__ = 'filings'
    # this mapper is used so that new and old versions of the service can be run simultaneously,
    # making rolling upgrades easier
    # This is used by SQLAlchemy to explicitly define which fields we're interested
    # so it doesn't freak out and say it can't map the structure if other fields are present.
    # This could occur from a failed deploy or during an upgrade.
    # The other option is to tell SQLAlchemy to ignore differences, but that is ambiguous
    # and can interfere with Alembic upgrades.
    __mapper_args__ = {
        'include_properties': [
            'id',
            '_completion_date',
            '_filing_date',
            '_filing_json',
            '_filing_type',
            '_payment_completion_date',
            '_payment_status_code',
            '_payment_token',
            '_source',
            '_status',
            'business_id',
            'court_order_date',
            'court_order_effect_of_order',
            'court_order_file_number',
            'effective_date',
            'paper_only',
            'colin_only',
            'parent_filing_id',
            'payment_account',
            'submitter_id',
            'tech_correction_json',
            'temp_reg',
            'transaction_id',
            'deletion_locked'
        ]
    }

    id = db.Column(db.Integer, primary_key=True)
    _completion_date = db.Column('completion_date', db.DateTime(timezone=True))
    _filing_date = db.Column('filing_date', db.DateTime(timezone=True), default=datetime.utcnow)
    _filing_type = db.Column('filing_type', db.String(30))
    _filing_json = db.Column('filing_json', JSONB)
    tech_correction_json = db.Column('tech_correction_json', JSONB)
    effective_date = db.Column('effective_date', db.DateTime(timezone=True), default=datetime.utcnow)
    _payment_status_code = db.Column('payment_status_code', db.String(50))
    _payment_token = db.Column('payment_id', db.String(4096))
    _payment_completion_date = db.Column('payment_completion_date', db.DateTime(timezone=True))
    _status = db.Column('status', db.String(20), default=Status.DRAFT)
    paper_only = db.Column('paper_only', db.Boolean, unique=False, default=False)
    colin_only = db.Column('colin_only', db.Boolean, unique=False, default=False)
    payment_account = db.Column('payment_account', db.String(30))
    _source = db.Column('source', db.String(15), default=Source.LEAR.value)
    court_order_file_number = db.Column('court_order_file_number', db.String(20))
    court_order_date = db.Column('court_order_date', db.DateTime(timezone=True), default=None)
    court_order_effect_of_order = db.Column('court_order_effect_of_order', db.String(500))
    deletion_locked = db.Column('deletion_locked', db.Boolean, unique=False, default=False)

    # # relationships
    transaction_id = db.Column('transaction_id', db.BigInteger,
                               db.ForeignKey('transaction.id'))
    business_id = db.Column('business_id', db.Integer,
                            db.ForeignKey('businesses.id'))
    temp_reg = db.Column('temp_reg', db.String(10),
                         db.ForeignKey('registration_bootstrap.identifier'))
    submitter_id = db.Column('submitter_id', db.Integer,
                             db.ForeignKey('users.id'))

    filing_submitter = db.relationship('User',
                                       backref=backref('filing_submitter', uselist=False),
                                       foreign_keys=[submitter_id])

    colin_event_ids = db.relationship('ColinEventId', lazy='select')

    comments = db.relationship('Comment', lazy='dynamic')

    parent_filing_id = db.Column(db.Integer, db.ForeignKey('filings.id'))
    parent_filing = db.relationship('Filing', remote_side=[id], backref=backref('children'))

    # properties
    @property
    def completion_date(self):
        """Property containing the filing type."""
        return self._completion_date

    @hybrid_property
    def filing_date(self):
        """Property containing the date a filing was submitted."""
        return self._filing_date

    @filing_date.setter
    def filing_date(self, value: datetime):
        if self.locked:
            self._raise_default_lock_exception()
        self._filing_date = value

    @property
    def filing_type(self):
        """Property containing the filing type."""
        return self._filing_type

    @hybrid_property
    def payment_status_code(self):
        """Property containing the payment error type."""
        return self._payment_status_code

    @payment_status_code.setter
    def payment_status_code(self, error_type: str):
        if self.locked:
            self._raise_default_lock_exception()
        self._payment_status_code = error_type

    @hybrid_property
    def payment_token(self):
        """Property containing the payment token."""
        return self._payment_token

    @payment_token.setter
    def payment_token(self, token: int):
        if self.locked:
            self._raise_default_lock_exception()
        self._payment_token = token

    @hybrid_property
    def payment_completion_date(self):
        """Property containing the date the payment cleared."""
        return self._payment_completion_date

    @payment_completion_date.setter
    def payment_completion_date(self, value: datetime):

        if self.locked or \
                (self._payment_token and self._filing_json):
            self._payment_completion_date = value
            if self.effective_date is None or \
                    self.effective_date <= self._payment_completion_date:
                self._status = Filing.Status.COMPLETED.value
        else:
            raise BusinessException(
                error="Payment Dates cannot set for unlocked filings unless the filing hasn't been saved yet.",
                status_code=HTTPStatus.FORBIDDEN
            )

    @property
    def status(self):
        """Property containing the filing status."""
        return self._status

    @hybrid_property
    def source(self):
        """Property containing the filing source."""
        return self._source

    @source.setter
    def source(self, source: str):
        """Property containing the filing source."""
        if source not in [x.value for x in self.Source]:
            raise BusinessException(
                error='Tried to update the filing with an invalid source.',
                status_code=HTTPStatus.BAD_REQUEST
            )
        self._source = source

    @hybrid_property
    def filing_json(self):
        """Property containing the filings data."""
        return self._filing_json

    @filing_json.setter
    def filing_json(self, json_data: dict):
        """Property containing the filings data."""
        if self.locked:
            self._raise_default_lock_exception()

        try:
            self._filing_type = json_data.get('filing').get('header').get('name')
            if not self._filing_type:
                raise Exception
        except Exception as err:
            raise BusinessException(
                error='No filings found.',
                status_code=HTTPStatus.UNPROCESSABLE_ENTITY
            ) from err

        if self._payment_token:
            valid, err = rsbc_schemas.validate(json_data, 'filing')
            if not valid:
                self._filing_type = None
                self._payment_token = None
                errors = []
                for error in err:
                    errors.append({'path': '/'.join(error.path), 'error': error.message})
                raise BusinessException(
                    error=f'{errors}',
                    status_code=HTTPStatus.UNPROCESSABLE_ENTITY
                )

            self._status = Filing.Status.PENDING.value
        self._filing_json = json_data

    @property
    def locked(self):
        """Return the locked state of the filing.

        Once a filing, with valid json has an invoice attached, it can no longer be altered and is locked.
        Exception to this rule, payment_completion_date requires the filing to be locked.
        """
        insp = inspect(self)
        attr_state = insp.attrs._payment_token  # pylint: disable=protected-access;
        # inspect requires the member, and the hybrid decorator doesn't help us here
        if (self._payment_token and not attr_state.history.added) or self.colin_event_ids:
            return True

        return False

    def set_processed(self):
        """Assign the completion date, unless it is already set."""
        if not self._completion_date:
            self._completion_date = datetime.utcnow()

    @staticmethod
    def _raise_default_lock_exception():
        raise BusinessException(
            error='Filings cannot be changed after the invoice is created.',
            status_code=HTTPStatus.FORBIDDEN
        )

    @property
    def is_corrected(self):
        """Has this filing been corrected."""
        if (
                self.parent_filing and
                self.parent_filing.filing_type == Filing.FILINGS['correction'].get('name') and
                self.parent_filing.status == Filing.Status.COMPLETED.value
        ):
            return True
        return False

    @property
    def is_correction_pending(self):
        """Is there a pending correction for this filing."""
        if (
                self.parent_filing and
                self.parent_filing.filing_type == Filing.FILINGS['correction'].get('name') and
                self.parent_filing.status == Filing.Status.PENDING_CORRECTION.value
        ):
            return True
        return False

    # json serializer
    @property
    def json(self):
        """Return a json representation of this object."""
        try:
            json_submission = copy.deepcopy(self.filing_json)
            json_submission['filing']['header']['date'] = self._filing_date.isoformat()
            json_submission['filing']['header']['filingId'] = self.id
            json_submission['filing']['header']['name'] = self.filing_type
            json_submission['filing']['header']['status'] = self.status
            json_submission['filing']['header']['availableOnPaperOnly'] = self.paper_only
<<<<<<< HEAD
            json_submission['filing']['header']['inColinOnly'] = self.colin_only
=======

            # if in Colin only is not defined in filing json, use the flag on the filing record
            if self.colin_only:
                json_submission['filing']['header']['inColinOnly'] = self.colin_only
>>>>>>> 2479bde8

            if self.effective_date:
                json_submission['filing']['header']['effectiveDate'] = self.effective_date.isoformat()
            if self._payment_status_code:
                json_submission['filing']['header']['paymentStatusCode'] = self.payment_status_code
            if self._payment_token:
                json_submission['filing']['header']['paymentToken'] = self.payment_token
            if self.submitter_id:
                json_submission['filing']['header']['submitter'] = self.filing_submitter.username
            if self.payment_account:
                json_submission['filing']['header']['paymentAccount'] = self.payment_account

            # add colin_event_ids
            json_submission['filing']['header']['colinIds'] = ColinEventId.get_by_filing_id(self.id)

            # add comments
            json_submission['filing']['header']['comments'] = [comment.json for comment in self.comments]

            # add affected filings list
            json_submission['filing']['header']['affectedFilings'] = [filing.id for filing in self.children]

            # add corrected flags
            json_submission['filing']['header']['isCorrected'] = self.is_corrected
            json_submission['filing']['header']['isCorrectionPending'] = self.is_correction_pending

            return json_submission
        except Exception as err:  # noqa: B901, E722
            raise KeyError from err

    @classmethod
    def find_by_id(cls, filing_id: str = None):
        """Return a Filing by the id."""
        filing = None
        if filing_id:
            filing = cls.query.filter_by(id=filing_id).one_or_none()
        return filing

    @staticmethod
    def get_temp_reg_filing(temp_reg_id: str, filing_id: str = None):
        """Return a Filing by it's payment token."""
        q = db.session.query(Filing).filter(Filing.temp_reg == temp_reg_id)

        if filing_id:
            q.filter(Filing.id == filing_id)

        filing = q.one_or_none()
        return filing

    @staticmethod
    def get_filing_by_payment_token(token: str):
        """Return a Filing by it's payment token."""
        filing = db.session.query(Filing). \
            filter(Filing.payment_token == token). \
            one_or_none()
        return filing

    @staticmethod
    def get_filings_by_status(business_id: int, status: [], after_date: date = None):
        """Return the filings with statuses in the status array input."""
        query = db.session.query(Filing). \
            filter(Filing.business_id == business_id). \
            filter(Filing._status.in_(status)). \
            order_by(Filing._filing_date.desc(), Filing.effective_date.desc())  # pylint: disable=no-member;
        # member provided via SQLAlchemy

        if after_date:
            query = query.filter(Filing._filing_date >= after_date)

        return query.all()

    @staticmethod
    def get_filings_by_type(business_id: int, filing_type: str):
        """Return the filings of a particular type."""
        filings = db.session.query(Filing). \
            filter(Filing.business_id == business_id). \
            filter(Filing._filing_type == filing_type). \
            filter(Filing._status != Filing.Status.COMPLETED.value). \
            order_by(desc(Filing.filing_date)). \
            all()
        return filings

    @staticmethod
    def get_a_businesses_most_recent_filing_of_a_type(business_id: int, filing_type: str):
        """Return the filings of a particular type."""
        max_filing = db.session.query(db.func.max(Filing._filing_date).label('last_filing_date')).\
            filter(Filing._filing_type == filing_type). \
            filter(Filing.business_id == business_id). \
            subquery()

        filing = Filing.query.join(max_filing, Filing._filing_date == max_filing.c.last_filing_date). \
            filter(Filing.business_id == business_id). \
            filter(Filing._filing_type == filing_type). \
            filter(Filing._status == Filing.Status.COMPLETED.value)

        return filing.one_or_none()

    @staticmethod
    def get_most_recent_legal_filing(business_id: str, filing_type: str):
        """Return the most recent filing containing the legal_filing type."""
        # Filing._filing_json.has_any(filing_type))).\

        expr = Filing._filing_json[('filing', filing_type)]
        max_filing = db.session.query(db.func.max(Filing._filing_date).label('last_filing_date')).\
            filter(Filing.business_id == business_id).\
            filter(or_(Filing._filing_type == filing_type,
                       expr.label('legal_filing_type').isnot(None))).\
            filter(Filing._status == Filing.Status.COMPLETED.value).\
            subquery()

        filing = Filing.query.join(max_filing, Filing._filing_date == max_filing.c.last_filing_date). \
            filter(Filing.business_id == business_id). \
            filter(Filing._status == Filing.Status.COMPLETED.value). \
            order_by(Filing.id.desc())

        # As the JSON query is new for most, leaving the debug stmnt
        # that dumps the query for easier debugging.
        current_app.logger.debug(
            str(filing.statement.compile(
                dialect=dialect(),
                compile_kwargs={'literal_binds': True}))
        )

        return filing.first()

    @staticmethod
    def get_completed_filings_for_colin():
        """Return the filings with statuses in the status array input."""
        filings = db.session.query(Filing). \
            filter(
                Filing.colin_event_ids == None,  # pylint: disable=singleton-comparison # noqa: E711;
                Filing._status == Filing.Status.COMPLETED.value,
                Filing.effective_date != None   # pylint: disable=singleton-comparison # noqa: E711;
            ).order_by(Filing.filing_date).all()
        return filings

    @staticmethod
    def get_all_filings_by_status(status):
        """Return all filings based on status."""
        filings = db.session.query(Filing). \
            filter(Filing._status == status).all()  # pylint: disable=singleton-comparison # noqa: E711;
        return filings

    def save(self):
        """Save and commit immediately."""
        db.session.add(self)
        db.session.commit()

    def save_to_session(self):
        """Save toThe session, do not commit immediately."""
        db.session.add(self)

    def delete(self):
        """Raise an error if the filing is locked."""
        if self.locked:
            raise BusinessException(
                error='Deletion not allowed.',
                status_code=HTTPStatus.FORBIDDEN
            )
        db.session.delete(self)
        db.session.commit()

    def reset_filing_to_draft(self):
        """Reset Filing to draft and remove payment token."""
        self._status = Filing.Status.DRAFT.value
        self._payment_token = None
        self.save()

    def legal_filings(self) -> List:
        """Return a list of the filings extracted from this filing submission.

        Returns: {
            List: or None of the Legal Filing JSON segments.
            }
        """
        if not self.filing_json:
            return None

        legal_filings = []
        filing = self.filing_json
        for k in filing['filing'].keys():  # pylint: disable=unsubscriptable-object
            if Filing.FILINGS.get(k, None):
                legal_filings.append(
                    {k: copy.deepcopy(filing['filing'].get(k))})  # pylint: disable=unsubscriptable-object

        return legal_filings


@event.listens_for(Filing, 'before_delete')
def block_filing_delete_listener_function(mapper, connection, target):  # pylint: disable=unused-argument
    """Raise an error when a delete is attempted on a Filing."""
    filing = target

    if filing.locked:
        raise BusinessException(
            error='Deletion not allowed.',
            status_code=HTTPStatus.FORBIDDEN
        )


@event.listens_for(Filing, 'before_insert')
@event.listens_for(Filing, 'before_update')
def receive_before_change(mapper, connection, target):  # pylint: disable=unused-argument; SQLAlchemy callback signature
    """Set the state of the filing, based upon column values."""
    filing = target

    # skip this status updater if the flag is set
    # Scenario: if this is a correction filing, and would have been set to COMPLETE by the entity filer, leave it as is
    # because it's been set to PENDING_CORRECTION by the entity filer.
    if hasattr(filing, 'skip_status_listener') and filing.skip_status_listener:
        return

    # changes are part of the class and are not externalized
    if filing.filing_type == 'lear_epoch':
        filing._status = Filing.Status.EPOCH.value  # pylint: disable=protected-access

    elif filing.transaction_id:
        filing._status = Filing.Status.COMPLETED.value  # pylint: disable=protected-access

    elif filing.payment_completion_date or filing.source == Filing.Source.COLIN.value:
        filing._status = Filing.Status.PAID.value  # pylint: disable=protected-access

    elif filing.payment_token:
        filing._status = Filing.Status.PENDING.value  # pylint: disable=protected-access

    else:
        filing._status = Filing.Status.DRAFT.value  # pylint: disable=protected-access<|MERGE_RESOLUTION|>--- conflicted
+++ resolved
@@ -385,14 +385,8 @@
             json_submission['filing']['header']['name'] = self.filing_type
             json_submission['filing']['header']['status'] = self.status
             json_submission['filing']['header']['availableOnPaperOnly'] = self.paper_only
-<<<<<<< HEAD
             json_submission['filing']['header']['inColinOnly'] = self.colin_only
-=======
-
-            # if in Colin only is not defined in filing json, use the flag on the filing record
-            if self.colin_only:
-                json_submission['filing']['header']['inColinOnly'] = self.colin_only
->>>>>>> 2479bde8
+
 
             if self.effective_date:
                 json_submission['filing']['header']['effectiveDate'] = self.effective_date.isoformat()
