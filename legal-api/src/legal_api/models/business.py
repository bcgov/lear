# Copyright © 2019 Province of British Columbia
#
# Licensed under the Apache License, Version 2.0 (the "License");
# you may not use this file except in compliance with the License.
# You may obtain a copy of the License at
#
#     http://www.apache.org/licenses/LICENSE-2.0
#
# Unless required by applicable law or agreed to in writing, software
# distributed under the License is distributed on an "AS IS" BASIS,
# WITHOUT WARRANTIES OR CONDITIONS OF ANY KIND, either express or implied.
# See the License for the specific language governing permissions and
# limitations under the License.
"""This module holds all of the basic data about a business.

The Business class and Schema are held in this module
"""
import re
from enum import Enum, auto
from typing import Final, Optional

import datedelta
import pytz
from flask import current_app
from sqlalchemy.exc import OperationalError, ResourceClosedError
from sqlalchemy.ext.hybrid import hybrid_property
from sqlalchemy.orm import backref
from sqlalchemy.sql import func
from sqlalchemy_continuum import version_class

from legal_api.exceptions import BusinessException
from legal_api.utils.base import BaseEnum
from legal_api.utils.datetime import datetime, timezone
from legal_api.utils.legislation_datetime import LegislationDatetime

from .amalgamation import Amalgamation  # noqa: F401, I001, I003 pylint: disable=unused-import
from .db import db  # noqa: I001
from .party import Party
from .share_class import ShareClass  # noqa: F401,I001,I003 pylint: disable=unused-import


from .address import Address  # noqa: F401,I003 pylint: disable=unused-import; needed by the SQLAlchemy relationship
from .alias import Alias  # noqa: F401 pylint: disable=unused-import; needed by the SQLAlchemy relationship
from .batch import Batch  # noqa: F401, I001, I003 pylint: disable=unused-import
from .batch_processing import BatchProcessing  # noqa: F401, I001, I003 pylint: disable=unused-import
from .filing import Filing  # noqa: F401, I003 pylint: disable=unused-import; needed by the SQLAlchemy backref
from .office import Office  # noqa: F401 pylint: disable=unused-import; needed by the SQLAlchemy relationship
from .party_role import PartyRole  # noqa: F401 pylint: disable=unused-import; needed by the SQLAlchemy relationship
from .resolution import Resolution  # noqa: F401 pylint: disable=unused-import; needed by the SQLAlchemy backref
from .user import User  # noqa: F401,I003 pylint: disable=unused-import; needed by the SQLAlchemy backref


class Business(db.Model):  # pylint: disable=too-many-instance-attributes,disable=too-many-public-methods
    """This class manages all of the base data about a business.

    A business is base form of any entity that can interact directly
    with people and other businesses.
    Businesses can be sole-proprietors, corporations, societies, etc.
    """

    class State(BaseEnum):
        """Enum for the Business state."""

        ACTIVE = auto()
        HISTORICAL = auto()
        LIQUIDATION = auto()

    # NB: commented out items that exist in namex but are not yet supported by Lear
    class LegalTypes(str, Enum):
        """Render an Enum of the Business Legal Types."""

        COOP = 'CP'  # aka COOPERATIVE in namex
        BCOMP = 'BEN'  # aka BENEFIT_COMPANY in namex
        BCOMP_CONTINUE_IN = 'CBEN'
        COMP = 'BC'  # aka CORPORATION in namex
        CONTINUE_IN = 'C'
        CO_1860 = 'QA'
        CO_1862 = 'QB'
        CO_1878 = 'QC'
        CO_1890 = 'QD'
        CO_1897 = 'QE'
        BC_ULC_COMPANY = 'ULC'
        ULC_CONTINUE_IN = 'CUL'
        ULC_CO_1860 = 'UQA'
        ULC_CO_1862 = 'UQB'
        ULC_CO_1878 = 'UQC'
        ULC_CO_1890 = 'UQD'
        ULC_CO_1897 = 'UQE'
        BC_CCC = 'CC'
        CCC_CONTINUE_IN = 'CCC'
        EXTRA_PRO_A = 'A'
        EXTRA_PRO_B = 'B'
        CEMETARY = 'CEM'
        EXTRA_PRO_REG = 'EPR'
        FOREIGN = 'FOR'
        LICENSED = 'LIC'
        LIBRARY = 'LIB'
        LIMITED_CO = 'LLC'
        PRIVATE_ACT = 'PA'
        PARISHES = 'PAR'
        PENS_FUND_SOC = 'PFS'
        REGISTRATION = 'REG'
        RAILWAYS = 'RLY'
        SOCIETY_BRANCH = 'SB'
        TRUST = 'T'
        TRAMWAYS = 'TMY'
        XPRO_COOP = 'XCP'
        SOCIETY = 'S'
        XPRO_SOCIETY = 'XS'
        SOLE_PROP = 'SP'
        PARTNERSHIP = 'GP'
        LIM_PARTNERSHIP = 'LP'
        XPRO_LIM_PARTNR = 'XP'
        LL_PARTNERSHIP = 'LL'
        XPRO_LL_PARTNR = 'XL'
        MISC_FIRM = 'MF'
        FINANCIAL = 'FI'
        CONT_IN_SOCIETY = 'CS'
        # *** The following are not yet supported by legal-api: ***
        # DOING_BUSINESS_AS = 'DBA'
        # XPRO_CORPORATION = 'XCR'
        # XPRO_UNLIMITED_LIABILITY_COMPANY = 'XUL'

    CORPS: Final = [
        LegalTypes.BCOMP.value,
        LegalTypes.COMP.value,
        LegalTypes.BC_CCC.value,
        LegalTypes.BC_ULC_COMPANY.value,
        LegalTypes.BCOMP_CONTINUE_IN.value,
        LegalTypes.CONTINUE_IN.value,
        LegalTypes.CCC_CONTINUE_IN.value,
        LegalTypes.ULC_CONTINUE_IN.value,
    ]

    LIMITED_COMPANIES: Final = [LegalTypes.COMP,
                                LegalTypes.CONTINUE_IN,
                                LegalTypes.CO_1860,
                                LegalTypes.CO_1862,
                                LegalTypes.CO_1878,
                                LegalTypes.CO_1890,
                                LegalTypes.CO_1897]

    UNLIMITED_COMPANIES: Final = [LegalTypes.BC_ULC_COMPANY,
                                  LegalTypes.ULC_CONTINUE_IN,
                                  LegalTypes.ULC_CO_1860,
                                  LegalTypes.ULC_CO_1862,
                                  LegalTypes.ULC_CO_1878,
                                  LegalTypes.ULC_CO_1890,
                                  LegalTypes.ULC_CO_1897]

    class AssociationTypes(Enum):
        """Render an Enum of the Business Association Types."""

        CP_COOPERATIVE = 'CP'
        CP_HOUSING_COOPERATIVE = 'HC'
        CP_COMMUNITY_SERVICE_COOPERATIVE = 'CSC'

        SP_SOLE_PROPRIETORSHIP = 'SP'
        SP_DOING_BUSINESS_AS = 'DBA'

    BUSINESSES = {
        LegalTypes.BCOMP: {
            'numberedLegalNameSuffix': 'B.C. LTD.',
            'numberedDescription': 'Numbered Benefit Company'
        },
        LegalTypes.COMP: {
            'numberedLegalNameSuffix': 'B.C. LTD.',
            'numberedDescription': 'Numbered Limited Company'
        },
        LegalTypes.BC_ULC_COMPANY: {
            'numberedLegalNameSuffix': 'B.C. UNLIMITED LIABILITY COMPANY',
            'numberedDescription': 'Numbered Unlimited Liability Company'
        },
        LegalTypes.BC_CCC: {
            'numberedLegalNameSuffix': 'B.C. COMMUNITY CONTRIBUTION COMPANY LTD.',
            'numberedDescription': 'Numbered Community Contribution Company'
        }
    }

    # CORPS Continuation In has the same suffix and desc
    BUSINESSES[LegalTypes.BCOMP_CONTINUE_IN] = BUSINESSES[LegalTypes.BCOMP]
    BUSINESSES[LegalTypes.CONTINUE_IN] = BUSINESSES[LegalTypes.COMP]
    BUSINESSES[LegalTypes.ULC_CONTINUE_IN] = BUSINESSES[LegalTypes.BC_ULC_COMPANY]
    BUSINESSES[LegalTypes.CCC_CONTINUE_IN] = BUSINESSES[LegalTypes.BC_CCC]

    __versioned__ = {}
    __tablename__ = 'businesses'
    __mapper_args__ = {
        'include_properties': [
            'id',
            'admin_freeze',
            'association_type',
            'dissolution_date',
            'fiscal_year_end_date',
            'founding_date',
            'identifier',
            'last_agm_date',
            'last_ar_date',
            'last_ar_year',
            'last_ar_reminder_year',
            'last_coa_date',
            'last_cod_date',
            'last_ledger_id',
            'last_ledger_timestamp',
            'last_modified',
            'last_remote_ledger_id',
            'legal_name',
            'legal_type',
            'restriction_ind',
            'state',
            'state_filing_id',
            'submitter_userid',
            'tax_id',
            'naics_key',
            'naics_code',
            'naics_description',
            'no_dissolution',
            'start_date',
            'jurisdiction',
            'foreign_jurisdiction_region',
            'foreign_legal_name',
            'send_ar_ind',
            'restoration_expiry_date',
            'continuation_out_date'
        ]
    }

    id = db.Column(db.Integer, primary_key=True)
    last_modified = db.Column('last_modified', db.DateTime(timezone=True), default=datetime.utcnow)
    last_ledger_id = db.Column('last_ledger_id', db.Integer)
    last_remote_ledger_id = db.Column('last_remote_ledger_id', db.Integer, default=0)
    last_ledger_timestamp = db.Column('last_ledger_timestamp', db.DateTime(timezone=True), default=datetime.utcnow)
    last_ar_date = db.Column('last_ar_date', db.DateTime(timezone=True))
    last_agm_date = db.Column('last_agm_date', db.DateTime(timezone=True))
    last_coa_date = db.Column('last_coa_date', db.DateTime(timezone=True))
    last_cod_date = db.Column('last_cod_date', db.DateTime(timezone=True))
    legal_name = db.Column('legal_name', db.String(1000), index=True)
    legal_type = db.Column('legal_type', db.String(10))
    founding_date = db.Column('founding_date', db.DateTime(timezone=True), default=datetime.utcnow)
    start_date = db.Column('start_date', db.DateTime(timezone=True))
    restoration_expiry_date = db.Column('restoration_expiry_date', db.DateTime(timezone=True))
    dissolution_date = db.Column('dissolution_date', db.DateTime(timezone=True), default=None)
    continuation_out_date = db.Column('continuation_out_date', db.DateTime(timezone=True))
    _identifier = db.Column('identifier', db.String(10), index=True)
    tax_id = db.Column('tax_id', db.String(15), index=True)
    fiscal_year_end_date = db.Column('fiscal_year_end_date', db.DateTime(timezone=True), default=datetime.utcnow)
    restriction_ind = db.Column('restriction_ind', db.Boolean, unique=False, default=False)
    last_ar_year = db.Column('last_ar_year', db.Integer)
    last_ar_reminder_year = db.Column('last_ar_reminder_year', db.Integer)
    association_type = db.Column('association_type', db.String(50))
    state = db.Column('state', db.Enum(State), default=State.ACTIVE.value)
    state_filing_id = db.Column('state_filing_id', db.Integer)
    admin_freeze = db.Column('admin_freeze', db.Boolean, unique=False, default=False)
    submitter_userid = db.Column('submitter_userid', db.Integer, db.ForeignKey('users.id'))
    submitter = db.relationship('User', backref=backref('submitter', uselist=False), foreign_keys=[submitter_userid])
    send_ar_ind = db.Column('send_ar_ind', db.Boolean, unique=False, default=True)
    no_dissolution = db.Column('no_dissolution', db.Boolean, unique=False, default=False)

    naics_key = db.Column(db.String(50))
    naics_code = db.Column(db.String(10))
    naics_description = db.Column(db.String(150))

    jurisdiction = db.Column('foreign_jurisdiction', db.String(10))
    foreign_jurisdiction_region = db.Column('foreign_jurisdiction_region', db.String(10))
    foreign_legal_name = db.Column(db.String(1000))

    # relationships
    filings = db.relationship('Filing', lazy='dynamic')
    offices = db.relationship('Office', lazy='dynamic', cascade='all, delete, delete-orphan')
    party_roles = db.relationship('PartyRole', lazy='dynamic')
    share_classes = db.relationship('ShareClass', lazy='dynamic', cascade='all, delete, delete-orphan')
    aliases = db.relationship('Alias', lazy='dynamic')
    resolutions = db.relationship('Resolution', lazy='dynamic')
    documents = db.relationship('Document', lazy='dynamic')
    consent_continuation_outs = db.relationship('ConsentContinuationOut', lazy='dynamic')
    amalgamating_businesses = db.relationship('AmalgamatingBusiness', lazy='dynamic')
    amalgamation = db.relationship('Amalgamation', lazy='dynamic')
<<<<<<< HEAD
    batch_processing = db.relationship('BatchProcessing', lazy='dynamic')
=======
    jurisdictions = db.relationship('Jurisdiction', lazy='dynamic')
>>>>>>> 8f5dbc7b

    @hybrid_property
    def identifier(self):
        """Return the unique business identifier."""
        return self._identifier

    @identifier.setter
    def identifier(self, value: str):
        """Set the business identifier."""
        if Business.validate_identifier(value):
            self._identifier = value
        else:
            raise BusinessException('invalid-identifier-format', 406)

    @hybrid_property
    def business_legal_name(self):
        """
        Return correct legal name based on feature flag.

        Legal Name Easy Fix
        """
        from legal_api.services import flags  # pylint: disable=import-outside-toplevel

        flag_on = flags.is_on('enable-legal-name-fix')
        if self.is_firm and flag_on:
            sort_name = func.trim(
                func.coalesce(Party.organization_name, '') +
                func.coalesce(Party.last_name + ' ', '') +
                func.coalesce(Party.first_name + ' ', '') +
                func.coalesce(Party.middle_initial, '')
            )

            parties_query = self.party_roles.join(Party).filter(
                func.lower(PartyRole.role).in_([
                    PartyRole.RoleTypes.PARTNER.value,
                    PartyRole.RoleTypes.PROPRIETOR.value
                ]),
                PartyRole.cessation_date.is_(None)
            ).order_by(sort_name)

            parties = [party_role.party for party_role in parties_query.all()]

            legal_names = ', '.join(party.name for party in parties[:2])
            if len(parties) > 2:
                legal_names += ', et al'
            return legal_names

        return self.legal_name

    @property
    def next_anniversary(self):
        """Retrieve the next anniversary date for which an AR filing is due."""
        last_anniversary = self.founding_date
        if self.last_ar_date:
            last_anniversary = self.last_ar_date

        return last_anniversary + datedelta.datedelta(years=1)

    def get_ar_dates(self, next_ar_year):
        """Get ar min and max date for the specific year."""
        ar_min_date = datetime(next_ar_year, 1, 1).date()
        ar_max_date = datetime(next_ar_year, 12, 31).date()

        if self.legal_type == self.LegalTypes.COOP.value:
            # This could extend by moving it into a table with start and end date against each year when extension
            # is required. We need more discussion to understand different scenario's which can come across in future.
            if next_ar_year == 2020:
                # For year 2020, set the max date as October 31th next year (COVID extension).
                ar_max_date = datetime(next_ar_year + 1, 10, 31).date()
            else:
                # If this is a CO-OP, set the max date as April 30th next year.
                ar_max_date = datetime(next_ar_year + 1, 4, 30).date()
        elif self.legal_type in self.CORPS:
            # For BCOMP min date is next anniversary date.
            no_of_years_to_add = next_ar_year - self.founding_date.year
            ar_min_date = self.founding_date.date() + datedelta.datedelta(years=no_of_years_to_add)
            ar_max_date = ar_min_date + datedelta.datedelta(days=60)

        ar_max_date = min(ar_max_date, datetime.utcnow().date())  # ar_max_date cannot be in future

        return ar_min_date, ar_max_date

    @property
    def mailing_address(self):
        """Return the mailing address."""
        registered_office = db.session.query(Office).filter(Office.business_id == self.id).\
            filter(Office.office_type == 'registeredOffice').one_or_none()
        if registered_office:
            return registered_office.addresses.filter(Address.address_type == 'mailing')
        elif (business_office := db.session.query(Office)  # SP/GP
              .filter(Office.business_id == self.id)
              .filter(Office.office_type == 'businessOffice').one_or_none()):
            return business_office.addresses.filter(Address.address_type == 'mailing')

        return db.session.query(Address).filter(Address.business_id == self.id). \
            filter(Address.address_type == Address.MAILING)

    @property
    def delivery_address(self):
        """Return the delivery address."""
        registered_office = db.session.query(Office).filter(Office.business_id == self.id).\
            filter(Office.office_type == 'registeredOffice').one_or_none()
        if registered_office:
            return registered_office.addresses.filter(Address.address_type == 'delivery')
        elif (business_office := db.session.query(Office)  # SP/GP
              .filter(Office.business_id == self.id)
              .filter(Office.office_type == 'businessOffice').one_or_none()):
            return business_office.addresses.filter(Address.address_type == 'delivery')

        return db.session.query(Address).filter(Address.business_id == self.id).\
            filter(Address.address_type == Address.DELIVERY)

    @property
    def is_firm(self):
        """Return if is firm, otherwise false."""
        return self.legal_type in (self.LegalTypes.SOLE_PROP, self.LegalTypes.PARTNERSHIP)

    @property
    def good_standing(self):
        """Return true if in good standing, otherwise false."""
        # A firm is always in good standing
        if self.is_firm:
            return True
        # Date of last AR or founding date if they haven't yet filed one
        last_ar_date = self.last_ar_date or self.founding_date
        # Good standing is if last AR was filed within the past 1 year, 2 months and 1 day and is in an active state
        if self.state == Business.State.ACTIVE:
            if self.restoration_expiry_date:
                return False  # A business in limited restoration is not in good standing
            else:
                # This cutoff date is a naive datetime. We need to use replace to make it timezone aware
                date_cutoff = last_ar_date + datedelta.datedelta(years=1, months=2, days=1)
                return date_cutoff.replace(tzinfo=pytz.UTC) > datetime.utcnow()
        return True

    @property
    def in_dissolution(self):
        """Return true if in dissolution, otherwise false."""
        # check a business has a batch_processing entry that matches business_id and status is not COMPLETED
        find_in_batch_processing = db.session.query(BatchProcessing, Batch).\
            filter(BatchProcessing.business_id == self.id).\
            filter(BatchProcessing.status.notin_([BatchProcessing.BatchProcessingStatus.COMPLETED,
                                                  BatchProcessing.BatchProcessingStatus.WITHDRAWN])). \
            filter(Batch.id == BatchProcessing.batch_id).\
            filter(Batch.status != Batch.BatchStatus.COMPLETED).\
            filter(Batch.batch_type == Batch.BatchType.INVOLUNTARY_DISSOLUTION).\
            one_or_none()
        return find_in_batch_processing is not None

    def save(self):
        """Render a Business to the local cache."""
        db.session.add(self)
        db.session.commit()

    def delete(self):
        """Businesses cannot be deleted.

        TODO: Hook SQLAlchemy to block deletes
        """
        if self.dissolution_date:
            self.save()
        return self

    def json(self, slim=False):
        """Return the Business as a json object.

        None fields are not included.
        """
        slim_json = self._slim_json()
        if slim:
            return slim_json

        ar_min_date, ar_max_date = self.get_ar_dates(
            (self.last_ar_year if self.last_ar_year else self.founding_date.year) + 1
        )
        d = {
            **slim_json,
            'arMinDate': ar_min_date.isoformat(),
            'arMaxDate': ar_max_date.isoformat(),
            'foundingDate': self.founding_date.isoformat(),
            'hasRestrictions': self.restriction_ind,
            'complianceWarnings': self.compliance_warnings,
            'warnings': self.warnings,
            'lastAnnualGeneralMeetingDate': datetime.date(self.last_agm_date).isoformat() if self.last_agm_date else '',
            'lastAnnualReportDate': datetime.date(self.last_ar_date).isoformat() if self.last_ar_date else '',
            'lastLedgerTimestamp': self.last_ledger_timestamp.isoformat(),
            'lastAddressChangeDate': '',
            'lastDirectorChangeDate': '',
            'lastModified': self.last_modified.isoformat(),
            'naicsKey': self.naics_key,
            'naicsCode': self.naics_code,
            'naicsDescription': self.naics_description,
            'nextAnnualReport': LegislationDatetime.as_legislation_timezone_from_date(
                self.next_anniversary
            ).astimezone(timezone.utc).isoformat(),
            'noDissolution': self.no_dissolution,
            'associationType': self.association_type,
            'allowedActions': self.allowable_actions
        }
        self._extend_json(d)

        return d

    def _slim_json(self):
        """Return a smaller/faster version of the business json."""
        from legal_api.services import flags  # pylint: disable=import-outside-toplevel

        d = {
            'adminFreeze': self.admin_freeze or False,
            'goodStanding': self.good_standing,
            'identifier': self.identifier,
            'inDissolution': self.in_dissolution,
            'legalName': self.business_legal_name,
            'legalType': self.legal_type,
            'state': self.state.name if self.state else Business.State.ACTIVE.name
        }

        if flags.is_on('enable-legal-name-fix'):
            d['alternateNames'] = self.get_alternate_names()

        if self.tax_id:
            d['taxId'] = self.tax_id

        return d

    def _extend_json(self, d):
        """Include conditional fields to json."""
        base_url = current_app.config.get('LEGAL_API_BASE_URL')

        if self.last_coa_date:
            d['lastAddressChangeDate'] = LegislationDatetime.format_as_legislation_date(self.last_coa_date)
        if self.last_cod_date:
            d['lastDirectorChangeDate'] = LegislationDatetime.format_as_legislation_date(self.last_cod_date)

        if self.dissolution_date:
            d['dissolutionDate'] = LegislationDatetime.format_as_legislation_date(self.dissolution_date)

        if self.fiscal_year_end_date:
            d['fiscalYearEndDate'] = datetime.date(self.fiscal_year_end_date).isoformat()
        if self.state_filing_id:
            if (amalgamated_into := self.get_amalgamated_into()):
                d['amalgamatedInto'] = amalgamated_into
            else:
                d['stateFiling'] = f'{base_url}/{self.identifier}/filings/{self.state_filing_id}'

        if self.start_date:
            d['startDate'] = LegislationDatetime.format_as_legislation_date(self.start_date)

        if self.restoration_expiry_date:
            d['restorationExpiryDate'] = LegislationDatetime.format_as_legislation_date(self.restoration_expiry_date)
        if self.continuation_out_date:
            d['continuationOutDate'] = LegislationDatetime.format_as_legislation_date(self.continuation_out_date)

        if self.jurisdiction:
            d['jurisdiction'] = self.jurisdiction
            d['jurisdictionRegion'] = self.foreign_jurisdiction_region
            d['foreignLegalName'] = self.foreign_legal_name

        d['hasCorrections'] = Filing.has_completed_filing(self.id, 'correction')
        d['hasCourtOrders'] = Filing.has_completed_filing(self.id, 'courtOrder')

    @property
    def compliance_warnings(self):
        """Return compliance warnings."""
        if not hasattr(self, '_compliance_warnings'):
            return []

        return self._compliance_warnings

    @compliance_warnings.setter
    def compliance_warnings(self, value):
        """Set compliance warnings."""
        self._compliance_warnings = value

    @property
    def warnings(self):
        """Return warnings."""
        if not hasattr(self, '_warnings'):
            return []

        return self._warnings

    @warnings.setter
    def warnings(self, value):
        """Set warnings."""
        self._warnings = value

    @property
    def allowable_actions(self):
        """Return warnings."""
        if not hasattr(self, '_allowable_actions'):
            return {}

        return self._allowable_actions

    @allowable_actions.setter
    def allowable_actions(self, value):
        """Set warnings."""
        self._allowable_actions = value

    @classmethod
    def find_by_legal_name(cls, legal_name: str = None):
        """Given a legal_name, this will return an Active Business."""
        business = None
        if legal_name:
            try:
                business = cls.query.filter_by(legal_name=legal_name).\
                    filter_by(dissolution_date=None).one_or_none()
            except (OperationalError, ResourceClosedError):
                # TODO: This usually means a misconfigured database.
                # This is not a business error if the cache is unavailable.
                return None
        return business

    @classmethod
    def find_by_identifier(cls, identifier: str = None):
        """Return a Business by the id assigned by the Registrar."""
        business = None
        if identifier:
            business = cls.query.filter_by(identifier=identifier).one_or_none()
        return business

    @classmethod
    def find_by_internal_id(cls, internal_id: int = None):
        """Return a Business by the internal id."""
        business = None
        if internal_id:
            business = cls.query.filter_by(id=internal_id).one_or_none()
        return business

    @classmethod
    def find_by_tax_id(cls, tax_id: str):
        """Return a Business by the tax_id."""
        business = None
        if tax_id:
            business = cls.query.filter_by(tax_id=tax_id).one_or_none()
        return business

    @classmethod
    def get_all_by_no_tax_id(cls):
        """Return all businesses with no tax_id."""
        no_tax_id_types = [
            Business.LegalTypes.COOP.value,
            Business.LegalTypes.SOLE_PROP.value,
            Business.LegalTypes.PARTNERSHIP.value,
        ]
        businesses = cls.query.filter(~Business.legal_type.in_(no_tax_id_types)).filter_by(tax_id=None).all()
        return businesses

    @classmethod
    def get_filing_by_id(cls, business_identifier: int, filing_id: str):
        """Return the filings for a specific business and filing_id."""
        filing = db.session.query(Business, Filing). \
            filter(Business.id == Filing.business_id). \
            filter(Business.identifier == business_identifier). \
            filter(Filing.id == filing_id). \
            one_or_none()
        return None if not filing else filing[1]

    def get_alternate_names(self) -> dict:
        """Get alternate names for this business.

        - Return name translation (alias table) entries if any
        - Return SP DBA entries in alternate name entries if not SP
        - For SP or GP, also return an alternate name from existing business record
        - Return empty list if there are no alternate name entries
        """
        alternate_names = []

        # Get start date value for aliases from filing.effective_date that's tied to
        # the transaction that created the alias
        alias_version = version_class(Alias)
        aliases = db.session.query(alias_version). \
            filter(alias_version.id.in_([a.id for a in self.aliases]),
                   alias_version.end_transaction_id == None  # noqa: E711; pylint: disable=singleton-comparison
                   ).all()
        for alias in aliases:
            filing = db.session.query(Filing). \
                filter(Filing.transaction_id == alias.transaction_id
                       ).one_or_none()
            alternate_names.append({
                'name': alias.alias,
                'startDate': LegislationDatetime.format_as_legislation_date(filing.effective_date),
                'type': alias.type
            })

        # Get SP DBA entries if not SP
        if self.legal_type != Business.LegalTypes.SOLE_PROP:
            parties = db.session.query(Party). \
                filter(Party.party_type == Party.PartyTypes.ORGANIZATION.value,
                       Party.identifier == self._identifier,
                       ).all()
            if parties:
                proprietors = db.session.query(PartyRole). \
                    filter(PartyRole.role == PartyRole.RoleTypes.PROPRIETOR.value,
                           PartyRole.party_id.in_([p.id for p in parties])
                           ).all()
                for proprietor in proprietors:
                    sole_prop = Business.find_by_internal_id(proprietor.business_id)
                    if not sole_prop:
                        continue
                    if start_date := sole_prop.start_date:
                        start_date = LegislationDatetime.format_as_legislation_date(sole_prop.start_date)

                    alternate_names.append(
                        {
                            'entityType': sole_prop.legal_type,
                            'identifier': sole_prop.identifier,
                            'name': sole_prop.legal_name,
                            'registeredDate': sole_prop.founding_date.isoformat(),
                            'startDate': start_date,
                            'type': 'DBA'
                        }
                    )

        # For firms also get existing business record
        if self.is_firm:
            start_date = LegislationDatetime.format_as_legislation_date(self.start_date) if self.start_date else None
            alternate_names.append(
                {
                    'entityType': self.legal_type,
                    'identifier': self.identifier,
                    'name': self.legal_name,
                    'registeredDate': self.founding_date.isoformat(),
                    'startDate': start_date,
                    'type': 'DBA'
                }
            )

        return alternate_names

    def get_amalgamated_into(self) -> dict:
        """Get amalgamated into if this business is part of an amalgamation.

        Return TED:
            1. TED is Active and TING is Historical
            2. TED is Historical and TING is Historical (Yet to be Active)
        Return None:
            1. Not a TING (not part of an amalgamation)
            2. TED is Historical and TING is Active (through putBackOn filing)
        """
        if (self.state == Business.State.HISTORICAL and
            self.state_filing_id and
            (state_filing := Filing.find_by_id(self.state_filing_id)) and
                state_filing.is_amalgamation_application):
            return Amalgamation.get_revision_json(state_filing.transaction_id, state_filing.business_id)

        return None

    @classmethod
    def is_pending_amalgamating_business(cls, business_identifier):
        """Check if a business has a pending amalgamation with the provided business identifier."""
        where_clause = {'identifier': business_identifier}

        # Query the database to find amalgamation filings
        # pylint: disable=protected-access
        # pylint: disable=unsubscriptable-object
        filing = db.session.query(Filing). \
            filter(Filing._status == Filing.Status.PAID.value,
                   Filing._filing_type == 'amalgamationApplication',
                   Filing.filing_json['filing']['amalgamationApplication']
                   ['amalgamatingBusinesses'].contains([where_clause])
                   ).one_or_none()
        return filing

    @classmethod
    def get_next_value_from_sequence(cls, business_type: str) -> Optional[int]:
        """Return the next value from the sequence."""
        sequence_mapping = {
            'CP': 'business_identifier_coop',
            'FM': 'business_identifier_sp_gp',
        }
        if sequence_name := sequence_mapping.get(business_type, None):
            return db.session.execute(f"SELECT nextval('{sequence_name}')").scalar()
        return None

    @staticmethod
    def validate_identifier(identifier: str) -> bool:
        """Validate the identifier meets the Registry naming standards.

        All legal entities with BC Reg are PREFIX + 7 digits

        CP = BC COOPS prefix;
        XCP = Expro COOP prefix
        BC = BC CORPS (BEN, BC, CC, ULC)
        C = Continuation In BC CORPS (CBEN, C, CCC, CUL)
        FM = Firms (SP, GP)

        Examples:
            ie: CP1234567 or XCP1234567

        """
        if identifier[:2] == 'NR':
            return True

        if not re.match(r'^(CP|XCP|BC|C|FM)\d{7}$', identifier):
            return False

        try:
            d = int(identifier[-7:])
            if d == 0:
                return False
        except ValueError:
            return False

        return True


ASSOCIATION_TYPE_DESC: Final = {
    Business.AssociationTypes.CP_COOPERATIVE.value: 'Ordinary Cooperative',
    Business.AssociationTypes.CP_HOUSING_COOPERATIVE.value: 'Housing Cooperative',
    Business.AssociationTypes.CP_COMMUNITY_SERVICE_COOPERATIVE.value: 'Community Service Cooperative',

    Business.AssociationTypes.SP_SOLE_PROPRIETORSHIP.value: 'Sole Proprietorship',
    Business.AssociationTypes.SP_DOING_BUSINESS_AS.value: 'Sole Proprietorship (DBA)'
}<|MERGE_RESOLUTION|>--- conflicted
+++ resolved
@@ -275,11 +275,8 @@
     consent_continuation_outs = db.relationship('ConsentContinuationOut', lazy='dynamic')
     amalgamating_businesses = db.relationship('AmalgamatingBusiness', lazy='dynamic')
     amalgamation = db.relationship('Amalgamation', lazy='dynamic')
-<<<<<<< HEAD
     batch_processing = db.relationship('BatchProcessing', lazy='dynamic')
-=======
     jurisdictions = db.relationship('Jurisdiction', lazy='dynamic')
->>>>>>> 8f5dbc7b
 
     @hybrid_property
     def identifier(self):
