--- conflicted
+++ resolved
@@ -85,7 +85,6 @@
         If tombstone is True, get all non-versioned amalgamating for the given id.
         """
         # pylint: disable=singleton-comparison;
-<<<<<<< HEAD
         if tombstone:
             amalgamation = db.session.query(Amalgamation) \
                 .filter(Amalgamation.id == amalgamation_id) \
@@ -99,17 +98,6 @@
                 .filter(or_(amalgamation_version.end_transaction_id == None,  # noqa: E711;
                             amalgamation_version.end_transaction_id > transaction_id)) \
                 .order_by(amalgamation_version.transaction_id).one_or_none()
-
-=======
-        amalgamation_version = VersioningProxy.version_class(db.session(), Amalgamation)
-        amalgamation = db.session.query(amalgamation_version) \
-            .filter(amalgamation_version.transaction_id <= transaction_id) \
-            .filter(amalgamation_version.operation_type == 0) \
-            .filter(amalgamation_version.id == amalgamation_id) \
-            .filter(or_(amalgamation_version.end_transaction_id == None,  # noqa: E711;
-                        amalgamation_version.end_transaction_id > transaction_id)) \
-            .order_by(amalgamation_version.transaction_id).one_or_none()
->>>>>>> 0cee3ec7
         return amalgamation
 
     @classmethod
