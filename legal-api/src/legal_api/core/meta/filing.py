# Copyright © 2021 Province of British Columbia
#
# Licensed under the Apache License, Version 2.0 (the "License");
# you may not use this file except in compliance with the License.
# You may obtain a copy of the License at
#
#     http://www.apache.org/licenses/LICENSE-2.0
#
# Unless required by applicable law or agreed to in writing, software
# distributed under the License is distributed on an "AS IS" BASIS,
# WITHOUT WARRANTIES OR CONDITIONS OF ANY KIND, either express or implied.
# See the License for the specific language governing permissions and
# limitations under the License.
"""Meta Filing support for the core domain used by the application."""
import re
from contextlib import suppress
from enum import Enum, auto
from typing import Final, MutableMapping, Optional

from legal_api.models import Business
from legal_api.models import Filing as FilingStorage
from legal_api.services import VersionedBusinessDetailsService as VersionService  # noqa: I005


class AutoName(str, Enum):
    """Replace autoname from Enum class."""

    #pragma warning disable S5720; # noqa: E265
    # disable sonar cloud complaining about this signature
    def _generate_next_value_(name, start, count, last_values):  # pylint: disable=W0221,E0213 # noqa: N805
        """Return the name of the key, but in lowercase."""
        names = name.split('_')
        return ''.join([x.lower() if i == 0 else x.capitalize() for i, x in enumerate(names)])
    #pragma warning enable S5720; # noqa: E265


class ReportTitles(str, Enum):
    """Enum of the report titles."""

    ALTERATION_NOTICE = 'Alteration Notice'
    CERTIFICATE = 'Certificate'
    CERTIFICATE_OF_NAME_CHANGE = 'Certificate Of Name Change'
    CERTIFIED_MEMORANDUM = 'Certified Memorandum'
    CERTIFIED_RULES = 'Certified Rules'
    NOTICE_OF_ARTICLES = 'Notice of Articles'
    AMENDED_REGISTRATION_STATEMENT = 'Amended Registration Statement'


class ReportNames(AutoName):
    """Enum of the report names."""

    ALTERATION_NOTICE = auto()
    CERTIFICATE = auto()
    CERTIFICATE_OF_NAME_CHANGE = auto()
    CERTIFIED_MEMORANDUM = auto()
    CERTIFIED_RULES = auto()
    NOTICE_OF_ARTICLES = auto()
    AMENDED_REGISTRATION_STATEMENT = auto()


class FilingTitles(str, Enum):
    """Enum of the filing titles."""

    INCORPORATION_APPLICATION_DEFAULT = 'Incorporation Application'


FILINGS: Final = {
    'affidavit': {
        'name': 'affidavit',
        'title': 'Affidavit',
        'codes': {
            'CP': 'AFDVT'
        }
    },
    'alteration': {
        'name': 'alteration',
        'title': 'Notice of Alteration Filing',
        'displayName': 'Alteration',
        'codes': {
            'BC': 'ALTER',
            'BEN': 'ALTER'
        },
        'additional': [
            {'types': 'BC,BEN', 'outputs': ['noticeOfArticles', ]},
        ]
    },
    'annualReport': {
        'name': 'annualReport',
        'title': 'Annual Report Filing',
        'displayName': 'Annual Report',
        'codes': {
            'CP': 'OTANN',
            'BEN': 'BCANN'
        }
    },
    'changeOfAddress': {
        'name': 'changeOfAddress',
        'title': 'Change of Address Filing',
        'displayName': 'Address Change',
        'codes': {
            'CP': 'OTADD',
            'BEN': 'BCADD'
        },
        'additional': [
            {'types': 'BEN', 'outputs': ['noticeOfArticles', ]},
        ]
    },
    'changeOfDirectors': {
        'name': 'changeOfDirectors',
        'title': 'Change of Directors Filing',
        'displayName': 'Director Change',
        'codes': {
            'CP': 'OTCDR',
            'BEN': 'BCCDR'
        },
        'free': {
            'codes': {
                'CP': 'OTFDR',
                'BEN': 'BCFDR'
            }
        },
        'additional': [
            {'types': 'BEN', 'outputs': ['noticeOfArticles', ]},
        ]
    },
    'changeOfName': {
        'name': 'changeOfName',
        'title': 'Change of Name Filing',
        'displayName': 'Legal Name Change',
        'additional': [
            {'types': 'BEN', 'outputs': ['noticeOfArticles', ]},
        ]
    },
    'conversion': {
        'name': 'conversion',
        'title': 'Conversion Ledger',
        'displayName': {
            'BEN': 'Conversion',
            'SP': 'Record Conversion',
            'GP': 'Record Conversion',
        },
        'codes': {
            'SP': 'FMCONV',
            'GP': 'FMCONV'
        }
    },
    'correction': {
        'name': 'correction',
        'title': 'Correction',
        'displayName': 'Correction',
        'codes': {
            'BEN': 'CRCTN',
            'CP': 'CRCTN'
        },
        'additional': [
            {'types': 'CP,BEN', 'outputs': ['noticeOfArticles', ]},
        ]
    },
    'courtOrder': {
        'name': 'courtOrder',
        'title': 'Court Order',
        'displayName': 'Court Order',
        'code': 'NOFEE'},
    'dissolution': {
        'name': 'dissolution',
        'title': 'Voluntary Dissolution',
        'displayName': {
            'CP': 'Voluntary Dissolution',
            'BC': 'Voluntary Dissolution',
            'BEN': 'Voluntary Dissolution',
            'ULC': 'Voluntary Dissolution',
            'CC': 'Voluntary Dissolution',
            'LLC': 'Voluntary Dissolution',
            'SP': 'Statement of Dissolution',
            'GP': 'Statement of Dissolution'
        },
        'codes': {
            'CP': 'DIS_VOL',
            'BC': 'DIS_VOL',
            'BEN': 'DIS_VOL',
            'ULC': 'DIS_VOL',
            'CC': 'DIS_VOL',
            'LLC': 'DIS_VOL',
            'SP': 'DIS_VOL',
            'GP': 'DIS_VOL'
        },
        'additional': [
            {'types': 'CP', 'outputs': ['certificateOfDissolution', 'affidavit']},
            {'types': 'BC,BEN,CC,ULC,LLC', 'outputs': ['certificateOfDissolution']},
        ]
    },
    'incorporationApplication': {
        'name': 'incorporationApplication',
        'title': FilingTitles.INCORPORATION_APPLICATION_DEFAULT,
        'displayName': {
            'BC': FilingTitles.INCORPORATION_APPLICATION_DEFAULT,
            'BEN': 'BC Benefit Company Incorporation Application',
            'CP': FilingTitles.INCORPORATION_APPLICATION_DEFAULT,
        },
        'codes': {
            'BEN': 'BCINC'
        },
        'additional': [
            {'types': 'CP', 'outputs': ['certificate', 'certifiedRules', 'certifiedMemorandum']},
            {'types': 'BC,BEN', 'outputs': ['noticeOfArticles', 'certificate']},
        ]
    },
    'registrarsNotation': {
        'name': 'registrarsNotation',
        'title': 'Registrars Notation',
        'displayName': "Registrar's Notation",
        'code': 'NOFEE'},
    'registrarsOrder': {
        'name': 'registrarsOrder',
        'title': 'Registrars Order',
        'displayName': "Registrar's Order",
        'code': 'NOFEE'},
    'registration': {
        'name': 'registration',
        'title': 'Registration',
        'displayName': {
            'SP': 'BC Sole Proprietorship Registration',
            'GP': 'BC General Partnership Registration'
        },
        'code': {
            'SP': 'FRREG',
            'GP': 'FRREG'
        },
    },
    'specialResolution': {
        'name': 'specialResolution',
        'title': 'Special Resolution',
        'displayName': 'Special Resolution',
        'codes': {
            'CP': 'SPRLN'}},
    'transition': {
        'name': 'transition',
        'title': 'Transition',
        'displayName': 'Transition Application',
        'codes': {
            'BC': 'TRANS',
            'BEN': 'TRANS'
        },
        'additional': [
            {'types': 'BC,BEN', 'outputs': ['noticeOfArticles', ]},
        ]
    },
    'changeOfRegistration': {
        'name': 'changeOfRegistration',
        'title': 'Change of Registration',
        'displayName': {
            'SP': 'Change of Proprietor Registration',
            'GP': 'Change of Partnership Registration'
        },
        'code': {
            'SP': 'FMCHANGE',
            'GP': 'FMCHANGE'
        },
        'additional': [
            {'types': 'SP,GP', 'outputs': ['amendedRegistrationStatement', ]},
        ]
    },
    'putBackOn': {
        'name': 'putBackOn',
        'title': 'Put Back On',
<<<<<<< HEAD
        'displayName': {
            'SP': 'Correction - Put Back On',
            'GP': 'Correction - Put Back On'
        }
=======
        'displayName':  'Correction - Put Back On',
        'code': 'NOFEE'
>>>>>>> 40a7a6b4
    }
}


class FilingMeta:  # pylint: disable=too-few-public-methods
    """Create all the information about a filing."""

    @staticmethod
    def display_name(business: Business, filing: FilingStorage, full_name: bool = True) -> Optional[str]:
        """Return the name of the filing to display on outputs."""
        # if there is no lookup
        if not (names := FILINGS.get(filing.filing_type, {}).get('displayName')):
            return ' '.join(word.capitalize()
                            for word in
                            re.sub(r'([A-Z])', r':\1', filing.filing_type).split(':'))

        business_revision = business
        # retrieve business revision at time of filing so legal type is correct when returned for display name
        if filing.transaction_id and \
                (bus_rev_temp := VersionService.get_business_revision_obj(filing.transaction_id, business)):
            business_revision = bus_rev_temp

        if isinstance(names, MutableMapping):
            name = names.get(business_revision.legal_type)
        else:
            name = names

        if filing.filing_type in ('annualReport') and (year := FilingMeta.get_effective_display_year(filing.meta_data)):
            name = f'{name} ({year})'

        elif filing.filing_type in ('correction') and filing.meta_data:
            with suppress(Exception):
                name = f'{name} - {FilingMeta.display_name(business_revision, filing.children[0], False)}'

        if full_name and filing.parent_filing_id and filing.status == FilingStorage.Status.CORRECTED:
            name = f'{name} - Corrected'
        return name

    @staticmethod
    def get_effective_display_year(filing_meta_data: dict) -> Optional[str]:
        """Render a year as a string, given all filing mechanisms."""
        with suppress(IndexError, KeyError, TypeError):
            return str(filing_meta_data['annualReport']['annualReportFilingYear'])
        return None

    @staticmethod
    def get_all_outputs(business_type: str, filing_name: str) -> list:
        """Return list of all outputs."""
        filing = FILINGS.get(filing_name)
        for docs in filing.get('additional', []):
            if business_type in docs.get('types'):
                return docs.get('outputs')
        return []

    @staticmethod
    def alter_outputs(filing_type: str, filing_meta_data: dict, outputs: set):
        """Add or remove outputs conditionally."""
        if filing_type == 'alteration':
            if filing_meta_data.get('alteration', {}).get('toLegalName'):
                outputs.add('certificateOfNameChange')
        elif filing_type == 'specialResolution' and 'changeOfName' in filing_meta_data.get('legalFilings', []):
            outputs.add('certificateOfNameChange')
        elif filing_type == 'correction':
            if not filing_meta_data.get('correction', {}).get('toLegalName') and 'certificate' in outputs:
                # For IA correction, certificate will be populated in get_all_outputs since
                # legalFilings list contains correction and incorporationApplication
                # and it should be removed if correction does not contain name change.
                outputs.remove('certificate')<|MERGE_RESOLUTION|>--- conflicted
+++ resolved
@@ -263,15 +263,11 @@
     'putBackOn': {
         'name': 'putBackOn',
         'title': 'Put Back On',
-<<<<<<< HEAD
         'displayName': {
             'SP': 'Correction - Put Back On',
             'GP': 'Correction - Put Back On'
         }
-=======
-        'displayName':  'Correction - Put Back On',
         'code': 'NOFEE'
->>>>>>> 40a7a6b4
     }
 }
 
