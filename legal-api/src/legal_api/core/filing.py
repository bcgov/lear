--- conflicted
+++ resolved
@@ -136,22 +136,11 @@
 
     def redacted(self, filing: dict, jwt: JwtManager):
         """Redact the filing based on stored roles and those in JWT."""
-<<<<<<< HEAD
+
         if (self._storage
             and (submitter_roles := self._storage.submitter_roles)
                 and self.redact_submitter(submitter_roles, jwt)):
             filing['filing']['header']['submitter'] = REDACTED_STAFF_SUBMITTER
-=======
-        with suppress(TypeError):
-            if ((submitter_roles := self._storage.submitter_roles)
-                and (UserRoles.STAFF.value in submitter_roles
-                     or UserRoles.SYSTEM.value in submitter_roles)
-                ) and (
-                filing.get('filing', {}).get('header', {}).get('submitter')
-                and not has_roles(jwt, [UserRoles.STAFF.value])
-            ):
-                filing['filing']['header']['submitter'] = REDACTED_STAFF_SUBMITTER
->>>>>>> da12577e
 
         return filing
 
