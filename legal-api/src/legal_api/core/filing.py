# Copyright © 2020 Province of British Columbia
#
# Licensed under the Apache License, Version 2.0 (the "License");
# you may not use this file except in compliance with the License.
# You may obtain a copy of the License at
#
#     http://www.apache.org/licenses/LICENSE-2.0
#
# Unless required by applicable law or agreed to in writing, software
# distributed under the License is distributed on an "AS IS" BASIS,
# WITHOUT WARRANTIES OR CONDITIONS OF ANY KIND, either express or implied.
# See the License for the specific language governing permissions and
# limitations under the License
"""Filings are legal documents that alter the state of a business."""
# pylint: disable=unused-argument
from __future__ import annotations

# from dataclasses import dataclass, field
import copy
from contextlib import suppress
from enum import Enum
from typing import Dict, List, Optional

from flask_jwt_oidc import JwtManager
from sqlalchemy import desc

from legal_api.core.utils import diff_dict, diff_list
from legal_api.models import Business, Filing as FilingStorage, UserRoles  # noqa: I001
from legal_api.services import VersionedBusinessDetailsService  # noqa: I005
from legal_api.services.authz import has_roles  # noqa: I005
from legal_api.utils.datetime import date, datetime  # noqa: I005

from .constants import REDACTED_STAFF_SUBMITTER


# @dataclass(init=False, repr=False)
class Filing:
    """Domain class for Filings."""

    class Status(str, Enum):
        """Render an Enum of the Filing Statuses."""

        COMPLETED = 'COMPLETED'
        DRAFT = 'DRAFT'
        EPOCH = 'EPOCH'
        ERROR = 'ERROR'
        PAID = 'PAID'
        PENDING = 'PENDING'
        PAPER_ONLY = 'PAPER_ONLY'
        PENDING_CORRECTION = 'PENDING_CORRECTION'

    class FilingTypes(str, Enum):
        """Render an Enum of all Filing Types."""

        ALTERATION = 'alteration'
        AMALGAMATIONAPPLICATION = 'amalgamationApplication'
        AMENDEDAGM = 'amendedAGM'
        AMENDEDANNUALREPORT = 'amendedAnnualReport'
        AMENDEDCHANGEOFDIRECTORS = 'amendedChangeOfDirectors'
        ANNUALREPORT = 'annualReport'
        APPOINTRECEIVER = 'appointReceiver'
        CHANGEOFADDRESS = 'changeOfAddress'
        CHANGEOFDIRECTORS = 'changeOfDirectors'
        CHANGEOFNAME = 'changeOfName'
        CONTINUEDOUT = 'continuedOut'
        CONVERSION = 'conversion'
        CORRECTION = 'correction'
        DISSOLUTION = 'dissolution'
        DISSOLVED = 'dissolved'
        INCORPORATIONAPPLICATION = 'incorporationApplication'
        RESTORATIONAPPLICATION = 'restorationApplication'
        SPECIALRESOLUTION = 'specialResolution'
        TRANSITION = 'transition'

    def __init__(self):
        """Create the Filing."""
        self._storage: Optional[FilingStorage] = None
        self._id: str = ''
        self._raw: Optional[Dict] = None
        self._completion_date: datetime
        self._filing_date: datetime
        self._filing_type: Optional[str] = None
        self._effective_date: datetime
        self._payment_status_code: str
        self._payment_token: str
        self._payment_completion_date: datetime
        self._status: Optional[str] = None
        self._paper_only: bool = False
        self._payment_account: Optional[str] = None
        self._jwt: JwtManager = None

    @property
    def id(self) -> str:  # pylint: disable=invalid-name; defining the std ID
        """Return the ID of the filing."""
        if not self._id:
            if self._storage:
                self._id = self._storage.id
        return self._id

    @property
    def filing_type(self) -> str:
        """Property containing the filing type."""
        if not self._filing_type and self._storage:
            self._filing_type = self._storage.filing_type
        return self._filing_type

    @property
    def raw(self) -> Optional[Dict]:
        """Return the raw, submitted and unprocessed version on the filing."""
        if not self._raw and self._storage:
            self._raw = self._storage.json
        return self._raw

    @property
    def payment_account(self) -> Optional[str]:
        """Return the account identifier of this filings payer."""
        if not self._payment_account and self._storage:
            self._payment_account = self._storage.payment_account
        return self._payment_account

    @payment_account.setter
    def payment_account(self, account_identifier):
        """Set the account identifier of this filings payer."""
        self._payment_account = account_identifier
        self.storage.payment_account = self._payment_account

    @property
    def status(self) -> str:
        """Return the status of this Filing."""
        if not self._status and self._storage:
            self._status = self._storage.status
        return self._status

    def redacted(self, filing: dict, jwt: JwtManager):
        """Redact the filing based on stored roles and those in JWT."""
        with suppress(TypeError):
            if ((submitter_roles := self._storage.submitter_roles)
                and (UserRoles.STAFF.value in submitter_roles
                     or UserRoles.SYSTEM.value in submitter_roles)
                ) and (
                 filing.get('filing', {}).get('header', {}).get('submitter')
                 and not has_roles(jwt, [UserRoles.STAFF.value])
               ):
                filing['filing']['header']['submitter'] = REDACTED_STAFF_SUBMITTER

        return filing

<<<<<<< HEAD
    # json is returned as a property defined after this method
    def get_json(self, with_diff: bool = True) -> Optional[Dict]:
=======
    @property
    def json(self) -> Optional[Dict]:
>>>>>>> 70c253a7
        """Return a dict representing the filing json."""
        if not self._storage or (self._storage and self._storage.status not in [Filing.Status.COMPLETED.value,
                                                                                Filing.Status.PAID.value,
                                                                                Filing.Status.PENDING.value,
                                                                                ]):
            filing = self.raw

        # this will return the raw filing instead of the versioned filing until
        # payment and processing are complete.
        # This ASSUMES that the JSONSchemas remain valid for that period of time
        # which fits with the N-1 approach to versioning, and
        # that handling of filings stuck in PENDING are handled appropriately.
        elif self._storage.status in [Filing.Status.PAID.value, Filing.Status.PENDING.value]:
            if self._storage.tech_correction_json:
                filing = self._storage.tech_correction_json
            else:
                filing = self.raw

<<<<<<< HEAD
            filing_json = filing
=======
            filing = copy.deepcopy(filing)
>>>>>>> 70c253a7

        else:  # Filing.Status.COMPLETED.value
            filing = VersionedBusinessDetailsService.get_revision(self.id, self._storage.business_id)

<<<<<<< HEAD
        if with_diff and self.filing_type == Filing.FilingTypes.CORRECTION.value:
            if correction_id := filing_json.get('filing', {}).get('correction', {}).get('correctedFilingId'):
                filing_json = copy.deepcopy(filing)
                if diff := self._diff(filing_json, correction_id):
                    filing_json['filing']['correction']['diff'] = diff

        return filing_json
    json = property(get_json)
=======
        if self.filing_type == Filing.FilingTypes.CORRECTION.value \
            and (correction_id := filing.get('filing', {}).get('correction', {}).get('correctedFilingId')) \
                and (diff := self._diff(filing, correction_id)):
            filing['filing']['correction']['diff'] = diff

        return filing
>>>>>>> 70c253a7

    @json.setter
    def json(self, filing_submission):
        """Add the raw json to the filing."""
        self._raw = filing_submission

    @property
    def storage(self) -> Optional[FilingStorage]:
        """
        (Deprecated) Return filing model.

        Model is exposed to generate pdf. Used in GET api `/<string:identifier>/filings/<int:filing_id>`
        """
        if not self._storage:
            self._storage = FilingStorage()
        return self._storage

    @storage.setter
    def storage(self, filing: FilingStorage):
        """Set filing storage."""
        self._storage = filing

    def save(self):
        """Save the filing.

        This needs to be changed to fully implement the filing save rules currently in the storage class.
        """
        if self.storage:
            self._storage.filing_json = self._raw
            # self._storage.completion_date = self._completion_date TBD
            # self._storage.filing_date = self._filing_date
            # self._storage.filing_type = self._filing_type
            # self._storage.effective_date = self._effective_date
            # self._storage.payment_status_code = self._payment_status_code
            # self._storage.payment_token = self._payment_token
            # self._storage.payment_completion_date = self._payment_completion_date
            # self._storage.status = self._status
            # self._storage.paper_only = self._paper_only
            self._storage.payment_account = self._payment_account
            self.storage.save()

    def _diff(self, filing_json, correction_id):
        """Return the diff block for the filing this one corrects, if any."""
        if filing_json and correction_id and self._storage and self.status in [Filing.Status.COMPLETED.value,
                                                                               Filing.Status.PAID.value,
                                                                               Filing.Status.PENDING.value,
                                                                               ]:
            if corrected_filing := Filing.find_by_id(correction_id):
                if diff_nodes := diff_dict(filing_json,
                                           corrected_filing.json,
                                           ignore_keys=['header', 'business', 'correction'],
                                           diff_list_callback=diff_list):
                    diff_json = [d.json for d in diff_nodes]
                    return diff_json
        return None

    @staticmethod
    def validate():
        """Validate the filing."""
        raise NotImplementedError

    @staticmethod
    def get(identifier, filing_id=None) -> Optional[Filing]:
        """Return a Filing domain by the id."""
        if identifier.startswith('T'):
            storage = FilingStorage.get_temp_reg_filing(identifier)
        else:
            storage = Business.get_filing_by_id(identifier, filing_id)

        if storage:
            filing = Filing()
            filing._storage = storage  # pylint: disable=protected-access
            return filing

        return None

    @staticmethod
    def find_by_id(filing_id) -> Optional[Filing]:
        """Return a Filing domain by the id."""
        # TODO sleuth out the decorator issue
        if storage := FilingStorage.find_by_id(filing_id):
            filing = Filing()
            filing._storage = storage  # pylint: disable=protected-access; setter/getter decorators issue
            return filing
        return None

    @staticmethod
    def get_filings_by_status(business_id: int, status: [], after_date: date = None):
        """Return the filings with statuses in the status array input."""
        storages = FilingStorage.get_filings_by_status(business_id, status, after_date)
        filings = []
        for storage in storages:
            filing = Filing()
            filing.storage = storage
            filings.append(filing)

        return filings

    def legal_filings(self, with_diff: bool = True) -> Optional[List]:
        """Return a list of the filings extracted from this filing submission.

        Returns: {
            List: or None of the Legal Filing JSON segments.
            }
        """
        if not (filing := self.get_json(with_diff)):
            return None

        legal_filings = []
        for k in filing['filing'].keys():  # pylint: disable=unsubscriptable-object
            if FilingStorage.FILINGS.get(k, None):
                legal_filings.append(
                    {k: copy.deepcopy(filing['filing'].get(k))})  # pylint: disable=unsubscriptable-object

        return legal_filings

    @staticmethod
    def ledger(business_id: int,
               jwt: JwtManager = None,
               statuses: List(str) = None,
               start: int = None,
               size: int = None,
               **kwargs) \
            -> dict:
        """Return the ledger list by directly querying the storage objects.

        Note: Sort of breaks the "core" style, but searches are always interesting ducks.
        """
        if jwt:
            redact_required = has_roles(jwt, [UserRoles.STAFF.value, UserRoles.SYSTEM.value])
        else:
            redact_required = True

        query = FilingStorage.query.filter(FilingStorage.business_id == business_id)
        if statuses and isinstance(statuses, List):
            query = query.filter(FilingStorage._status.in_(statuses))  # pylint: disable=protected-access;required by SA

        if start:
            query = query.offset(start)
        if size:
            query = query.limit(size)

        query = query.order_by(desc(FilingStorage.filing_date))

        ledger = []
        for filing in query.all():
            ledger_filing = {
                'availableOnPaperOnly': filing.paper_only,
                'effectiveDate': filing.effective_date,
                'filingId': filing.id,
                'isCorrected': filing.is_corrected,
                'name': filing.filing_type,
                'paymentStatusCode': filing.payment_status_code,
                'status': filing.status,
                'submittedDate': filing._filing_date,  # pylint: disable=protected-access
                'submitter': REDACTED_STAFF_SUBMITTER if redact_required else filing.filing_submitter.username,
                # 'commentsLink':
                # 'https://api.bcregistry.ca/v1/businesses/{business_identifier}/filings/{filingId}/comments',
                # 'correctionLink':
                #  'https://api.bcregistry.ca/v1/businesses/{business_identifier}/filings/{correctedFilingId}',
                # 'filingLink':
                # 'https://api.bcregistry.ca/v1/businesses/{business_identifier}/filings/{filingId}',
            }
            ledger.append(ledger_filing)

        return ledger<|MERGE_RESOLUTION|>--- conflicted
+++ resolved
@@ -145,13 +145,8 @@
 
         return filing
 
-<<<<<<< HEAD
     # json is returned as a property defined after this method
     def get_json(self, with_diff: bool = True) -> Optional[Dict]:
-=======
-    @property
-    def json(self) -> Optional[Dict]:
->>>>>>> 70c253a7
         """Return a dict representing the filing json."""
         if not self._storage or (self._storage and self._storage.status not in [Filing.Status.COMPLETED.value,
                                                                                 Filing.Status.PAID.value,
@@ -170,16 +165,11 @@
             else:
                 filing = self.raw
 
-<<<<<<< HEAD
             filing_json = filing
-=======
-            filing = copy.deepcopy(filing)
->>>>>>> 70c253a7
 
         else:  # Filing.Status.COMPLETED.value
             filing = VersionedBusinessDetailsService.get_revision(self.id, self._storage.business_id)
 
-<<<<<<< HEAD
         if with_diff and self.filing_type == Filing.FilingTypes.CORRECTION.value:
             if correction_id := filing_json.get('filing', {}).get('correction', {}).get('correctedFilingId'):
                 filing_json = copy.deepcopy(filing)
@@ -188,14 +178,6 @@
 
         return filing_json
     json = property(get_json)
-=======
-        if self.filing_type == Filing.FilingTypes.CORRECTION.value \
-            and (correction_id := filing.get('filing', {}).get('correction', {}).get('correctedFilingId')) \
-                and (diff := self._diff(filing, correction_id)):
-            filing['filing']['correction']['diff'] = diff
-
-        return filing
->>>>>>> 70c253a7
 
     @json.setter
     def json(self, filing_submission):
