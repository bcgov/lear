# Copyright © 2019 Province of British Columbia
#
# Licensed under the Apache License, Version 2.0 (the "License");
# you may not use this file except in compliance with the License.
# You may obtain a copy of the License at
#
#     http://www.apache.org/licenses/LICENSE-2.0
#
# Unless required by applicable law or agreed to in writing, software
# distributed under the License is distributed on an "AS IS" BASIS,
# WITHOUT WARRANTIES OR CONDITIONS OF ANY KIND, either express or implied.
# See the License for the specific language governing permissions and
# limitations under the License.

"""Version of this service in PEP440.

[N!]N(.N)*[{a|b|rc}N][.postN][.devN]
Epoch segment: N!
Release segment: N(.N)*
Pre-release segment: {a|b|rc}N
Post-release segment: .postN
Development release segment: .devN
"""

<<<<<<< HEAD
__version__ = '2.3.0'  # pylint: disable=invalid-name
=======
__version__ = '2.2.1'  # pylint: disable=invalid-name
>>>>>>> fba824d8
<|MERGE_RESOLUTION|>--- conflicted
+++ resolved
@@ -22,8 +22,4 @@
 Development release segment: .devN
 """
 
-<<<<<<< HEAD
-__version__ = '2.3.0'  # pylint: disable=invalid-name
-=======
-__version__ = '2.2.1'  # pylint: disable=invalid-name
->>>>>>> fba824d8
+__version__ = '2.3.0'  # pylint: disable=invalid-name