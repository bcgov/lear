--- conflicted
+++ resolved
@@ -27,14 +27,8 @@
     CHANGE_OF_ADDRESS,
     CHANGE_OF_DIRECTORS,
     FILING_HEADER,
-<<<<<<< HEAD
     CORP_CHANGE_OF_ADDRESS,
-=======
-    CORP_CHANGE_OF_ADDRESS
     CHANGE_OF_DIRECTORS_MAILING,
-    CORP_CHANGE_OF_ADDRESS,
-    FILING_HEADER,
->>>>>>> 0a889de2
 )
 
 
