--- conflicted
+++ resolved
@@ -15,7 +15,6 @@
 
 This suite should have at least 1 test for every filing type allowed.
 """
-<<<<<<< HEAD
 import copy
 
 import pytest
@@ -26,13 +25,9 @@
     ANNUAL_REPORT,
     CHANGE_OF_ADDRESS,
     CHANGE_OF_DIRECTORS,
-<<<<<<< HEAD
     CHANGE_OF_DIRECTORS_MAILING,
     CORP_CHANGE_OF_ADDRESS,
-=======
->>>>>>> a964ab3e
     FILING_HEADER,
-    CORP_CHANGE_OF_ADDRESS,
 )
 
 
@@ -43,16 +38,6 @@
 
     # print filing name for easier debugging
     print(filing_data['filing']['header']['name'])
-=======
-from registry_schemas import validate
-from registry_schemas.example_data import ANNUAL_REPORT, CHANGE_OF_ADDRESS, CHANGE_OF_DIRECTORS, \
-    CORP_CHANGE_OF_ADDRESS
-
-
-def test_valid_ar_filing():
-    """Assert that the schema is performing as expected."""
-    is_valid, errors = validate(ANNUAL_REPORT, 'filing')
->>>>>>> Add mailing address to director (#367)
 
     print(errors)
 
@@ -119,8 +104,6 @@
     assert not is_valid
 
 
-<<<<<<< HEAD
-=======
 def test_valid_cod_filing():
     """Assert that the Change of Directors filing schema is performing as expected."""
     filing = {
@@ -183,7 +166,6 @@
     assert is_valid
 
 
->>>>>>> Add mailing address to director (#367)
 def test_invalid_cod_filing():
     """Assert that the Change of Directors filing schema is catching invalid data."""
     filing = {
