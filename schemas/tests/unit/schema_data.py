--- conflicted
+++ resolved
@@ -26,12 +26,9 @@
     ('change_of_directors.json'),
     ('task.json'),
     ('todo.json'),
-<<<<<<< HEAD
-    ('office.json')
-=======
     ('voluntary_dissolution.json'),
     ('special_resolution.json'),
     ('change_of_name.json'),
     ('stub_filing.json'),
->>>>>>> e8989e33
+    ('office.json'),
 ]