--- conflicted
+++ resolved
@@ -3047,11 +3047,7 @@
                   value:
                     errorMessage: API backend third party service error.
                     rootCause: message:You are not authorized to submit a filing for TgtPxoS4FF.
-<<<<<<< HEAD
       description: '<p>Use this endpoint to create a new business. This endpoint supports creation of a new business entity by these filings:<ul><li>Incorporation Application</li><li>Amalgamation (Regular, Horizontal and Vertical)</li><li>Continuation In</li><li>Registration</li></ul></p>'
-=======
-      description: Submit an application to create or incorporate a new business. The new business entity will be created in the Registry if it is a fully valid filing and payment has been completed.
->>>>>>> daf4f546
       requestBody:
         content:
           application/json:
