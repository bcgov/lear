openapi: 3.0.1
info:
  title: businesses
  version: '2.0'
  description: |-
    Businesses provideas all of the services needed to manage legal entities.
    This encompasses all types of businesses authorized to do business by the Registrar.
  contact:
    name: BC Registry
    email: admin@daxiom.com
    url: 'https://developer.bcregistry.daxiom.ca/'
  license:
    name: BSD-3-Clause
    url: 'https://opensource.org/license/bsd-3-clause'
servers:
  - url: 'https://bcregistry-sandbox.apigee.net/business/api/v2'
    description: sandbox
  - url: 'http://localhost:3000/business/api/v2'
    description: local
  - url: 'https://bcregistry-dev.apigee.net/business/api/v2'
    description: dev
  - url: 'https://bcregistry-test.apigee.net/business/api/v2'
    description: test
  - url: 'https://bcregistry-prod.apigee.net/business/api/v2'
    description: prod
paths:
  '/businesses/{identifier}':
    parameters:
      - $ref: '#/components/parameters/identifier'
    get:
      summary: get_business
      responses:
        '200':
          description: OK
          headers:
            Access-Control-Allow-Origin:
              $ref: '#/components/headers/AccessControlAllowOrigin'
            Access-Control-Allow-Methods:
              $ref: '#/components/headers/AccessControlAllowMethods'
            Access-Control-Allow-Headers:
              $ref: '#/components/headers/AccessControlAllowHeaders'
            Access-Control-Max-Age:
              $ref: '#/components/headers/AccessControlMaxAge'
          content:
            application/json:
              schema:
                $ref: '#/components/schemas/Business'
            application/xml:
              schema:
                $ref: '#/components/schemas/Business'
        '401':
          description: Unauthorized
        '404':
          description: Not Found
      operationId: get-business
      description: 'Based on the users role, this returns basic information about a business.'
      parameters:
        - $ref: '#/components/parameters/accountId'
      tags:
        - business
  '/businesses/{identifier}/filings':
    parameters:
      - $ref: '#/components/parameters/identifier'
    get:
      summary: get filing ledger
      responses:
        '200':
          description: OK
          headers:
            Access-Control-Allow-Origin:
              $ref: '#/components/headers/AccessControlAllowOrigin'
            Access-Control-Allow-Methods:
              $ref: '#/components/headers/AccessControlAllowMethods'
            Access-Control-Allow-Headers:
              $ref: '#/components/headers/AccessControlAllowHeaders'
            Access-Control-Max-Age:
              $ref: '#/components/headers/AccessControlMaxAge'
          content:
            application/json:
              schema:
                $ref: '#/components/schemas/Ledger'
      operationId: get-businesses-identifier-filings
      description: Return the current ledger of filings for a business.
      tags:
        - business
      parameters:
        - $ref: '#/components/parameters/accountId'
    post:
      summary: submit new filing
      operationId: post-businesses-identifier-filings
      responses:
        '201':
          description: CREATED
          headers:
            Access-Control-Allow-Origin:
              $ref: '#/components/headers/AccessControlAllowOrigin'
            Access-Control-Allow-Methods:
              $ref: '#/components/headers/AccessControlAllowMethods'
            Access-Control-Allow-Headers:
              $ref: '#/components/headers/AccessControlAllowHeaders'
            Access-Control-Max-Age:
              $ref: '#/components/headers/AccessControlMaxAge'
          content:
            application/json:
              schema:
                type: object
                properties: {}
              examples:
                agm-location-change-success-response:
                  summary: AGM Location Change Response
                  value:
                    errors: [
                      null
                    ]
                    filing:
                      agmLocationChange:
                        agmLocation: Victoria, BC, Canada
                        reason: API Specs Tests
                        year: '2024'
                      business:
                        foundingDate: '2023-07-12T17:31:58.000+00:00'
                        identifier: BC0882365
                        legalName: 882365 B.C. LTD.
                        legalType: BC
                      header:
                        affectedFilings: []
                        availableOnPaperOnly: false
                        certifiedBy: Sample Certified Person
                        colinIds: []
                        comments: []
                        date: '2024-07-18T15:36:26.345331+00:00'
                        filingId: 150147
                        inColinOnly: false
                        isCorrected: false
                        isCorrectionPending: false
                        name: agmLocationChange
                        status: DRAFT
                        submitter: mocked submitter
                consent-continuation-out-success-response:
                  summary: Consent Continuation Out Response
                  value:
                    filing:
                      business:
                        legalName: 0882848 B.C. LTD.
                        legalType: BEN
                        identifier: BC0882848
                        foundingDate: '2024-07-08T15:34:57.844764+00:00'
                      consentContinuationOut:
                        foreignJurisdiction:
                          country: CA
                          region: SK
                        courtOrder:
                          fileNumber: '12345'
                          effectOfOrder: planOfArrangement
                      header:
                        affectedFilings: []
                        availableOnPaperOnly: false
                        certifiedBy: "string"
                        colinIds: []
                        comments: []
                        date: '2024-07-18'
                        deletionLocked: false
                        documentOptionalEmail: "user@example.com"
                        effectiveDate: '2024-07-18T07:00:42.552434+00:00'
                        email: "user@example.com"
                        filingId: 150056
                        inColinOnly: false
                        isCorrected: false
                        isCorrectionPending: false
                        isPaymentActionRequired: true
                        name: consentContinuationOut
                        paymentAccount: '1234'
                        paymentStatusCode: 'CREATED'
                        paymentToken: '12345'
                        status: 'PENDING'
                        submitter: 'mocked submitter'
<<<<<<< HEAD
                change-of-address-response:
                  summary: Change Of Address Response
                  value:
                    filing:
                      business:
                        legalType: BC
                        foundingDate: '2024-06-09T00:00:00+00:00'
                        identifier: BC0880343
                        legalName: KD TEST BAKING BC LIMITED
                      changeOfAddress:
                        legalType: BC
                        offices:
                          recordsOffice:
                            deliveryAddress:
                              actions: [
                                  addressChanged
                              ]
                              addressCity: RICHMOND
                              addressCountry: CA
                              addressRegion: BC
                              addressType: delivery
                              deliveryInstructions: 
                              postalCode: V8N 4R7
                              streetAddress: TEST D 2
                              streetAddressAdditional: 
                            mailingAddress:
                              actions: [
                                  addressChanged
                              ]
                              addressCity: RICHMOND
                              addressCountry: CA
                              addressRegion: BC
                              addressType: mailing
                              deliveryInstructions: 
                              postalCode: V8N 4R7
                              streetAddress: TEST M 2
                              streetAddressAdditional:
                          registeredOffice: 
                            deliveryAddress:
                              actions: [
                                  addressChanged
                              ]
                              addressCity: RICHMOND
                              addressCountry: CA
                              addressRegion: BC
                              addressType: delivery
                              deliveryInstructions: 
                              postalCode: V8N 4R7
                              streetAddress: TEST D 1
                              streetAddressAdditional:
                            mailingAddress:
                              actions: [
                                  addressChanged
                              ]
                              addressCity: RICHMOND
                              addressCountry: CA
                              addressRegion: BC
                              addressType: mailing
                              deliveryInstructions: 
                              postalCode: V8N 4R7
                              streetAddress: TEST M 1
                              streetAddressAdditional:
                      header: 
                        affectedFilings: []
                        availableOnPaperOnly: false
                        certifiedBy: "full name"
                        colinIds: []
                        comments: []
                        date: '2024-07-17T23:14:58.831553+00:00'
                        deletionLocked: false
                        effectiveDate: '2024-07-18T07:00:00+00:00'
                        email: no_one@never.get
                        filingId: 150166
                        futureEffectiveDate: '2024-07-18T07:00:00+00:00'
=======
                voluntary-dissolution-success-response:
                  summary: Voluntary Dissolution Response
                  value:
                    filing:
                      business:
                        foundingDate: '2023-07-12T17:31:58.000+00:00'
                        identifier: BC0882365
                        legalName: 882365 B.C. LTD.
                        legalType: BC
                      dissolution:
                        affidavitConfirmed: true
                        courtOrder:
                          effectOfOrder: ''
                          fileNumber: '12345'
                          hasPlanOfArrangement: false
                        custodialOffice:
                          deliveryAddress:
                            addressCity: Victoria
                            addressCountry: CA
                            addressRegion: BC
                            deliveryInstructions: ''
                            postalCode: V8W 3E6
                            streetAddress: 200-940 Blanshard St
                            streetAddressAdditional: ''
                          mailingAddress:
                            addressCity: Victoria
                            addressCountry: CA
                            addressRegion: BC
                            deliveryInstructions: ''
                            postalCode: V8W 3E6
                            streetAddress: 200-940 Blanshard St
                            streetAddressAdditional: ''
                        dissolutionDate: '2024-07-18'
                        dissolutionType: voluntary
                        parties:
                          - party:
                              deliveryAddress:
                                addressCity: Victoria
                                addressCountry: CA
                                addressRegion: BC
                                deliveryInstructions: ''
                                postalCode: V8W 3E6
                                streetAddress: 200-940 Blanshard St
                              inheritMailingAddress: true
                              mailingAddress:
                                addressCity: Victoria
                                addressCountry: CA
                                addressRegion: BC
                                deliveryInstructions: ''
                                postalCode: V8W 3E6
                                streetAddress: 200-940 Blanshard St
                              officer:
                                email: api.specs@example.com
                                firstName: Firstname
                                lastName: Lastname
                                middleName: ''
                                organizationName: ''
                                partyType: person
                              roles:
                                - appointmentDate: '2024-07-18'
                                  roleType: Custodian
                        resolution:
                          resolutionConfirmed: true
                      header:
                        affectedFilings: []
                        availableOnPaperOnly: false
                        certifiedBy: Sample Certified Person
                        colinIds: []
                        comments: []
                        date: '2024-07-18T15:36:26.345331+00:00'
                        deletionLocked: false
                        effectiveDate: '2027-07-21T07:00:00.000+00:00'
                        filingId: 149994
>>>>>>> ce0bbb10
                        inColinOnly: false
                        isCorrected: false
                        isCorrectionPending: false
                        isPaymentActionRequired: true
<<<<<<< HEAD
                        name: changeOfAddress
                        paymentStatusCode: CREATED
                        paymentToken: 12345
                        status: 'PENDING'
                        submitter: 'mocked submitter'
=======
                        name: dissolution
                        paymentAccount: 1234
                        paymentStatusCode: CREATED
                        paymentToken: 12345
                        priority: false
                        status: PENDING
                        submitter: mocked submitter
>>>>>>> ce0bbb10
        '400':
          description: The server cannot or will not process the request due to an apparent client error (e.g., malformed request syntax, size too large, invalid request message framing, or deceptive request routing).
          content:
            application/json:
              examples:
                consent-continuation-out-failed-invalid-jurisdiction-response:
                  summary: Consent Continuation Out - Same Unexpired Foreign Jurisdiction Exist Response
                  value:
                    errorMessage: API backend third party service error.
                    rootCause: errors:[error:Can't have new consent for same jurisdiction if an unexpired one already exists,path:/filing/consentContinuationOut/foreignJurisdiction],filing:business:foundingDate:2024-07-08T15:34:57.844764+00:00,identifier:BC0882848,legalName:0882848 B.C. LTD.,legalType:BEN,consentContinuationOut:courtOrder:effectOfOrder:planOfArrangement,fileNumber:12345,foreignJurisdiction:country:CA,region:AB,header:availableOnPaperOnly:false,certifiedBy:Api specs,date:2024-07-10,documentOptionalEmail:Apispecs@email.com,email:Apispecs@gov.bc.ca,inColinOnly:false,name:consentContinuationOut
                consent-continuation-out-failed-invalid-foreign-jurisdiction-country-response:
                  summary: Consent Continuation Out - Invalid Foreign Jurisdiction Country Response
                  value:
                    errorMessage: API backend third party service error.
                    rootCause: errors:[error:Invalid country.,path:/filing/consentContinuationOut/foreignJurisdiction/country],filing:business:foundingDate:2024-07-08T15:34:57.844764+00:00,identifier:BC0882848,legalName:0882848 B.C. LTD.,legalType:BEN,consentContinuationOut:courtOrder:effectOfOrder:planOfArrangement,fileNumber:12345,foreignJurisdiction:country:,header:availableOnPaperOnly:false,certifiedBy:Api specs,date:2024-07-10,documentOptionalEmail:Apispecs@email.com,email:Apispecs@gov.bc.ca,inColinOnly:false,name:consentContinuationOut 
                consent-continuation-out-failed-invalid-foreign-jurisdiction-region-response:
                  summary: Consent Continuation Out - Invalid Foreign Jurisdiction Region Response
                  value:
                    errorMessage: API backend third party service error.
                    rootCause: errors:[error:Invalid region.,path:/filing/consentContinuationOut/foreignJurisdiction/region],filing:business:foundingDate:2024-07-08T15:34:57.844764+00:00,identifier:BC0882848,legalName:0882848 B.C. LTD.,legalType:BEN,state:HISTORICAL,consentContinuationOut:courtOrder:effectOfOrder:planOfArrangement,fileNumber:12345,foreignJurisdiction:country:CA,region:,header:availableOnPaperOnly:false,certifiedBy:Api specs,date:2024-07-10,documentOptionalEmail:Apispecs@email.com,email:Apispecs@gov.bc.ca,inColinOnly:false,name:consentContinuationOut 
                consent-continuation-out-failed-missing-required-field-response:
                  summary: Consent Continuation Out - Missing Required Field Response
                  value:
                    errorMessage: API backend third party service error.
                    rootCause: errors:[message:A valid business is required.]
                consent-continuation-out-failed-bc-as-foreign-jurisdiction-region-response:
                  summary: Consent Continuation Out - BC Specified as Foreign Jurisdiction Region Response
                  value:
                    errorMessage: API backend third party service error.
                    rootCause: errors:[error:Region should not be BC.,path:/filing/consentContinuationOut/foreignJurisdiction/region],filing:business:foundingDate:2024-07-08T15:34:57.844764+00:00,identifier:BC0882848,legalName:0882848 B.C. LTD.,legalType:BEN,consentContinuationOut:courtOrder:effectOfOrder:planOfArrangement,fileNumber:12345,foreignJurisdiction:country:CA,region:BC,header:availableOnPaperOnly:false,certifiedBy:Api specs,date:2024-07-10,documentOptionalEmail:Apispecs@email.com,email:Apispecs@gov.bc.ca,inColinOnly:false,name:consentContinuationOut 
                voluntary-dissolution-failed-missing-filing-name-response:
                  summary: Voluntary Dissolution - Missing Filing Name Response
                  value:
                    errorMessage: API backend third party service error.
                    rootCause: errors:[message:filing/header/name is a required property]
        '401':
          description: Similar to 403 Forbidden, but specifically for use when authentication is required and has failed or has not yet been provided. The user does not have valid authentication credentials for the target resource.
          content:
            application/json:
              examples:
                consent-continuation-out-unauthorized-response:
                  summary: Consent Continuation Out - Unauthorized Response
                  value:
                    errorMessage: API backend third party service error.
                    rootCause: message:You are not authorized to submit a filing for BC1218840. 
        '422':
          description: UNPROCESSABLE ENTITY, in many cases caused by missing one or more required field(s)
          content:
            application/json:
              examples:
                agm-location-change-failed-missing-agm-location-response:
                  summary: 'AGM Location Change - Missing AGM Location Response'
                  value:
                    errorMessage: API backend third party service error.
                    rootCause: "errors:<comma delimited list of potential validation errors by json path>"
                agm-location-change-failed-missing-reason-response:
                  summary: AGM Location Change - Missing Reason Response
                  value:
                    errorMessage: API backend third party service error.
                    rootCause: "errors:<comma delimited list of potential validation errors by json path>"
                agm-location-change-failed-missing-year-response:
                  summary: AGM Location Change - Missing Year Response
                  value:
                    errorMessage: API backend third party service error.
                    rootCause: "errors:<comma delimited list of potential validation errors by json path>"
                consent-continuation-out-failed-invalid-court-order-response:
                  summary: Consent Continuation Out - Invalid Court Order Response
                  value:
                    errorMessage: API backend third party service error.
                    rootCause: "errors:<comma delimited list of potential validation errors by json path>"
<<<<<<< HEAD
                change-of-address-missing-records-office-response:
                  summary: Change of address - Missing records office address response
                  value:
                    errorMessage: "API backend third party service error."
                    rootCause: "errors:[context:[jsonPath:$.filing,message:'adminFreeze' is a required property,validator:required,validatorValue:[adminFreeze],jsonPath:$.filing,message:'agmExtension' is a required property,validator:required,validatorValue:[agmExtension],jsonPath:$.filing,message:'agmLocationChange' is a required property,validator:required,validatorValue:[agmLocationChange],jsonPath:$.filing,message:'amalgamationApplication' is a required property,validator:required,validatorValue:[amalgamationApplication],jsonPath:$.filing,message:'alteration' is a required property,validator:required,validatorValue:[alteration],jsonPath:$.filing,message:'annualReport' is a required property,validator:required,validatorValue:[annualReport],jsonPath:$.filing.changeOfAddress.offices,message:'recordsOffice' is a required property,validator:required,validatorValue:[registeredOffice,recordsOffice],jsonPath:$.filing,message:'changeOfDirectors' is a required property,validator:required,validatorValue:[changeOfDirectors],jsonPath:$.filing,message:'changeOfName' is a required property,validator:required,validatorValue:[changeOfName],jsonPath:$.filing,message:'changeOfRegistration' is a required property,validator:required,validatorValue:[changeOfRegistration],jsonPath:$.filing,message:'consentContinuationOut' is a required property,validator:required,validatorValue:[consentContinuationOut],jsonPath:$.filing,message:'continuationIn' is a required property,validator:required,validatorValue:[continuationIn],jsonPath:$.filing,message:'continuationOut' is a required property,validator:required,validatorValue:[continuationOut],jsonPath:$.filing,message:'conversion' is a required property,validator:required,validatorValue:[conversion],jsonPath:$.filing,message:'correction' is a required property,validator:required,validatorValue:[correction],jsonPath:$.filing,message:'courtOrder' is a required property,validator:required,validatorValue:[courtOrder],jsonPath:$.filing,message:'dissolution' is a required property,validator:required,validatorValue:[dissolution],jsonPath:$.filing,message:'incorporationApplication' is a required property,validator:required,validatorValue:[incorporationApplication],jsonPath:$.filing,message:'putBackOn' is a required property,validator:required,validatorValue:[putBackOn],jsonPath:$.filing,message:'registrarsNotation' is a required property,validator:required,validatorValue:[registrarsNotation],jsonPath:$.filing,message:'registrarsOrder' is a required property,validator:required,validatorValue:[registrarsOrder],jsonPath:$.filing,message:'registration' is a required property,validator:required,validatorValue:[registration],jsonPath:$.filing,message:'restoration' is a required property,validator:required,validatorValue:[restoration],jsonPath:$.filing,message:'specialResolution' is a required property,validator:required,validatorValue:[specialResolution],jsonPath:$.filing,message:'transition' is a required property,validator:required,validatorValue:[transition],jsonPath:$.filing,message:'unmanaged' is a required property,validator:required,validatorValue:[unmanaged]],error:'header': 'name': 'changeOfAddress', 'certifiedBy': 'full name', 'email': 'no_one@never.get', 'date': '2024-07-23', 'business': 'foundingDate': '2024-07-16T21:20:55.000+00:00', 'identifier': 'BC0883110', 'legalName': '0883110 B.C. LTD.', 'legalType': 'BC', 'changeOfAddress': 'legalType': 'BC', 'offices': 'registeredOffice': 'deliveryAddress': 'actions': ['addressChanged'], 'addressCity': 'RICHMOND', 'addressCountry': 'CA', 'addressRegion': 'BC', 'addressType': 'delivery', 'deliveryInstructions': '', 'postalCode': 'V8N 4R7', 'streetAddress': 'TEST D 1', 'streetAddressAdditional': '', 'mailingAddress': 'actions': ['addressChanged'], 'addressCity': 'RICHMOND', 'addressCountry': 'CA', 'addressRegion': 'BC', 'addressType': 'mailing', 'deliveryInstructions': '', 'postalCode': 'V8N 4R7', 'streetAddress': 'TEST M 1', 'streetAddressAdditional': '' is not valid under any of the given schemas,path:filing],filing:business:foundingDate:2024-07-16T21:20:55.000+00:00,identifier:BC0883110,legalName:0883110 B.C. LTD.,legalType:BC,changeOfAddress:legalType:BC,offices:registeredOffice:deliveryAddress:actions:[addressChanged],addressCity:RICHMOND,addressCountry:CA,addressRegion:BC,addressType:delivery,deliveryInstructions:,postalCode:V8N 4R7,streetAddress:TEST D 1,streetAddressAdditional:,mailingAddress:actions:[addressChanged],addressCity:RICHMOND,addressCountry:CA,addressRegion:BC,addressType:mailing,deliveryInstructions:,postalCode:V8N 4R7,streetAddress:TEST M 1,streetAddressAdditional:,header:certifiedBy:full name,date:2024-07-23,email:no_one@never.get,name:changeOfAddress "
=======
                voluntary-dissolution-failed-missing-dissolution-date-response:
                  summary: Voluntary Dissolution - Missing Dissolution Date Response
                  value:
                    errorMessage: API backend third party service error.
                    rootCause: "errors:<comma delimited list of potential validation errors by json path>"
        '500':
          description: INTERNAL SERVER ERROR
          content:
            application/json:
              examples:
                voluntary-dissolution-failed-missing-disslution-type-response:
                  summary: Voluntary Dissolution - Missing Dissolution Type Response
                  value:
                    errorMessage: API backend third party service error.
                    rootCause: message:Internal server error
>>>>>>> ce0bbb10
      description: Submit a filing to alter the state and data of a business.
      tags:
        - business
      requestBody:
        content:
          application/json:
            schema:
              $ref: '#/components/schemas/Filing'
            examples:
              agm-location-change-request:
                summary: AGM Location Change Request
                value:
                  filing:
                    header:
                      date: '2024-07-18'
                      name: agmLocationChange
                      certifiedBy: Sample Certified Person
                    business:
                      foundingDate: '2023-07-12T17:31:58.000+00:00'
                      identifier: BC0882365
                      legalName: 882365 B.C. LTD.
                      legalType: BC
                    agmLocationChange:
                      year: '2024'
                      reason: API Specs Tests
                      agmLocation: Victoria, BC, Canada
              consent-continuation-out-request:
                summary: Consent Continuation Out Request
                value:
                  filing:
                    header:
                      name: consentContinuationOut
                      date: '2024-07-18'
                      certifiedBy: "string"
                      email: "user@example.com"
                      documentOptionalEmail: "user@example.com"
                    business:
                      legalName: 0882848 B.C. LTD.
                      legalType: BEN
                      identifier: BC0882848
                      foundingDate: '2024-07-08T15:34:57.844764+00:00'
                    consentContinuationOut:
                      foreignJurisdiction:
                        country: CA
                        region: SK
                      courtOrder:
                        fileNumber: '12345'
                        effectOfOrder: planOfArrangement
<<<<<<< HEAD
              change-of-address-request:
                summary: Change Of Address
                value:
                    filing:
                      header:
                        name: changeOfAddress
                        certifiedBy: "full name"
                        email: "no_one@never.get"
                        date: '2024-07-23'
                      business:
                        legalType: BC
                        foundingDate: '2024-06-09T00:00:00+00:00'
                        identifier: BC0880343
                        legalName: KD TEST BAKING BC LIMITED
                      changeOfAddress:
                        legalType: BC
                        offices:
                          recordsOffice:
                            deliveryAddress:
                              actions: [
                                  addressChanged
                              ]
                              addressCity: RICHMOND
                              addressCountry: CA
                              addressRegion: BC
                              addressType: delivery
                              deliveryInstructions: 
                              postalCode: V8N 4R7
                              streetAddress: TEST D 2
                              streetAddressAdditional: 
                            mailingAddress:
                              actions: [
                                  addressChanged
                              ]
                              addressCity: RICHMOND
                              addressCountry: CA
                              addressRegion: BC
                              addressType: mailing
                              deliveryInstructions: 
                              postalCode: V8N 4R7
                              streetAddress: TEST M 2
                              streetAddressAdditional:
                          registeredOffice: 
                            deliveryAddress:
                              actions: [
                                  addressChanged
                              ]
                              addressCity: RICHMOND
                              addressCountry: CA
                              addressRegion: BC
                              addressType: delivery
                              deliveryInstructions: 
                              postalCode: V8N 4R7
                              streetAddress: TEST D 1
                              streetAddressAdditional:
                            mailingAddress:
                              actions: [
                                  addressChanged
                              ]
                              addressCity: RICHMOND
                              addressCountry: CA
                              addressRegion: BC
                              addressType: mailing
                              deliveryInstructions: 
                              postalCode: V8N 4R7
                              streetAddress: TEST M 1
                              streetAddressAdditional:
=======
              voluntary-dissolution-request:
                summary: Voluntary Dissolution Request
                value:
                  filing:
                    header:
                      date: '2024-07-18'
                      effectiveDate: '2027-07-21T07:00:00.000+00:00'
                      name: dissolution
                      certifiedBy: Sample Certified Person
                      priority: false
                    business:
                      foundingDate: '2023-07-12T17:31:58.000+00:00'
                      identifier: BC0882365
                      legalName: 882365 B.C. LTD.
                      legalType: BC
                    dissolution:
                      dissolutionDate: '2024-07-18'
                      affidavitConfirmed: true
                      custodialOffice:
                        deliveryAddress:
                          addressCity: Victoria
                          addressCountry: CA
                          addressRegion: BC
                          deliveryInstructions: ''
                          postalCode: V8W 3E6
                          streetAddress: 200-940 Blanshard St
                          streetAddressAdditional: ''
                        mailingAddress:
                          addressCity: Victoria
                          addressCountry: CA
                          addressRegion: BC
                          deliveryInstructions: ''
                          postalCode: V8W 3E6
                          streetAddress: 200-940 Blanshard St
                          streetAddressAdditional: ''
                      dissolutionType: voluntary
                      parties: 
                        - party:
                            deliveryAddress:
                              addressCity: Victoria
                              addressCountry: CA
                              addressRegion: BC
                              deliveryInstructions: ''
                              postalCode: V8W 3E6
                              streetAddress: 200-940 Blanshard St
                            inheritMailingAddress: true
                            mailingAddress:
                              addressCity: Victoria
                              addressCountry: CA
                              addressRegion: BC
                              deliveryInstructions: ''
                              postalCode: V8W 3E6
                              streetAddress: 200-940 Blanshard St
                            officer:
                              email: api.specs@example.com
                              firstName: Firstname
                              lastName: Lastname
                              middleName: ''
                              organizationName: ''
                              partyType: person
                            roles:
                              - appointmentDate: '2024-07-18'
                                roleType: Custodian
                      resolution:
                        resolutionConfirmed: true
                      courtOrder:
                        fileNumber: '12345'
                        effectOfOrder: ''
                        hasPlanOfArrangement: false
>>>>>>> ce0bbb10
      parameters:
        - schema:
            type: boolean
          in: query
          name: draft
          description: 'save draft, no validation'
        - schema:
            type: boolean
          in: query
          name: only_validate
          description: 'only validate, don''t save'
        - $ref: '#/components/parameters/accountId'
  '/businesses/{identifier}/filings/{filingId}/documents':
    parameters:
      - $ref: '#/components/parameters/identifier'
      - $ref: '#/components/parameters/filingId'
    get:
      summary: filing documents list
      tags:
        - business
      responses:
        '200':
          description: OK
          headers:
            Access-Control-Allow-Origin:
              $ref: '#/components/headers/AccessControlAllowOrigin'
            Access-Control-Allow-Methods:
              $ref: '#/components/headers/AccessControlAllowMethods'
            Access-Control-Allow-Headers:
              $ref: '#/components/headers/AccessControlAllowHeaders'
            Access-Control-Max-Age:
              $ref: '#/components/headers/AccessControlMaxAge'
          content:
            application/json:
              schema:
                $ref: '#/components/schemas/Filing_documents'
      operationId: get-businesses-identifier-filings-filingId-documents
      description: Returns the list of documents available for a filing.
      parameters:
        - $ref: '#/components/parameters/accountId'
  '/businesses/{identifier}/addresses':
    parameters:
      - $ref: '#/components/parameters/identifier'
    get:
      summary: get business addresses
      responses:
        '200':
          description: OK
          headers:
            Access-Control-Allow-Origin:
              $ref: '#/components/headers/AccessControlAllowOrigin'
            Access-Control-Allow-Methods:
              $ref: '#/components/headers/AccessControlAllowMethods'
            Access-Control-Allow-Headers:
              $ref: '#/components/headers/AccessControlAllowHeaders'
            Access-Control-Max-Age:
              $ref: '#/components/headers/AccessControlMaxAge'
          content:
            application/json:
              schema:
                $ref: '#/components/schemas/Office'
        '401':
          description: Unauthorized
        '404':
          description: Not Found
      operationId: get-businesses-identifier-addresses
      description: Returns the current addresses for the businesses. The number of addresses are based on the legal type.
      tags:
        - business
      parameters:
        - $ref: '#/components/parameters/accountId'
  '/businesses/{identifier}/filings/{filingId}/documents/{documentName}':
    parameters:
      - $ref: '#/components/parameters/identifier'
      - $ref: '#/components/parameters/filingId'
      - $ref: '#/components/parameters/documentName'
    get:
      summary: filing document
      tags:
        - business
      responses:
        '200':
          description: Created
          headers:
            Access-Control-Allow-Origin:
              $ref: '#/components/headers/AccessControlAllowOrigin'
            Access-Control-Allow-Methods:
              $ref: '#/components/headers/AccessControlAllowMethods'
            Access-Control-Allow-Headers:
              $ref: '#/components/headers/AccessControlAllowHeaders'
            Access-Control-Max-Age:
              $ref: '#/components/headers/AccessControlMaxAge'
          content:
            application/pdf:
              schema:
                type: string
                format: byte
                description: PDF Document
                readOnly: true
            application/json:
              schema:
                type: object
                properties: {}
      operationId: get-businesses-identifier-filings-filingId-document
      description: Return the requested document.
      parameters:
        - schema:
            type: string
            default: application/pdf
            enum:
              - application/pdf
              - application/json
          in: header
          description: The mimetype of the object
          name: Content-type
        - $ref: '#/components/parameters/accountId'
  '/businesses/{identifier}/documents/{documentName}':
    parameters:
      - name: identifier
        in: path
        required: true
        description: The unique identifier for the business or organization.
        schema:
          type: string
          example: BC0882365
      - schema:
          type: string
          enum:
            - summary
            - cogs
            - cstat
            - lseal
        name: documentName
        in: path
        required: true
        description: The name of the document being requested
    get:
      summary: business document
      tags:
        - business
      responses:
        '200':
          description: OK
          headers:
            Access-Control-Allow-Origin:
              $ref: '#/components/headers/AccessControlAllowOrigin'
            Access-Control-Allow-Methods:
              $ref: '#/components/headers/AccessControlAllowMethods'
            Access-Control-Allow-Headers:
              $ref: '#/components/headers/AccessControlAllowHeaders'
            Access-Control-Max-Age:
              $ref: '#/components/headers/AccessControlMaxAge'
          content:
            application/pdf:
              schema:
                type: string
                format: byte
                description: PDF Document
                readOnly: true
            application/json:
              schema:
                x-examples:
                  example-1:
                    alterations: []
                    amalgamatedEntities: []
                    business:
                      adminFreeze: false
                      arMaxDate: '2022-08-05'
                      arMinDate: '2022-12-15'
                      associationType: null
                      complianceWarnings: []
                      coopType: Not Available
                      dissolutionDate: '2022-01-11T20:03:33.857887+00:00'
                      fiscalYearEndDate: '2021-12-15'
                      foundingDate: '2021-12-15T19:54:10.809174+00:00'
                      goodStanding: false
                      hasCorrections: false
                      hasRestrictions: false
                      identifier: BC0870884
                      lastAddressChangeDate: '2021-12-15'
                      lastAnnualGeneralMeetingDate: ''
                      lastAnnualReportDate: ''
                      lastDirectorChangeDate: '2021-12-15'
                      lastLedgerTimestamp: '2021-12-15T19:54:33.898570+00:00'
                      lastModified: '2021-12-15T19:54:33.898532+00:00'
                      legalName: 0870884 B.C. LTD.
                      legalType: BEN
                      naicsCode: null
                      naicsDescription: null
                      naicsKey: null
                      nextAnnualReport: '2022-12-15T08:00:00+00:00'
                      state: HISTORICAL
                      stateFiling: 'https://LEGAL_API_BASE_URL/api/v1/businesses/BC0870884/filings/113730'
                      warnings: []
                    entityAct: Business Corporations Act
                    entityDescription: BC Benefit Company
                    liquidation: {}
                    listOfTranslations:
                      - id: '319'
                        name: TEST TRANSLATION A
                        type: TRANSLATION
                      - id: '320'
                        name: TEST TRANSLATION B
                        type: TRANSLATION
                    nameChanges:
                      - filingDateTime: '2021-12-28T21:40:16.696239+00:00'
                        fromLegalName: LM LOGISTICS INC.
                        toLegalName: 0870884 B.C. LTD.
                      - filingDateTime: '2021-12-23T00:34:34.520725+00:00'
                        fromLegalName: 0870884 B.C. LTD.
                        toLegalName: LM LOGISTICS INC.
                    offices:
                      custodialOffice:
                        deliveryAddress:
                          addressCity: Victoria
                          addressCountry: CA
                          addressRegion: BC
                          addressType: delivery
                          deliveryInstructions: ''
                          id: 2334725
                          postalCode: V8Z 5C5
                          streetAddress: 3950 Helen Rd
                          streetAddressAdditional: ''
                        mailingAddress:
                          addressCity: Victoria
                          addressCountry: CA
                          addressRegion: BC
                          addressType: mailing
                          deliveryInstructions: ''
                          id: 2334724
                          postalCode: V8Z 5C5
                          streetAddress: 3950 Helen Rd
                          streetAddressAdditional: ''
                      recordsOffice:
                        deliveryAddress:
                          addressCity: Victoria
                          addressCountry: Canada
                          addressCountryDescription: Canada
                          addressRegion: BC
                          addressType: delivery
                          deliveryInstructions: ''
                          id: 2317157
                          postalCode: V8Z 5C5
                          streetAddress: 3950 Helen Rd
                          streetAddressAdditional: ''
                        mailingAddress:
                          addressCity: Victoria
                          addressCountry: Canada
                          addressCountryDescription: Canada
                          addressRegion: BC
                          addressType: mailing
                          deliveryInstructions: ''
                          id: 2317156
                          postalCode: V8Z 5C5
                          streetAddress: 3950 Helen Rd
                          streetAddressAdditional: ''
                      registeredOffice:
                        deliveryAddress:
                          addressCity: Victoria
                          addressCountry: Canada
                          addressCountryDescription: Canada
                          addressRegion: BC
                          addressType: delivery
                          deliveryInstructions: ''
                          id: 2317159
                          postalCode: V8Z 5C5
                          streetAddress: 3950 Helen Rd
                          streetAddressAdditional: ''
                        mailingAddress:
                          addressCity: Victoria
                          addressCountry: Canada
                          addressCountryDescription: Canada
                          addressRegion: BC
                          addressType: mailing
                          deliveryInstructions: ''
                          id: 2317158
                          postalCode: V8Z 5C5
                          streetAddress: 3950 Helen Rd
                          streetAddressAdditional: ''
                    parties:
                      - deliveryAddress:
                          addressCity: Victoria
                          addressCountry: Canada
                          addressCountryDescription: Canada
                          addressRegion: BC
                          deliveryInstructions: ''
                          id: 2334722
                          postalCode: V8Z 5C5
                          streetAddress: 3950 Helen Rd
                          streetAddressAdditional: ''
                        mailingAddress:
                          addressCity: Victoria
                          addressCountry: Canada
                          addressCountryDescription: Canada
                          addressRegion: BC
                          deliveryInstructions: ''
                          id: 2334723
                          postalCode: V8Z 5C5
                          streetAddress: 3950 Helen Rd
                          streetAddressAdditional: ''
                        officer:
                          email: null
                          firstName: LEKSHMI
                          id: 474411
                          lastName: MALLIKA
                          partyType: person
                        roles:
                          - appointmentDate: '2022-01-11'
                            cessationDate: null
                            roleType: Custodian
                      - deliveryAddress:
                          addressCity: AB1
                          addressCountry: Canada
                          addressCountryDescription: Canada
                          addressRegion: BC
                          deliveryInstructions: null
                          id: 2317160
                          postalCode: V8X 5J8
                          streetAddress: '#400A - 4000 SEYMOUR PLACE'
                          streetAddressAdditional: PENTHOUSE
                        mailingAddress:
                          addressCity: AB1
                          addressCountry: Canada
                          addressCountryDescription: Canada
                          addressRegion: BC
                          deliveryInstructions: null
                          id: 2317161
                          postalCode: V8X 5J8
                          streetAddress: '#400A - 4000 SEYMOUR PLACE'
                          streetAddressAdditional: PENTHOUSE
                        officer:
                          email: null
                          firstName: BCREGTEST DALIA
                          id: 468575
                          lastName: ONE
                          partyType: person
                        roles:
                          - appointmentDate: '2021-12-15'
                            cessationDate: null
                            roleType: Completing Party
                          - appointmentDate: '2021-12-15'
                            cessationDate: null
                            roleType: Incorporator
                          - appointmentDate: '2021-12-15'
                            cessationDate: null
                            roleType: Director
                      - deliveryAddress:
                          addressCity: Victoria
                          addressCountry: Canada
                          addressCountryDescription: Canada
                          addressRegion: BC
                          deliveryInstructions: null
                          id: 2317162
                          postalCode: V8Z 5C5
                          streetAddress: 3948 Helen Rd
                          streetAddressAdditional: ''
                        mailingAddress:
                          addressCity: Victoria
                          addressCountry: Canada
                          addressCountryDescription: Canada
                          addressRegion: BC
                          deliveryInstructions: null
                          id: 2317163
                          postalCode: V8Z 5C5
                          streetAddress: 3948 Helen Rd
                          streetAddressAdditional: ''
                        officer:
                          email: null
                          firstName: LEKSHMI
                          id: 468576
                          lastName: GOKUL
                          partyType: person
                        roles:
                          - appointmentDate: '2021-12-15'
                            cessationDate: null
                            roleType: Director
                    registrarInfo:
                      endDate: null
                      name: T.K. SPARKS
                      startDate: '2022-06-01T00:00:00'
                      title: Registrar of Companies
                    reportDateTime: '2022-08-05T18:30:42.147556+00:00'
                    reportType: summary
                    stateFilings:
                      - effectiveDateTime: '2022-01-11T20:03:51.343818+00:00'
                        filingDateTime: '2022-01-11T20:03:33.857807+00:00'
                        filingName: Voluntary Dissolution
                type: object
                properties:
                  alterations:
                    type: array
                    items:
                      type: object
                      properties:
                        filingDateTime:
                          type: string
                          format: date-time
                        fromLegalType:
                          type: string
                        toLegalType:
                          type: string
                  amalgamatedEntities:
                    type: array
                    items:
                      type: object
                      properties:
                        identifier:
                          type: string
                        name:
                          type: string
                      required:
                        - identifier
                        - name
                  business:
                    $ref: '#/components/schemas/Business'
                  entityAct:
                    type: string
                  entityDescription:
                    type: string
                  liquidation:
                    type: object
                    properties:
                      filingDateTime:
                        type: string
                        format: date-time
                  listOfTranslations:
                    type: array
                    items:
                      type: object
                      properties:
                        id:
                          type: string
                        name:
                          type: string
                        type:
                          type: string
                          enum:
                            - DBA
                            - TRANSLATION
                      required:
                        - name
                        - type
                  nameChanges:
                    type: array
                    items:
                      type: object
                      properties:
                        filingDateTime:
                          type: string
                          format: date-time
                        fromLegalName:
                          type: string
                        toLegalName:
                          type: string
                      required:
                        - filingDateTime
                        - fromLegalName
                        - toLegalName
                  offices:
                    oneOf:
                      - properties:
                          recordsOffice:
                            $ref: '#/components/schemas/Office'
                          registeredOffice:
                            $ref: '#/components/schemas/Office'
                          custodialOffice:
                            $ref: '#/components/schemas/Office'
                        required:
                          - registeredOffice
                      - properties:
                          businessOffice:
                            $ref: '#/components/schemas/Office'
                        required:
                          - businessOffice
                    type: object
                  parties:
                    type: array
                    items:
                      $ref: '#/components/schemas/party'
                  registrarInfo:
                    type: object
                    required:
                      - startDate
                      - name
                    properties:
                      startDate:
                        type: string
                        format: date-time
                        example: '2022-06-01T00:00:00'
                      endDate:
                        type: string
                        format: date-time
                        example: '2022-06-01T00:00:00'
                        nullable: true
                      name:
                        type: string
                      title:
                        type: string
                        example: Registrar of Companies
                  reportDateTime:
                    type: string
                    format: date-time
                    example: '2022-08-05T19:50:04.960880+00:00'
                  reportType:
                    type: string
                    enum:
                      - summary
                      - cogs
                      - cstat
                      - lseal
                  stateFilings:
                    type: array
                    items:
                      type: object
                      properties:
                        effectiveDateTime:
                          type: string
                          format: date-time
                        filingDateTime:
                          type: string
                          format: date-time
                        filingName:
                          type: string
                          example: Voluntary Dissolution
                required:
                  - business
                  - entityAct
                  - entityDescription
                  - registrarInfo
                  - reportDateTime
                  - reportType
              examples:
                summary-json:
                  value:
                    alterations: []
                    amalgamatedEntities: []
                    business:
                      adminFreeze: false
                      arMaxDate: '2022-08-05'
                      arMinDate: '2022-12-15'
                      associationType: null
                      complianceWarnings: []
                      coopType: Not Available
                      dissolutionDate: '2022-01-11T20:03:33.857887+00:00'
                      fiscalYearEndDate: '2021-12-15'
                      foundingDate: '2021-12-15T19:54:10.809174+00:00'
                      goodStanding: false
                      hasCorrections: false
                      hasRestrictions: false
                      identifier: BC0870884
                      lastAddressChangeDate: '2021-12-15'
                      lastAnnualGeneralMeetingDate: ''
                      lastAnnualReportDate: ''
                      lastDirectorChangeDate: '2021-12-15'
                      lastLedgerTimestamp: '2021-12-15T19:54:33.898570+00:00'
                      lastModified: '2021-12-15T19:54:33.898532+00:00'
                      legalName: 0870884 B.C. LTD.
                      legalType: BEN
                      naicsCode: null
                      naicsDescription: null
                      naicsKey: null
                      nextAnnualReport: '2022-12-15T08:00:00+00:00'
                      state: HISTORICAL
                      stateFiling: 'https://LEGAL_API_BASE_URL/api/v1/businesses/BC0870884/filings/113730'
                      warnings: []
                    entityAct: Business Corporations Act
                    entityDescription: BC Benefit Company
                    liquidation: {}
                    listOfTranslations:
                      - id: '319'
                        name: TEST TRANSLATION A
                        type: TRANSLATION
                      - id: '320'
                        name: TEST TRANSLATION B
                        type: TRANSLATION
                    nameChanges:
                      - filingDateTime: '2021-12-28T21:40:16.696239+00:00'
                        fromLegalName: LM LOGISTICS INC.
                        toLegalName: 0870884 B.C. LTD.
                      - filingDateTime: '2021-12-23T00:34:34.520725+00:00'
                        fromLegalName: 0870884 B.C. LTD.
                        toLegalName: LM LOGISTICS INC.
                    offices:
                      custodialOffice:
                        deliveryAddress:
                          addressCity: Victoria
                          addressCountry: CA
                          addressRegion: BC
                          addressType: delivery
                          deliveryInstructions: ''
                          id: 2334725
                          postalCode: V8Z 5C5
                          streetAddress: 3950 Helen Rd
                          streetAddressAdditional: ''
                        mailingAddress:
                          addressCity: Victoria
                          addressCountry: CA
                          addressRegion: BC
                          addressType: mailing
                          deliveryInstructions: ''
                          id: 2334724
                          postalCode: V8Z 5C5
                          streetAddress: 3950 Helen Rd
                          streetAddressAdditional: ''
                      recordsOffice:
                        deliveryAddress:
                          addressCity: Victoria
                          addressCountry: Canada
                          addressCountryDescription: Canada
                          addressRegion: BC
                          addressType: delivery
                          deliveryInstructions: ''
                          id: 2317157
                          postalCode: V8Z 5C5
                          streetAddress: 3950 Helen Rd
                          streetAddressAdditional: ''
                        mailingAddress:
                          addressCity: Victoria
                          addressCountry: Canada
                          addressCountryDescription: Canada
                          addressRegion: BC
                          addressType: mailing
                          deliveryInstructions: ''
                          id: 2317156
                          postalCode: V8Z 5C5
                          streetAddress: 3950 Helen Rd
                          streetAddressAdditional: ''
                      registeredOffice:
                        deliveryAddress:
                          addressCity: Victoria
                          addressCountry: Canada
                          addressCountryDescription: Canada
                          addressRegion: BC
                          addressType: delivery
                          deliveryInstructions: ''
                          id: 2317159
                          postalCode: V8Z 5C5
                          streetAddress: 3950 Helen Rd
                          streetAddressAdditional: ''
                        mailingAddress:
                          addressCity: Victoria
                          addressCountry: Canada
                          addressCountryDescription: Canada
                          addressRegion: BC
                          addressType: mailing
                          deliveryInstructions: ''
                          id: 2317158
                          postalCode: V8Z 5C5
                          streetAddress: 3950 Helen Rd
                          streetAddressAdditional: ''
                    parties:
                      - deliveryAddress:
                          addressCity: Victoria
                          addressCountry: Canada
                          addressCountryDescription: Canada
                          addressRegion: BC
                          deliveryInstructions: ''
                          id: 2334722
                          postalCode: V8Z 5C5
                          streetAddress: 3950 Helen Rd
                          streetAddressAdditional: ''
                        mailingAddress:
                          addressCity: Victoria
                          addressCountry: Canada
                          addressCountryDescription: Canada
                          addressRegion: BC
                          deliveryInstructions: ''
                          id: 2334723
                          postalCode: V8Z 5C5
                          streetAddress: 3950 Helen Rd
                          streetAddressAdditional: ''
                        officer:
                          email: null
                          firstName: LEKSHMI
                          id: 474411
                          lastName: MALLIKA
                          partyType: person
                        roles:
                          - appointmentDate: '2022-01-11'
                            cessationDate: null
                            roleType: Custodian
                      - deliveryAddress:
                          addressCity: AB1
                          addressCountry: Canada
                          addressCountryDescription: Canada
                          addressRegion: BC
                          deliveryInstructions: null
                          id: 2317160
                          postalCode: V8X 5J8
                          streetAddress: '#400A - 4000 SEYMOUR PLACE'
                          streetAddressAdditional: PENTHOUSE
                        mailingAddress:
                          addressCity: AB1
                          addressCountry: Canada
                          addressCountryDescription: Canada
                          addressRegion: BC
                          deliveryInstructions: null
                          id: 2317161
                          postalCode: V8X 5J8
                          streetAddress: '#400A - 4000 SEYMOUR PLACE'
                          streetAddressAdditional: PENTHOUSE
                        officer:
                          email: null
                          firstName: BCREGTEST DALIA
                          id: 468575
                          lastName: ONE
                          partyType: person
                        roles:
                          - appointmentDate: '2021-12-15'
                            cessationDate: null
                            roleType: Completing Party
                          - appointmentDate: '2021-12-15'
                            cessationDate: null
                            roleType: Incorporator
                          - appointmentDate: '2021-12-15'
                            cessationDate: null
                            roleType: Director
                      - deliveryAddress:
                          addressCity: Victoria
                          addressCountry: Canada
                          addressCountryDescription: Canada
                          addressRegion: BC
                          deliveryInstructions: null
                          id: 2317162
                          postalCode: V8Z 5C5
                          streetAddress: 3948 Helen Rd
                          streetAddressAdditional: ''
                        mailingAddress:
                          addressCity: Victoria
                          addressCountry: Canada
                          addressCountryDescription: Canada
                          addressRegion: BC
                          deliveryInstructions: null
                          id: 2317163
                          postalCode: V8Z 5C5
                          streetAddress: 3948 Helen Rd
                          streetAddressAdditional: ''
                        officer:
                          email: null
                          firstName: LEKSHMI
                          id: 468576
                          lastName: GOKUL
                          partyType: person
                        roles:
                          - appointmentDate: '2021-12-15'
                            cessationDate: null
                            roleType: Director
                    registrarInfo:
                      endDate: null
                      name: T.K. SPARKS
                      startDate: '2022-06-01T00:00:00'
                      title: Registrar of Companies
                    reportDateTime: '2022-08-05T18:30:42.147556+00:00'
                    reportType: summary
                    stateFilings:
                      - effectiveDateTime: '2022-01-11T20:03:51.343818+00:00'
                        filingDateTime: '2022-01-11T20:03:33.857807+00:00'
                        filingName: Voluntary Dissolution
                cogs-json:
                  value:
                    business:
                      adminFreeze: false
                      arMaxDate: '2022-08-05'
                      arMinDate: '2022-09-15'
                      associationType: null
                      complianceWarnings: []
                      coopType: Not Available
                      fiscalYearEndDate: '2021-09-15'
                      foundingDate: '2021-09-15T16:00:14.432669+00:00'
                      goodStanding: true
                      hasCorrections: false
                      hasRestrictions: false
                      identifier: BC0870737
                      lastAddressChangeDate: '2021-09-15'
                      lastAnnualGeneralMeetingDate: ''
                      lastAnnualReportDate: ''
                      lastDirectorChangeDate: '2021-09-15'
                      lastLedgerTimestamp: '2021-09-15T16:01:39.303977+00:00'
                      lastModified: '2021-09-15T16:01:39.303957+00:00'
                      legalName: TEST CONSUMED STATE 2 LTD.
                      legalType: BEN
                      naicsCode: null
                      naicsDescription: null
                      naicsKey: null
                      nextAnnualReport: '2022-09-15T07:00:00+00:00'
                      state: ACTIVE
                      warnings: []
                    entityAct: Business Corporations Act
                    entityDescription: BC Benefit Company
                    registrarInfo:
                      endDate: null
                      name: T.K. SPARKS
                      startDate: '2022-06-01T00:00:00'
                      title: Registrar of Companies
                    reportDateTime: '2022-08-05T16:49:06.231324+00:00'
                    reportType: cogs
                cstat-json:
                  value:
                    business:
                      adminFreeze: false
                      arMaxDate: '2022-08-05'
                      arMinDate: '2022-09-14'
                      associationType: null
                      complianceWarnings: []
                      coopType: Not Available
                      fiscalYearEndDate: '2021-09-14'
                      foundingDate: '2019-09-14T17:17:45.348163+00:00'
                      goodStanding: true
                      hasCorrections: false
                      hasRestrictions: false
                      identifier: BC0870731
                      lastAddressChangeDate: '2021-09-14'
                      lastAnnualGeneralMeetingDate: ''
                      lastAnnualReportDate: '2021-09-14'
                      lastDirectorChangeDate: '2021-09-22'
                      lastLedgerTimestamp: '2021-09-14T17:18:01.298719+00:00'
                      lastModified: '2021-09-14T17:18:01.298697+00:00'
                      legalName: TESTING CONV CORP.
                      legalType: BEN
                      naicsCode: null
                      naicsDescription: null
                      naicsKey: null
                      nextAnnualReport: '2022-09-14T07:00:00+00:00'
                      state: ACTIVE
                      warnings: []
                    entityAct: Business Corporations Act
                    entityDescription: BC Benefit Company
                    registrarInfo:
                      endDate: null
                      name: T.K. SPARKS
                      startDate: '2022-06-01T00:00:00'
                      title: Registrar of Companies
                    reportDateTime: '2022-08-05T19:49:15.643657+00:00'
                    reportType: cstat
                lseal-json:
                  value:
                    business:
                      adminFreeze: false
                      arMaxDate: '2022-01-23'
                      arMinDate: '2021-11-24'
                      associationType: null
                      complianceWarnings: []
                      coopType: Not Available
                      fiscalYearEndDate: '2020-11-24'
                      foundingDate: '2020-11-24T18:23:53.498863+00:00'
                      goodStanding: false
                      hasCorrections: false
                      hasRestrictions: false
                      identifier: BC1230038
                      lastAddressChangeDate: '2020-11-24'
                      lastAnnualGeneralMeetingDate: ''
                      lastAnnualReportDate: ''
                      lastDirectorChangeDate: '2020-11-24'
                      lastLedgerTimestamp: '2020-11-24T18:24:27.179623+00:00'
                      lastModified: '2020-11-24T18:24:27.179616+00:00'
                      legalName: 1230038 B.C. LTD.
                      legalType: BEN
                      naicsCode: null
                      naicsDescription: null
                      naicsKey: null
                      nextAnnualReport: '2021-11-24T08:00:00+00:00'
                      state: ACTIVE
                      warnings: []
                    entityAct: Business Corporations Act
                    entityDescription: BC Benefit Company
                    offices:
                      recordsOffice:
                        deliveryAddress:
                          addressCity: Montréal
                          addressCountry: Canada
                          addressCountryDescription: Canada
                          addressRegion: BC
                          addressType: delivery
                          deliveryInstructions: ''
                          id: 38012
                          postalCode: H4E 1G8
                          streetAddress: 4-1900 Av De l'Église
                          streetAddressAdditional: ''
                        mailingAddress:
                          addressCity: Montréal
                          addressCountry: Canada
                          addressCountryDescription: Canada
                          addressRegion: BC
                          addressType: mailing
                          deliveryInstructions: ''
                          id: 38011
                          postalCode: H4E 1G8
                          streetAddress: 4-1900 Av De l'Église
                          streetAddressAdditional: ''
                      registeredOffice:
                        deliveryAddress:
                          addressCity: Montréal
                          addressCountry: Canada
                          addressCountryDescription: Canada
                          addressRegion: BC
                          addressType: delivery
                          deliveryInstructions: ''
                          id: 38014
                          postalCode: H4E 1G8
                          streetAddress: 4-1900 Av De l'Église
                          streetAddressAdditional: ''
                        mailingAddress:
                          addressCity: Montréal
                          addressCountry: Canada
                          addressCountryDescription: Canada
                          addressRegion: BC
                          addressType: mailing
                          deliveryInstructions: ''
                          id: 38013
                          postalCode: H4E 1G8
                          streetAddress: 4-1900 Av De l'Église
                          streetAddressAdditional: ''
                    registrarInfo:
                      endDate: null
                      name: T.K. SPARKS
                      startDate: '2022-06-01T00:00:00'
                      title: Registrar of Companies
                    reportDateTime: '2022-08-05T19:50:04.960880+00:00'
                    reportType: lseal
                    stateFilings: []
      operationId: get-businesses-identifier-document-documentName
      description: Return the requested document.
      parameters:
        - schema:
            type: string
            enum:
              - application/pdf
              - application/json
          in: header
          name: Accept
          description: The accept mimetype of the object
        - $ref: '#/components/parameters/accountId'
  /businesses:
    post:
      summary: save business creation filing
      tags:
        - business
      responses:
        '201':
          description: 'Created '
          headers:
            Access-Control-Allow-Origin:
              $ref: '#/components/headers/AccessControlAllowOrigin'
            Access-Control-Allow-Methods:
              $ref: '#/components/headers/AccessControlAllowMethods'
            Access-Control-Allow-Headers:
              $ref: '#/components/headers/AccessControlAllowHeaders'
            Access-Control-Max-Age:
              $ref: '#/components/headers/AccessControlMaxAge'
      operationId: post-businesses
      description: Submitting a creation filing for a business will create that type of business if it is a fully valid filing and payment has been completed.
      requestBody:
        content:
          application/json:
            schema:
              oneOf:
                - $ref: '#/components/schemas/Incorporation_application'
                - $ref: '#/components/schemas/Registration'
      parameters:
        - schema:
            type: boolean
          in: query
          name: draft
          description: Set to save a draft in the ledger. No validations are performed.
        - schema:
            type: boolean
          in: query
          description: 'Validate the submission, but do not save or process it. Errors and warnings are returned if there are any.'
          name: only_validate
        - $ref: '#/components/parameters/accountId'
    parameters: []
  '/businesses/{identifier}/parties':
    parameters:
      - schema:
          type: string
        description: business identifier is the registration or incorporation number of the business.
        name: identifier
        in: path
        required: true
    get:
      summary: get_all_parties
      tags:
        - business
      responses:
        '200':
          description: OK
          headers:
            Access-Control-Allow-Origin:
              $ref: '#/components/headers/AccessControlAllowOrigin'
            Access-Control-Allow-Methods:
              $ref: '#/components/headers/AccessControlAllowMethods'
            Access-Control-Allow-Headers:
              $ref: '#/components/headers/AccessControlAllowHeaders'
            Access-Control-Max-Age:
              $ref: '#/components/headers/AccessControlMaxAge'
          content:
            application/json:
              schema:
                $ref: '#/components/schemas/party'
      operationId: get-businesses-identifier-parties
      description: Get all associated parties with a business.
      parameters:
        - $ref: '#/components/parameters/accountId'
  /businesses/search:
    get:
      summary: business_autocomplete
      tags:
        - search
      responses:
        '200':
          description: OK
          headers:
            Access-Control-Allow-Origin:
              $ref: '#/components/headers/AccessControlAllowOrigin'
            Access-Control-Allow-Methods:
              $ref: '#/components/headers/AccessControlAllowMethods'
            Access-Control-Allow-Headers:
              $ref: '#/components/headers/AccessControlAllowHeaders'
            Access-Control-Max-Age:
              $ref: '#/components/headers/AccessControlMaxAge'
          content:
            application/json:
              schema:
                type: object
                x-examples:
                  example-1:
                    responseHeader:
                      status: 0
                      QTime: 35
                    suggest:
                      elec:
                        numFound: 3
                        suggestions:
                          - term: electronics and computer1
                            weight: 2199
                          - term: electronics
                            weight: 649
                          - term: electronics and stuff2
                            weight: 279
                properties:
                  responseHeader:
                    type: object
                    properties:
                      status:
                        type: integer
                        description: success state of the search
                      QTime:
                        type: integer
                        description: Time the suggestion took to generate in ms.
                  suggest:
                    type: object
                    properties:
                      search-term:
                        type: object
                        description: The search term that was entered
                        properties:
                          numFound:
                            type: integer
                            description: number of suggestion weighted high enough to return
                          suggestions:
                            type: array
                            description: Array of suggestion in weighted order
                            items:
                              $ref: '#/components/schemas/Suggestion_item'
      operationId: get-businesses-search
      description: The search resource returns autocomplete suggestions for matching businesses.
      parameters:
        - schema:
            type: string
            minLength: 1
          in: query
          name: q
          description: 'partial string of a business name, identifier or BN'
        - $ref: '#/components/parameters/accountId'
      x-internal: false
    parameters: []
components:
  schemas:
    Address:
      type: object
      title: Address Schema
      description: 'Standard address format: apartment, unit, or street address number and street name. City, province or territory code, country, postal code and instructions for delivery.'
      properties:
        streetAddress:
          type: string
          maxLength: 50
          description: 'Address line 1: appt no, house no, building name, street name/number.'
          example: 5-4761 Bay Street
        streetAddressAdditional:
          type: string
          maxLength: 50
          description: 'Address line 2: extra address details added to line 1.'
        addressCity:
          type: string
          maxLength: 40
          example: Victoria
          description: 'City, town, municipality.'
        addressRegion:
          type: string
          maxLength: 2
          example: 'BC for British Columbia'
          description: '2 char code for province, state, territory or district.'
        addressCountry:
          type: string
          example: Canada
          description: 'Country name or abbreviation eg: USA.'
        postalCode:
          type: string
          maxLength: 15
          example: V8R 2P1
          description: 'Postal, Pin, Zip, or letters/digits representing po stcode.'
        deliveryInstructions:
          type: string
          maxLength: 80
          example: '"Our apartment is located at the back of the building."'
          description: 'Specific instructions for the freight forwarder or carrier'
      required:
        - streetAddress
        - addressCity
        - addressCountry
        - postalCode
      x-examples:
        Example 1:
          streetAddress: 5-4761 Bay Street
          streetAddressAdditional: Student Residence
          addressCity: Victoria
          addressRegion: 'BC for British Columbia'
          addressCountry: Canada
          postalCode: V8R 2P1
          deliveryInstructions: 'Our apartment is located at the back of the building.'
    Agm_location_change:
      type: object
      title: AGM Location Change Information Schema
      description: 'Notice of AGM(Annual General Meeting) location change allows changing of the company''s AGM location. Requires the information of the AGM year, reason of change and the new location.'
      properties:
        agmLocationChange:
          type: object
          required:
            - year
            - reason
            - agmLocation
          properties:
            year:
              type: string
              description: Year of the AGM, Must be on or after incorporation year and cannot be future year.
            reason:
              type: string
              maxLength: 2000
            agmLocation:
              type: string
              maxLength: 400
    Agreement_type:
      type: object
      title: Incorporation Agreement Type
      description: 'Agreement to adopt articles of incorpoation. '
      x-examples:
        Example 1: {}
      x-extension-1: null
      properties:
        agreementType:
          type: string
          enum:
            - sample
            - custom
          example: Sample or custom
          description: 'Example: Sample and custom'
      required:
        - agreementType
    Alteration:
      type: object
      title: Alteration Filing
      description: 'Notice of Alteration allows alteration of information on the company''s notice of articles, except changes to the company''s directors or the registered or records office addresses.'
      properties:
        alteration:
          type: object
          required:
            - business
            - contactPoint
          properties:
            business:
              $ref: '#/components/schemas/Business'
            contactPoint:
              $ref: '#/components/schemas/Contact_point'
            provisionsRemoved:
              type: boolean
              title: Has Pre-existing company provisions?
              description: Removal of the pre-existing company provisions Yes/No.
            nameRequest:
              $ref: '#/components/schemas/Name_request'
            nameTranslations:
              type: array
              description: 'Add, delete or change any translation of a company’s name.'
              items:
                type: string
                example: A translation of company name does not include company names that are specified in an English and/or French form.
            shareStructure:
              type: object
              description: 'Refers to the kinds, classes and special rights and restrictions of shares that a company is authorized to issue.  '
              properties:
                resolutionDates:
                  type: array
                  description: 'Date the resolution was adopted. '
                  items:
                    type: string
                    format: date
                shareClasses:
                  type: array
                  description: 'example: Class A shares.'
                  items:
                    $ref: '#/components/schemas/Share_structure'
            courtOrder:
              $ref: '#/components/schemas/Court_order'
      required:
        - alteration
      x-examples:
        Example 1:
          alteration:
            business:
              lastLedgerTimestamp: '2020-11-24T18:24:27.179623+00:00'
              fiscalYearEndDate: '2020-11-24'
              dissolutionDate: '2020-11-24T18:23:53.498863+00:00'
              foundingDate: '2020-11-24T18:23:53.498863+00:00'
              identifier: 'BC1234567 is an identifier for a corporation '
              legalName: '1234567 B.C. Ltd. is a legal name for a corporation '
              state: ACTIVE
              legalType: 'GP: General Partnership'
              taxId: BN123456789
              goodStanding: true
              adminFreeze: true
              naics:
                naicsCode: 32621 is the code for 'Tires Manufacturing' description
                naicsDescription: '''Tires Manufacturing'' is the description for code 32621'
              natureOfBusiness: '***This field has been replaced by the NAICS code and NAICS description***'
              complianceWarnings:
                - code: INVALID_LEGAL_STRUCTURE_DIRECTORS
                  message: A minimum of 3 directors is required
                  filing: 'https://LEGAL-API-HOST/api/v2/businesses/IDENTIFIER/filings/FILING_ID'
            contactPoint:
              email: abc.def@gov.bc.ca
              phone: string
              extension: 1234
            provisionsRemoved: true
            nameRequest:
              nrNumber: NR 0119436
              legalType: B.C. Company
              legalName: ABC Inc.
              requestType: BC Company Change of Name
              status: Expired
              expires: '2019-08-24T14:15:22Z'
              consent: Consent to use name
              submittedBy: John Smith
              address:
                streetAddress: 5-4761 Bay Street
                streetAddressAdditional: Student Residences
                addressCity: Victoria
                addressRegion: 'BC for British Columbia '
                addressCountry: Canada
                postalCode: V8R 2P1
                deliveryInstructions: '"Our apartment is located at the back of the building."'
            nameTranslations:
              - A translation of company name does not include company names that are specified in an English and/or French form.
            shareStructure:
              resolutionDates:
                - '2019-08-24'
              shareClasses:
                - resolutionDates:
                    - '2019-08-24'
                  shareClasses:
                    - name: Redeemable Shares
                      priority: 0
                      maxNumberOfShares: 100
                      parValue: 50
                      currency: CAD
                      hasMaximumShares: true
                      hasParValue: true
                      hasRightsOrRestrictions: true
                      series:
                        - name: Redeemable Preference Shares
                          priority: 0
                          hasMaximumShares: true
                          hasRightsOrRestrictions: true
            courtOrder:
              courtOrder:
                fileNumber: L041638
                orderDate: '2019-08-24T14:15:22Z'
                effectOfOrder: The Company will cease operations
                orderDetails: The Company is ordered to dissolve
    Annual_report:
      type: object
      title: Annual Report Filing
      description: To file any change or confirm the information shown in the Corporate Register. Must be filed within two months of the anniversary date of incorporation.
      properties:
        annualReport:
          type: object
          description: To file any change or confirm the information shown in the Corporate Register. Must be filed within two months of the anniversary date of incorporation.
          required:
            - annualReportDate
            - directors
            - offices
          properties:
            annualGeneralMeetingDate:
              type: string
              format: date
              description: 'Date the AGM (annual general meeting) took place. '
            annualReportDate:
              type: string
              format: date
              description: 'Fiscal Year covered in the annual report. '
            directors:
              type: array
              description: Individual who is a member of the board of directors of the company as a result of having been elected or appointed to that position
              items:
                type: object
                properties:
                  officer:
                    type: object
                    description: Person responsible for the management and day-to-day operations of the company.
                    required:
                      - firstName
                      - lastName
                    properties:
                      firstName:
                        type: string
                        maxLength: 30
                        description: First name of the director/officer.
                      lastName:
                        type: string
                        maxLength: 30
                        description: Last name of the director/officer.
                      middleInitial:
                        type: string
                        maxLength: 30
                        description: The middle name initial of the director/officer.
                      prevFirstName:
                        title: 'previous first name, in the case of a legal name change in a filing'
                        type: string
                        maxLength: 30
                        description: Previous first name of director/officer if changed.
                      prevLastName:
                        title: 'previous last name, in the case of a legal name change in a filing'
                        type: string
                        maxLength: 30
                        description: Previous last name of director/officer if changed.
                      prevMiddleInitial:
                        title: 'previous middle name, in the case of a legal name change in a filing'
                        type: string
                        maxLength: 30
                        description: Previous middle name initial if changed.
                  deliveryAddress:
                    $ref: '#/components/schemas/Address'
                  mailingAddress:
                    $ref: '#/components/schemas/Address'
                  title:
                    type: string
                    example: Chief Executive Officer
                    description: Position in a corporation occupied by a director/officer.
                  appointmentDate:
                    type: string
                    format: date
                    description: Date the director or officer has started in the role.
                  cessationDate:
                    type: string
                    format: date
                    example: 'Date the officer has ended his/her role '
                    description: Date the director or officer has been terminated in the role.
                required:
                  - officer
                  - deliveryAddress
                  - appointmentDate
                  - cessationDate
            offices:
              $ref: '#/components/schemas/Office'
      required:
        - annualReport
      x-examples:
        Example 1:
          annualReport:
            annualGeneralMeetingDate: '2019-08-24'
            annualReportDate: '2019-08-24'
            directors:
              - officer:
                  firstName: Mary
                  lastName: Smith
                  middleInitial: A
                  prevFirstName: Anna
                  prevLastName: White
                  prevMiddleInitial: B
                deliveryAddress:
                  streetAddress: 5-4761 Bay Street
                  streetAddressAdditional: Samuel Building
                  addressCity: Victoria
                  addressRegion: 'BC for British Columbia '
                  addressCountry: Canada
                  postalCode: V8R 2P1
                  deliveryInstructions: '"Our apartment is located at the back of the building."'
                mailingAddress:
                  streetAddress: 5-4761 Bay Street
                  streetAddressAdditional: Samuel Building
                  addressCity: Victoria
                  addressRegion: 'BC for British Columbia '
                  addressCountry: Canada
                  postalCode: V8R 2P1
                  deliveryInstructions: '"Our apartment is located at the back of the building."'
                title: Chief Executive Officer
                appointmentDate: '2019-05-20'
                cessationDate: '2019-08-10'
            offices:
              officeType: 'Head office '
              mailingAddress:
                streetAddress: 5-4999 Fort Street
                streetAddressAdditional: string
                addressCity: Victoria
                addressRegion: 'BC for British Columbia '
                addressCountry: Canada
                postalCode: V8R 2P1
                deliveryInstructions: '"Our local is located at the back of the building."'
              deliveryAddress:
                streetAddress: 5-4761 Bay Street
                streetAddressAdditional: Community Center A
                addressCity: Victoria
                addressRegion: 'BC for British Columbia '
                addressCountry: Canada
                postalCode: V8R 2P1
                deliveryInstructions: '"Our local is located at the back of the building."'
    Business:
      type: object
      title: Businesses Schema
      x-examples:
        example-1:
          lastLedgerTimestamp: '2020-11-24T18:24:27.179623+00:00'
          fiscalYearEndDate: '2020-11-24'
          dissolutionDate: '2020-11-24T18:23:53.498863+00:00'
          foundingDate: '2020-11-24T18:23:53.498863+00:00'
          identifier: BC1234567
          legalName: E.P. CHARLTON & CO. LIMITED
          legalType: BEN
          taxId: BN123456789
          state: ACTIVE
          goodStanding: true
          adminFreeze: true
          natureOfBusiness: This field has been replaced by the NAICS code and NAICS description
          naics:
            naicsCode: 32621 is the code for 'Tires Manufacturing' description
            naicsDescription: '''Tires Manufacturing'' is the description for code 32621'
          complianceWarnings:
            - code: INVALID_LEGAL_STRUCTURE_DIRECTORS
              message: A minimum of 3 directors is required.
              filing: 'https://LEGAL-API-HOST/api/v2/businesses/IDENTIFIER/filings/FILING_ID'
          alternateNames:
            - name: 'Name Translation 1'
              startDate: '2021-11-28'
              type: 'TRANSLATION'
            - name: 'Name Translation 2'
              startDate: '2023-01-25'
              type: 'TRANSLATION'
            - entityType: 'SP'
              identifier: 'FM1111111'
              name: 'Some DBA Name'
              registeredDate: '2021-03-16T21:36:07.009977+00:00'
              startDate: '2021-03-10'
              type: 'DBA'
            - entityType: 'SP'
              identifier: 'FM2222222'
              name: 'Another DBA Name'
              registeredDate: '2022-04-16T21:36:07.009977+00:00'
              startDate: '2022-04-10'
              type: 'DBA'
      description: 'Organization or enterprising entity engaged in commercial, industrial, or professional activities.'
      properties:
        lastLedgerTimestamp:
          type: string
          format: date-time
          example: '2020-11-24T18:24:27.179623+00:00'
          description: Recorded date/time of a company's financial transactions.
        fiscalYearEndDate:
          type: string
          format: date
          example: '2020-11-24'
          description: The fiscal year end is the date on which a company finishes a 12-month business cycle.
        dissolutionDate:
          type: string
          format: date-time
          example: '2020-11-24T18:23:53.498863+00:00'
          description: Date the business has ceased operations.
        foundingDate:
          type: string
          format: date-time
          example: '2020-11-24T18:23:53.498863+00:00'
          description: 'The date written on the company''s certificate of incorporation. '
        identifier:
          type: string
          example: 'BC1234567 is an identifier for a corporation '
          pattern: '^[A-Z]{1,3}[0-9]{7}|T[A-Za-z0-9]{9}$'
          description: 'Unique code(letters & numbers) to identify a business, issued by the provincial or federal registry.'
        legalName:
          type: string
          description: Name that appears on the formation document of the business.
          example: '1234567 B.C. Ltd. is a legal name for a corporation '
        state:
          type: string
          enum:
            - ACTIVE
            - HISTORICAL
          description: Indicates if the company is operational(active) or not.
        legalType:
          type: string
          enum:
            - A
            - B
            - BC   
            - BEN
            - CBEN
            - C
            - CC
            - CCC
            - CEM
            - CP
            - CS
            - CUL
            - EPR
            - FI
            - FOR
            - GP
            - LIC
            - LIB
            - LL
            - LLC
            - LP
            - MF
            - PA
            - PAR
            - PFS
            - QA
            - QB
            - QC
            - QD
            - QE
            - REG
            - RLY
            - S
            - SB
            - SP
            - T
            - TMY
            - ULC
            - UQA
            - UQB
            - UQC
            - UQD
            - UQE
            - XCP
            - XL
            - XP
            - XS
          example: 'GP: General Partnership'
          description: 'Type of business eg: individual(SP), partnership(GP).'
        taxId:
          type: string
          pattern: '^[0-9]{9}$'
          example: BN123456789
          description: 'Company unique business number assigned by CRA: BN9 or BN15. '
        goodStanding:
          type: boolean
          description: Being in good standing means that the company is not in the process of being dissolved for non-filing of federal and/or provincial tax returns or non-filing of the BC annual report.
        adminFreeze:
          type: boolean
          description: 'Example: If a business is not in good standing or investigated for fraud BC Registry Admin might freeze the business to prevent further filing from them.  '
        naics:
          $ref: '#/components/schemas/Naics'
        natureOfBusiness:
          type: string
          maxLength: 1000
          minLength: 0
          example: '*** Not used, has been replaced by NAICS code and description***'
          description: '*** Not used, has been replaced by NAICS code and description***'
        complianceWarnings:
          type: array
          description: Changed for 'Warning' instead of 'compliance warning’
          items:
            type: object
            properties:
              code:
                type: string
                description: 'eg: INVALID_LEGAL_STRUCTURE_DIRECTORS'
                example: INVALID_LEGAL_STRUCTURE_DIRECTORS
              message:
                type: string
                description: 'Text describing reason for warning: ''A minimum of 3 directors is required.'''
                example: '''A minimum of 3 directors is required.'''
              filing:
                type: string
                description: Filing link related to the warning.
                example: '''https://LEGAL-API-HOST/api/v2/businesses/IDENTIFIER/filings/FILING_ID'''
        alternateNames:
          type: array
          description: The alternate name of the business
          items:
            type: object
            properties:
              entityType:
                type: string
                enum:
                  - SP
                  - GP
                example: 'SP'
                description: 'Type of business eg: Sole Proprietorship(SP), Partnership(GP).'
              identifier:
                type: string
                example: 'FM1234567'
                pattern: '^[A-Z]{1,3}[0-9]{7}|T[A-Za-z0-9]{9}$'
                description: 'Unique code(letters & numbers) to identify a business, issued by the provincial or federal registry.'
              name:
                type: string
                description: The alternate name of the business.
                default: ''
                example: operating name of FM1234567
                pattern: '^(.*)$'
              registeredDate:
                type: string
                format: date-time
                description: The timestamp of the registered date.
                example: '2021-01-01T00:00:00+00:00'
              startDate:
                type: string
                format: date
                description: The start date of the alternate name
                example: '2021-01-01'
              endDate:
                type: string
                format: date
                description: The end date of the alternate name (reserved for future use)
                nullable: true
                example: ''
              type:
                type: string
                description: The type of the alternate name
                enum:
                  - DBA
                  - TRANSLATION
        warnings:
          type: array
          items:
            type: object
            properties:
              code:
                type: string
                title: Warning code
                example: 'INVALID_LEGAL_STRUCTURE_DIRECTORS' 
              message:
                type: string
                title: Warning message
                example: 'A minimum of 3 directors is required'
              warningType:
                type: string
                title: Warning message
                example: 'MISSING_REQUIRED_BUSINESS_INFO'
              filing: 
                type: string
                title: The link to the filing that resulted in the non-compliance.
      required:
        - identifier
    Change_of_address:
      type: object
      description: 'Change of an address used by the business, could be different types of address eg: delivery address.  '
      properties:
        changeOfAddress:
          type: object
          description: 'Change of an address used by the business, could be different types of address eg: delivery address.  '
          properties:
            legalType:
              type: string
              example: Mailing address
              description: 'Type of address to be changed eg: delivery address.   '
            registeredOffice:
              $ref: '#/components/schemas/Office'
            recordsOffice:
              $ref: '#/components/schemas/Office'
      x-examples:
        Example 1:
          changeOfAddress:
            legalType: Mailing address
            registeredOffice:
              officeType: 'Head office '
              mailingAddress:
                streetAddress: 5-4761 Bay Street
                streetAddressAdditional: Building A
                addressCity: Victoria
                addressRegion: 'BC for British Columbia '
                addressCountry: Canada
                postalCode: V8R 2P1
                deliveryInstructions: '"Our unit is located at the back of the building."'
              deliveryAddress:
                streetAddress: 5-4761 Bay Street
                streetAddressAdditional: Building A
                addressCity: Victoria
                addressRegion: 'BC for British Columbia '
                addressCountry: Canada
                postalCode: V8R 2P1
                deliveryInstructions: '"Our unit is located at the back of the building."'
            recordsOffice:
              officeType: Head office
              mailingAddress:
                streetAddress: 5-4761 Bay Street
                streetAddressAdditional: Buillding A
                addressCity: Victoria
                addressRegion: 'BC for British Columbia '
                addressCountry: Canada
                postalCode: V8R 2P1
                deliveryInstructions: '"Our unit is located at the back of the building."'
              deliveryAddress:
                streetAddress: 5-4761 Bay Street
                streetAddressAdditional: Building A
                addressCity: Victoria
                addressRegion: 'BC for British Columbia '
                addressCountry: Canada
                postalCode: V8R 2P1
                deliveryInstructions: '"Our unit is located at the back of the building."'
    Change_of_directors:
      type: object
      description: 'Add or remove a director, or update information regarding a current director.'
      properties:
        changeOfDirectors:
          type: array
          description: 'Add or remove a director, or update information regarding a current director.'
          items:
            $ref: '#/components/schemas/party'
      x-examples:
        Example 1:
          changeOfDirectors:
            - party:
                roles:
                  - appointmentDate: '2019-08-24'
                    cessationDate: '2019-08-24'
                    roleType: Completing Party
                officer:
                  givenName: John
                  familyName: Smith
                  additionalName: Adam
                  middleInitial: A
                  email: abc.def@gov.bc.ca
                deliveryAddress:
                  streetAddress: 5-4761 Bay Street
                  streetAddressAdditional: Building A
                  addressCity: Victoria
                  addressRegion: BC for British Columbia
                  addressCountry: Canada
                  postalCode: V8R 2P1
                  deliveryInstructions: '"Our unit is located at the back of the building."'
                mailingAddress:
                  streetAddress: 5-4761 Bay Street
                  streetAddressAdditional: string
                  addressCity: Victoria
                  addressRegion: BC for British Columbia
                  addressCountry: Canada
                  postalCode: V8R 2P1
                  deliveryInstructions: '"Our unit is located at the back of the building."'
                title: Chief Executive Officer
    Change_of_name:
      type: object
      title: Change of Entity Name
      description: Change of legal name filing.
      properties:
        changeOfName:
          anyOf:
            - $ref: '#/components/schemas/Name_request'
            - type: object
              properties:
                legalName:
                  type: string
                  description: Name that appears on the formation document of the business.
          description: Change the legal name of a business.
      required:
        - changeOfName
      x-examples:
        Example 1:
          changeOfName:
            nrNumber: NR 0119436
            legalType: BC Corporation
            legalName: ABC Inc.
            requestType: Benefit Company Inc.
            status: Expired
            expires: '2019-08-24T14:15:22Z'
            consent: 'NAME: Consent to use name'
            submittedBy: John Smith
            address:
              streetAddress: 5-4761 Bay Street
              streetAddressAdditional: Building C
              addressCity: Victoria
              addressRegion: 'BC for British Columbia '
              addressCountry: Canada
              postalCode: V8R 2P1
              deliveryInstructions: '"Our unit is located at the back of the building."'
    Change_of_registration:
      type: object
      description: 'Filing to alter the information of a business that uses a registration, such as Sole Proprietor or General Partnership.'
      title: Change of Registration Filing
      properties:
        changeOfRegistration:
          type: object
          properties:
            business:
              $ref: '#/components/schemas/Business'
            offices:
              type: object
              description: 'Addresses used by the business eg: office address.'
              properties:
                businessOffice:
                  $ref: '#/components/schemas/Office'
            contactPoint:
              $ref: '#/components/schemas/Contact_point'
            nameRequest:
              $ref: '#/components/schemas/Name_request'
            parties:
              type: array
              items:
                $ref: '#/components/schemas/party'
      x-examples:
        Example 1:
          changeOfRegistration:
            business:
              lastLedgerTimestamp: '2020-11-24T18:24:27.179623+00:00'
              fiscalYearEndDate: '2020-11-24'
              dissolutionDate: '2020-11-24T18:23:53.498863+00:00'
              foundingDate: '2020-11-24T18:23:53.498863+00:00'
              identifier: 'BC1234567 is an identifier for a corporation '
              legalName: '1234567 B.C. Ltd. is a legal name for a corporation '
              state: ACTIVE
              legalType: 'GP: General Partnership'
              taxId: BN123456789
              goodStanding: true
              adminFreeze: true
              naics:
                naicsCode: 32621 is the code for 'Tires Manufacturing' description.'
                naicsDescription: '''Tires Manufacturing'' is the description for code 32621.'
              natureOfBusiness: This field has been replaced by the NAICS code and NAICS description
              complianceWarnings:
                - code: string
                  message: string
                  filing: string
            offices:
              businessOffice:
                officeType: 'Head office '
                mailingAddress:
                  streetAddress: 5-4761 Bay Street
                  streetAddressAdditional: Building A
                  addressCity: Victoria
                  addressRegion: 'BC for British Columbia '
                  addressCountry: Canada
                  postalCode: V8R 2P1
                  deliveryInstructions: '"Our unit is located at the back of the building."'
                deliveryAddress:
                  streetAddress: 5-4999 Bay Street
                  streetAddressAdditional: Building B
                  addressCity: Victoria
                  addressRegion: 'BC for British Columbia '
                  addressCountry: Canada
                  postalCode: V8R 2P1
                  deliveryInstructions: '"Our unit is located at the front of the building."'
            contactPoint:
              email: abc.def@gov.bc.ca
              phone: (555) 555-5555
              extension: 1234
            nameRequest:
              nrNumber: NR 0119436
              legalType: B.C. Company
              legalName: ABC Inc.
              requestType: Benefit Company Inc.
              status: Expired
              expires: '2019-08-24T14:15:22Z'
              consent: 'Name: Consent to use name'
              submittedBy: John Smith
              address:
                streetAddress: 5-4761 Bay Street
                streetAddressAdditional: Building A
                addressCity: Victoria
                addressRegion: 'BC for British Columbia '
                addressCountry: Canada
                postalCode: V8R 2P1
                deliveryInstructions: '"Our unit is located at the back of the building."'
            parties:
              - party:
                  roles:
                    - appointmentDate: '2019-08-24'
                      cessationDate: '2019-08-24'
                      roleType: Officer
                  officer:
                    givenName: John
                    familyName: Smith
                    additionalName: Adam
                    middleInitial: A
                    email: abc.def@gov.bc.ca
                  deliveryAddress:
                    streetAddress: 5-4761 Bay Street
                    streetAddressAdditional: Building A
                    addressCity: Victoria
                    addressRegion: 'BC for British Columbia '
                    addressCountry: Canada
                    postalCode: V8R 2P1
                    deliveryInstructions: '"Our unit is located at the back of the building."'
                  mailingAddress:
                    streetAddress: 5-4761 Bay Street
                    streetAddressAdditional: Building A
                    addressCity: Victoria
                    addressRegion: 'BC for British Columbia '
                    addressCountry: Canada
                    postalCode: V8R 2P1
                    deliveryInstructions: '"Our unit apartment is located at the back of the building."'
                  title: Chief Executive Officer
    Comment:
      type: object
      description: 'Extra detail or note to post regarding the filing. '
      properties:
        comment:
          type: string
          maxLength: 4096
          description: 'Extra detail or note to post regarding the filing.  '
          example: '''BC Registry contacted the business owner by email on March 12'' '
        submitterDisplayName:
          type: string
          description: 'Display the name of the person making the filing.  '
        timestamp:
          type: string
          format: date-time
          example: '2022-04-19 15:59:55'
          description: Date and time the comment has been posted.
        reference:
          oneOf:
            - properties:
                businessId:
                  type: string
                  example: C1234567
                  description: 'Business Identifier-Business Number. '
            - properties:
                filingId:
                  type: string
                  description: Filing referred to in comment.
          description: 'What busineess and filing the comment is for. '
          type: object
      title: ''
      x-examples:
        Example 1:
          comment: '''BC Registry contacted the business owner by email on March 12'''
          submitterDisplayName: John Smith
          timestamp: '2022-04-19 15:59:55'
          reference:
            businessId: C1234567
    Consent_continuation_out:
      type: object
      title: Consent Continuation Out Filing
      description: Represents the filing for a company's consent to continue out of British Columbia to another jurisdiction. This filing is required when a BC company wants to move its registration to a different province or country. This consent is valid for six months from the date of authorization. If the continuation is not completed within this period, a new consent may be required.
      required:
            - foreignJurisdiction
      properties:
            foreignJurisdiction:
              $ref: '#/components/schemas/Foreign_jurisdiction'
            courtOrder:
              $ref: '#/components/schemas/Court_order'
      x-examples:
        Example 1:
          consentContinuationOut:
            foreignJurisdiction:
              country: "CA"
              region: "ON"
            courtOrder:
              fileNumber: "A1234"
              effectOfOrder: "planOfArrangement"
    Contact_point:
      type: object
      title: Business Contact Point Schema
      description: Contact information to use for the business.
      x-examples:
        Example 1:
          email: abc.def@gov.bc.ca
          phone: (555) 555-5555
          extension: 1234
      properties:
        email:
          type: string
          format: email
          description: email address to be used to contact the business.
          example: abc.def@gov.bc.ca
        phone:
          type: string
          format: phone
          example: (250) 234-4433
          description: 'Phone number to be used to contact the business eg: (250) 234-4433.'
        extension:
          type: number
          example: (555) 555-5555
          description: Extension number of the business contact phone number (555) 555-5555.
      required:
        - email
    Conversion:
      type: object
      title: Conversion Filing
      description: 'Filing to change the business type of an organization eg: convert from a Member-Funded Society to a BC Company.'
      x-examples:
        Example 1:
          conversion:
            nameRequest:
              nrNumber: NR 0119436
              legalType: BC Corporation
              legalName: ABC Inc.
              requestType: BC Benefit Company Change of Name
              status: COMPLETED
              expires: '2019-08-24T14:15:22Z'
              consent: 'NAME: Consent to use name'
              submittedBy: John Smith
              address:
                streetAddress: 5-4761 Bay Street
                streetAddressAdditional: Building A
                addressCity: Victoria
                addressRegion: 'BC for British Columbia '
                addressCountry: Canada
                postalCode: V8R 2P1
                deliveryInstructions: '"Our unit is located at the back of the building."'
            offices:
              registeredOffice:
                streetAddress: 5-4761 Bay Street
                streetAddressAdditional: Building A
                addressCity: Victoria
                addressRegion: 'BC for British Columbia '
                addressCountry: Canada
                postalCode: V8R 2P1
                deliveryInstructions: '"Our unit is located at the back of the building."'
              recordsOffice:
                streetAddress: 5-4761 Bay Street
                streetAddressAdditional: Building A
                addressCity: Victoria
                addressRegion: 'BC for British Columbia '
                addressCountry: Canada
                postalCode: V8R 2P1
                deliveryInstructions: '"Our unit is located at the back of the building."'
            parties:
              - party:
                  roles:
                    - appointmentDate: '2019-08-24'
                      cessationDate: '2019-08-24'
                      roleType: Completing Party
                  officer:
                    givenName: John
                    familyName: Lane
                    additionalName: Adam
                    middleInitial: A
                    email: abc.def@gov.bc.ca
                  deliveryAddress:
                    streetAddress: 5-4761 Bay Street
                    streetAddressAdditional: Building A
                    addressCity: Victoria
                    addressRegion: 'BC for British Columbia '
                    addressCountry: Canada
                    postalCode: V8R 2P1
                    deliveryInstructions: '"Our unit is located at the back of the building."'
                  mailingAddress:
                    streetAddress: 5-4761 Bay Street
                    streetAddressAdditional: Building A
                    addressCity: Victoria
                    addressRegion: 'BC for British Columbia '
                    addressCountry: Canada
                    postalCode: V8R 2P1
                    deliveryInstructions: '"Our unit is located at the back of the building."'
                  title: Chief Executive Officer
            shareStructure:
              resolutionDates:
                - '2019-08-24'
              shareClasses:
                - name: Common A
                  priority: 3
                  maxNumberOfShares: 100
                  parValue: 50
                  currency: CAD
                  hasMaximumShares: true
                  hasParValue: true
                  hasRightsOrRestrictions: true
                  series:
                    - name: CLASS A
                      priority: 3
                      hasMaximumShares: true
                      hasRightsOrRestrictions: true
            contactPoint:
              email: abc.def@gov.bc.ca
              phone: string
              extension: 1234
            incorporationAgreement:
              agreementType: '"The Company has as its articles the following articles."'
      properties:
        conversion:
          type: object
          title: Conversion Filing
          description: 'Filing to change the business type of an organization eg: convert from a Member-Funded Society to a BC Company'
          required:
            - nameRequest
            - offices
            - parties
            - shareStructure
            - contactPoint
          properties:
            nameRequest:
              $ref: '#/components/schemas/Name_request'
            offices:
              type: object
              description: A registered office is the statutory address of a registered business entity.
              properties:
                registeredOffice:
                  $ref: '#/components/schemas/Address'
                recordsOffice:
                  $ref: '#/components/schemas/Address'
            parties:
              type: array
              description: 'Director(s) and filing applicant information of business to convert. '
              items:
                $ref: '#/components/schemas/party'
            shareStructure:
              $ref: '#/components/schemas/Share_structure'
            contactPoint:
              $ref: '#/components/schemas/Contact_point'
            incorporationAgreement:
              $ref: '#/components/schemas/Agreement_type'
      required:
        - conversion
    Cooperative:
      type: object
      title: Cooperative Schema
      description: Owned and controlled business from which benefits are derived and distributed equitably on the basis of use or as a business owned and controlled by the people who use its services.
      x-examples:
        Example 1:
          cooperativeAssociationType: CP
          rulesFileKey: cooperative/f722bf16-86be-430d-928d-5529853a3a2c.pdf
          rulesFileName: Field not used
          memorandumFileKey: cooperative/f722bf16-86be-430d-928d-5529853a3a2c.pdf
          memorandumFileName: Field not used
      properties:
        cooperativeAssociationType:
          type: string
          title: The association type for cooperative filing
          enum:
            - CP
            - HC
            - CSC
          example: '''CP'''
          description: 'Defines cooperatives by type of membership eg: Financial Cooperatives.'
        rulesFileKey:
          type: string
          title: The Identifier for rules file in file server
          example: cooperative/f722bf16-86be-430d-928d-5529853a3a2c.pdf
          description: 'Unique code identifying the memorendum of the cooperative eg: "cooperative/f722bf16-86be-430d-928d-5529853a3a2c.pdf"'
        rulesFileName:
          type: string
          title: The file name while uploading
          description: '***Item not used***'
          example: '***Item not used***'
        memorandumFileKey:
          type: string
          title: The Identifier for memorandum file in file server
          example: cooperative/f722bf16-86be-430d-928d-5529853a3a2c.pdf
          description: 'Unique code identifying the memorendum of the cooperative eg: "cooperative/f722bf16-86be-430d-928d-5529853a3a2c.pdf"'
        memorandumFileName:
          type: string
          title: The file name while uploading
          description: '***Item not used***'
          example: '***Item not used***'
      required:
        - cooperativeAssociationType
        - rulesFileKey
        - rulesFileName
        - memorandumFileKey
        - memorandumFileName
    Correction:
      type: object
      title: Correction Filing
      description: '***Item not used*** Update of business information to fix/correct erroneous information. '
      properties:
        correction:
          type: object
          required:
            - correctedFilingId
            - correctedFilingType
            - comment
          properties:
            correctedFilingId:
              type: integer
              title: The id of the filing being corrected.
              description: 'Identification of filing that needs correction. '
            correctedFilingType:
              type: string
              title: The type of the main filing being corrected.
              enum:
                - annualReport
                - changeOfDirectors
                - changeOfAddress
                - dissolution
                - specialResolution
                - changeOfName
                - incorporationApplication
                - amalgamationApplication
                - dissolved
                - amendedAGM
                - restoration
                - amendedAnnualReport
                - amendedChangeOfDirectors
                - appointReceiver
                - continuedOut
                - correction
              description: 'Type of filing that needs correction. '
            comment:
              type: string
              description: 'Comment on what is corrected and why. '
            correctedFilingDate:
              type: string
              format: date
              title: The submission date of the final version of the filing being corrected.
              description: 'The date the correction is filed. '
            diff:
              type: array
              description: What will be changed in the correction filing.
              items:
                $ref: '#/components/schemas/Diff'
      required:
        - correction
    Court_order:
      type: object
      title: Court Order Information Schema
      description: Order issued by the Provincial Court Registry.
      properties:
        courtOrder:
          type: object
          required:
            - fileNumber
          properties:
            fileNumber:
              type: string
              minLength: 5
              maxLength: 20
              description: The court assigns each court order a unique file number up to 20 characters in length.
            orderDate:
              type: string
              description: The date and time that the court order has been issued.
              format: date-time
              example: '1970-01-01T00:00:00+00:00'
            effectOfOrder:
              type: string
              minLength: 0
              maxLength: 500
              description: Textual description of the effect of the order on the legal entity.
            orderDetails:
              type: string
              minLength: 0
              maxLength: 2000
              description: A brief note to explain the purpose of the Court Order.
      required:
        - courtOrder
      x-examples:
        Example 1:
          courtOrder:
            fileNumber: L041638
            orderDate: '2019-08-24T14:15:22Z'
            effectOfOrder: The Company will cease operations
            orderDetails: The Company is ordered to dissolve
    Diff:
      title: Differences filed in a correction
      anyOf:
        - properties:
            '':
              type: string
              description: Description of the changes in correction filing.
      properties:
        diff:
          type: array
          items:
            type: object
            required:
              - oldValue
              - newValue
              - path
            properties:
              oldValue:
                title: Original Value
              newValue:
                title: Corrected Value
              path:
                type: string
                title: Path of the property in json
      description: '***Item not used*** What will be changed in the correction filing.'
      type: object
    Dissolution:
      title: Dissolution Filing
      type: object
      description: 'Application for a company dissolution. '
      x-examples:
        Example 1:
          dissolution:
            dissolutionDate: '2019-08-24'
            dissolutionType: administrative
            dissolutionStatementType: The company has made adequate provision for the payment of each of its liabilities
            hasLiabilities: true
            parties:
              - party:
                  roles:
                    - appointmentDate: '2019-08-24'
                      cessationDate: '2019-08-24'
                      roleType: Director
                  officer:
                    givenName: John
                    familyName: Smith
                    additionalName: Adam
                    middleInitial: A
                    email: abc.def@gov.bc.ca
                  deliveryAddress:
                    streetAddress: 5-4761 Bay Street
                    streetAddressAdditional: Building A
                    addressCity: Victoria
                    addressRegion: 'BC for British Columbia '
                    addressCountry: Canada
                    postalCode: V8R 2P1
                    deliveryInstructions: '"Our unit is located at the back of the building."'
                  mailingAddress:
                    streetAddress: 2-111 Fort Street
                    streetAddressAdditional: Building ABC
                    addressCity: Victoria
                    addressRegion: 'BC for British Columbia '
                    addressCountry: Canada
                    postalCode: V8R 2P1
                    deliveryInstructions: '"Our unit is located at the front of the building."'
                  title: Chief Executive Officer
            courtOrder:
              courtOrder:
                fileNumber: L041638
                orderDate: '2019-08-24T14:15:22Z'
                effectOfOrder: The Company will cease operations
                orderDetails: The Company is ordered to dissolve
            custodialOffice:
              officeType: 'Head office '
              mailingAddress:
                streetAddress: 5-4761 Bay Street
                streetAddressAdditional: Building C
                addressCity: Victoria
                addressRegion: BC for British Columbia
                addressCountry: Canada
                postalCode: V8R 2P1
                deliveryInstructions: '"Our unit is located at the back of the building."'
              deliveryAddress:
                streetAddress: 5-4761 Bay Street
                streetAddressAdditional: Building C
                addressCity: Victoria
                addressRegion: 'BC for British Columbia '
                addressCountry: Canada
                postalCode: V8R 2P1
                deliveryInstructions: '"Our unit is located at the back of the building."'
            affidavitFileKey: 011e332d-1b8e-4218-8710-ad8ac1fbc592.pdf
            affidavitFileName: Field not used
      properties:
        dissolution:
          type: object
          description: 'Application for a company dissolution '
          required:
            - dissolutionDate
            - dissolutionType
          properties:
            dissolutionDate:
              type: string
              format: date
              description: 'The dissolution is to take effect at 12:01a.m. Pacific Time on being a date that is not more than ten days after the date of the filing of the application.'
            dissolutionType:
              type: string
              title: 'The Type of Dissolution, such as Administrative, Voluntary, etc.'
              enum:
                - administrative
                - involuntary
                - voluntary
                - voluntaryLiquidation
                - courtOrderedLiquidation
              description: 'Type of dissolution stated in the filing eg: Court ordered liquidation.'
            dissolutionStatementType:
              type: string
              example: The company has made adequate provision for the payment of each of its liabilities
              description: Statement to describe the company’s liabilities
            hasLiabilities:
              title: The dissolved company has outstanding liabilities.
              type: boolean
              description: 'Whether the company has liability or not: Yes/No.'
            parties:
              type: array
              description: Can be the company directors or applicant of the filing.
              items:
                $ref: '#/components/schemas/party'
            courtOrder:
              $ref: '#/components/schemas/Court_order'
            custodialOffice:
              $ref: '#/components/schemas/Office'
            affidavitFileKey:
              type: string
              title: The Identifier for affidavit file in file server
              description: Unique identifier for the dissolution filing affidavit.
            affidavitFileName:
              type: string
              title: The file name while uploading
              description: '***Item not used***'
              example: '***Item not used***'
      required:
        - dissolution
    filing_header:
      type: object
      description: 'Information identigying the filing. '
      x-examples:
        Example 1:
          header:
            name: alteration
            availableOnPaperOnly: true
            inColinOnly: true
            date: '2019-08-24'
            certifiedBy: John Smith
            email: John.Smith@gmail.ca
            filingId: 1234
            effectiveDate: '2019-08-24T14:15:22Z'
            paymentToken: string value
            submitter: John Smith
            status: DRAFT
            affectedFilings: '[1234,4856]'
            isCorrected: true
            isCorrectionPending: true
            comments:
              - comment: '''BC Registry contacted the business owner by email on March 12'' '
                submitterDisplayName: John Smith
                timestamp: '2022-04-19 15:59:55'
                reference:
                  businessId: C1234567
            waiveFees: true
            priority: true
            routingSlipNumber: '123456789'
            folioNumber: '1332'
            datNumber: C234567890
            bcolAccountNumber: '910207'
            sbcAccount: 82763
            paymentAccount: '180670'
            paymentMethod: ONLINE_BANKING
            isPaymentActionRequired: true
          '': string
      properties:
        header:
          type: object
          required:
            - name
            - date
            - certifiedBy
          properties:
            name:
              type: string
              title: The type of the main filing.
              enum:
                - adminFreeze
                - alteration
                - agmExtension
                - agmLocationChange
                - annualReport
                - amalgamationApplication
                - amendedAGM
                - amendedAnnualReport
                - amendedChangeOfDirectors
                - annualReport
                - appointReceiver
                - changeOfDirectors
                - changeOfAddress
                - changeOfName
                - changeOfRegistration
                - consentContinuationOut
                - continuationIn
                - continuationOut
                - continuedOut
                - conversion
                - correction
                - courtOrder
                - dissolution
                - dissolved
                - incorporationApplication
                - putBackOn
                - registration
                - restoration
                - specialResolution
                - transition
                - registrarsNotation
                - registrarsOrder
              description: 'Filing name. '
            availableOnPaperOnly:
              type: boolean
              description: 'If filing results(ouputs) available only on paper: Yes/No. '
            inColinOnly:
              type: boolean
              description: 'Filing information stored in COLIN only: Yes/No.'
            date:
              type: string
              format: date
              title: The submission date of the final version of the filing.
              description: 'Date of the filing. '
            certifiedBy:
              type: string
              description: 'Staff certifying filing. '
            email:
              type: string
              format: email
              description: email contact for the filing.
            filingId:
              type: integer
              title: The id of the filing.
              default: 0
              description: 'Filing identifier eg: 1234. '
              example: 1234
            effectiveDate:
              type: string
              format: date-time
              title: The date and time a filing should become valid and applied.
              description: Date and time the filing is taking effect.
            paymentToken:
              type: string
              title: A valid payment token for this filing against this business.
              description: 'Replaces sensitive payment information with a unique identifier, received back from SBC_PAY'
            submitter:
              type: string
              title: Account name of the person submitting this filing.
              description: 'Person/applicant submitting the filing. '
            status:
              type: string
              title: The status of this filing.
              enum:
                - DRAFT
                - PENDING
                - COMPLETED
                - ERROR
              description: 'Status of the filing eg: ''draft''. '
              example: '"DRAFT", "PENDING", "COMPLETED", "ERROR"'
            affectedFilings:
              type: array
              title: List of affected filings (ids) from this filing.
              description: 'Filings related to the header eg: [1234,4856].'
              items:
                type: integer
                example: '[1234,4856]'
            isCorrected:
              type: boolean
              title: Has this filing been corrected?
              description: 'If filing has been corrected: Yes/No.'
            isCorrectionPending:
              type: boolean
              title: Is a correction pending for this filing?
              description: 'If filing correction are in pending status: Yes/No.'
            comments:
              type: array
              title: List of filing comments.
              description: 'Notes about filing. '
              items:
                $ref: '#/components/schemas/Comment'
            waiveFees:
              type: boolean
              description: 'Are fees being waived for the filing: Yes/No.'
            priority:
              type: boolean
              description: 'Is it a priority filing: Yes/No. '
            routingSlipNumber:
              type: string
              title: A valid routing slip number in case of a staff filing.
              maxLength: 9
              pattern: '^\d{9}$'
              description: If filing paid with cash or cheque there will be a routing slip of 9 digits.
            folioNumber:
              type: string
              title: A folio number used for payment tracking purposes.
              maxLength: 50
              description: 'Reference number to help keep track of transactions eg: used in BCOL. '
              example: '1332'
            datNumber:
              type: string
              title: A dat number used for payment tracking purposes.
              maxLength: 10
              pattern: '^[A-Z]{1}[0-9]{7,9}$'
              description: Payment identifyer (9 digits) for FAS payments.
              example: C234567890
            bcolAccountNumber:
              type: string
              title: BCOL account number.
              maxLength: 6
              pattern: ^(.*)$
              example: '910207'
              description: 'BCOL account number to be debited if paying with a BCOL account eg: 910207.'
            sbcAccount:
              type: integer
              title: authorization system account number.
              description: 'SBC_AUTH account number. '
              example: '416'
            paymentAccount:
              type: string
              title: payment org account identifier.
              maxLength: 30
              pattern: ^(.*)$
              description: 'Payment identifyer from where the payment will be debited. '
              example: '180670'
            paymentMethod:
              type: string
              title: payment method.
              enum:
                - ONLINE_BANKING
                - CC
                - DIRECT_PAY
                - DRAWDOWN
                - INTERNAL
              description: 'Method of payment used to pay for filing, possible values are: ONLINE_BANKING,CC,DIRECT_PAY,DRAWDOWN,INTERNAL.'
              example: credit card CC
            isPaymentActionRequired:
              type: boolean
              title: flag for payment redirect.
              description: Further action required to finalize the payment.
        '':
          type: string
          x-stoplight:
            id: 7nl2sc9w8mtqr
          description: Header name.
      required:
        - header
    Filing:
      type: object
      title: Registry Filing Envelope
      x-examples:
        example-1:
          header:
            header:
              name: alteration
              availableOnPaperOnly: true
              inColinOnly: true
              date: '2019-08-24'
              certifiedBy: string
              email: user@example.com
              filingId: 0
              effectiveDate: '2019-08-24T14:15:22Z'
              paymentToken: string
              submitter: string
              status: DRAFT
              affectedFilings:
                - 0
              isCorrected: true
              isCorrectionPending: true
              comments:
                - comment: string
                  submitterDisplayName: string
                  timestamp: '2019-08-24T14:15:22Z'
                  reference:
                    businessId: string
              waiveFees: true
              priority: true
              routingSlipNumber: string
              folioNumber: string
              datNumber: string
              bcolAccountNumber: string
              sbcAccount: 0
              paymentAccount: string
              paymentMethod: ONLINE_BANKING
              isPaymentActionRequired: true
          business:
            business:
              lastLedgerTimestamp: '2019-08-24T14:15:22Z'
              dissolutionDate: '2019-08-24'
              fiscalYearEndDate: '2019-08-24'
              foundingDate: '2019-08-24T14:15:22Z'
              identifier: string
              legalName: string
              legalType: BC
              taxId: string
              state: ACTIVE
              stateFiling: string
              goodStanding: true
              adminFreeze: true
              complianceWarnings:
                - code: string
                  message: string
                  filing: string
              naics:
                naicsCode: string
                naicsDescription: string
              natureOfBusiness: string
          filing:
            incorporationApplication:
              contactPoint:
                email: user@example.com
                phone: string
                extension: 0
              cooperative:
                cooperativeAssociationType: CP
                rulesFileKey: string
                rulesFileName: string
                memorandumFileKey: string
                memorandumFileName: string
              incorporationAgreement:
                agreementType: sample
              nameRequest:
                nrNumber: string
                legalName: string
                legalType: string
                requestType: string
                status: string
                expires: '2019-08-24T14:15:22Z'
                consent: string
                submittedBy: string
                address:
                  streetAddress: string
                  streetAddressAdditional: string
                  addressCity: string
                  addressCountry: string
                  addressRegion: st
                  postalCode: string
                  deliveryInstructions: string
              nameTranslations:
                - id: string
                  name: string
              offices:
                registeredOffice:
                  officeType: string
                  mailingAddress:
                    streetAddress: string
                    streetAddressAdditional: string
                    addressCity: string
                    addressCountry: string
                    addressRegion: st
                    postalCode: string
                    deliveryInstructions: string
                  deliveryAddress:
                    streetAddress: string
                    streetAddressAdditional: string
                    addressCity: string
                    addressCountry: string
                    addressRegion: st
                    postalCode: string
                    deliveryInstructions: string
                recordsOffice:
                  officeType: string
                  mailingAddress:
                    streetAddress: string
                    streetAddressAdditional: string
                    addressCity: string
                    addressCountry: string
                    addressRegion: st
                    postalCode: string
                    deliveryInstructions: string
                  deliveryAddress:
                    streetAddress: string
                    streetAddressAdditional: string
                    addressCity: string
                    addressCountry: string
                    addressRegion: st
                    postalCode: string
                    deliveryInstructions: string
              parties:
                - party:
                    roles:
                      - appointmentDate: '2019-08-24'
                        cessationDate: '2019-08-24'
                        roleType: Completing Party
                    officer:
                      givenName: string
                      familyName: string
                      additionalName: string
                      middleInitial: string
                      email: user@example.com
                    deliveryAddress:
                      streetAddress: string
                      streetAddressAdditional: string
                      addressCity: string
                      addressCountry: string
                      addressRegion: st
                      postalCode: string
                      deliveryInstructions: string
                    mailingAddress:
                      streetAddress: string
                      streetAddressAdditional: string
                      addressCity: string
                      addressCountry: string
                      addressRegion: st
                      postalCode: string
                      deliveryInstructions: string
                    title: string
              shareStructure:
                resolutionDates:
                  - '2019-08-24'
                shareClasses:
                  - name: string
                    priority: 0
                    maxNumberOfShares: 0
                    parValue: 0
                    currency: string
                    hasMaximumShares: true
                    hasParValue: true
                    hasRightsOrRestrictions: true
                    series:
                      - name: string
                        priority: 0
                        maxNumberOfShares: 0
                        hasMaximumShares: true
                        hasRightsOrRestrictions: true
      description: Submitting updates related to a business or incorporating/registering a new business.
      properties:
        header:
          $ref: '#/components/schemas/filing_header'
        business:
          $ref: '#/components/schemas/Business'
        filing:
          oneOf:
            - oneOf:
                - $ref: '#/components/schemas/Incorporation_application'
                - $ref: '#/components/schemas/Registration'
            - anyOf:
                - $ref: '#/components/schemas/Agm_location_change'
                - $ref: '#/components/schemas/Alteration'
                - $ref: '#/components/schemas/Annual_report'
                - $ref: '#/components/schemas/Change_of_address'
                - $ref: '#/components/schemas/Change_of_directors'
                - $ref: '#/components/schemas/Change_of_name'
                - $ref: '#/components/schemas/Change_of_registration'
                - $ref: '#/components/schemas/Consent_continuation_out'
                - $ref: '#/components/schemas/Conversion'
                - $ref: '#/components/schemas/Court_order'
                - $ref: '#/components/schemas/Correction'
                - $ref: '#/components/schemas/Dissolution'
                - $ref: '#/components/schemas/Incorporation_application'
                - $ref: '#/components/schemas/Registrars_notation'
                - $ref: '#/components/schemas/Registrars_order'
                - $ref: '#/components/schemas/Registration'
                - $ref: '#/components/schemas/Restoration'
                - $ref: '#/components/schemas/Special_resolution'
                - $ref: '#/components/schemas/Transition'
                - $ref: '#/components/schemas/Unmanaged'
          description: Submitting updates related to a business or incorporating/registering a new business.
      required:
        - header
    Foreign_jurisdiction:
      type: object
      title: Foreign Jurisdiction Schema
      description: Represents the foreign jurisdiction for business operations.
      required:
        - country
      properties:
        country:
          type: string
          description: The country code of the foreign jurisdiction (ISO 3166-1 alpha-2 code).
          minLength: 2
          maxLength: 2
          example: "CA"
        region:
          description: The specific region (province/state) within Canada or USA. For other countries, this field can be null.
          oneOf:
            - type: string
              description: Canadian provinces and territories.
              enum:
                - "AB"
                - "BC"
                - "MB"
                - "NB"
                - "NL"
                - "NS"
                - "NT"
                - "NU"
                - "ON"
                - "PE"
                - "QC"
                - "SK"
                - "YT"
                - "FEDERAL"
              example: "ON"
            - type: string
              description: US states and territories.
              enum:
                - "AK"
                - "AL"
                - "AR"
                - "AS"
                - "AZ"
                - "CA"
                - "CO"
                - "CT"
                - "DC"
                - "DE"
                - "FL"
                - "GA"
                - "GU"
                - "HI"
                - "IA"
                - "ID"
                - "IL"
                - "IN"
                - "KS"
                - "KY"
                - "LA"
                - "MA"
                - "MD"
                - "ME"
                - "MI"
                - "MN"
                - "MO"
                - "MP"
                - "MS"
                - "MT"
                - "NC"
                - "ND"
                - "NE"
                - "NH"
                - "NJ"
                - "NM"
                - "NV"
                - "NY"
                - "OH"
                - "OK"
                - "OR"
                - "PA"
                - "PR"
                - "RI"
                - "SC"
                - "SD"
                - "TN"
                - "TX"
                - "UM"
                - "UT"
                - "VA"
                - "VI"
                - "VT"
                - "WA"
                - "WI"
                - "WV"
                - "WY"
              example: "WA"
      x-examples:
        Example 1:
          foreignJurisdiction:
            country: "CA"
            region: "QC"
    Incorporation_application:
      title: Incorporation Application Filing
      type: object
      description: Filing of Articles of Incorporation. The incorporation is to take effect at the time that the application is filed with the registrar.
      x-examples:
        Example 1:
          incorporationApplication:
            contactPoint:
              email: abc.def@gov.bc.ca
              phone: (250) 213-3412
              extension: 1234
            cooperative:
              cooperativeAssociationType: Worker Cooperative
              rulesFileKey: string
              rulesFileName: string
              memorandumFileKey: string
              memorandumFileName: string
            incorporationAgreement:
              agreementType: Sample or custom
            nameRequest:
              nrNumber: string
              legalType: string
              legalName: string
              requestType: Benefit Company Inc.
              status: Expired
              expires: '2019-08-24T14:15:22Z'
              consent: string
              submittedBy: string
              address:
                streetAddress: 5-4761 Bay Street
                streetAddressAdditional: string
                addressCity: Victoria
                addressRegion: 'BC for British Columbia '
                addressCountry: Canada
                postalCode: V8R 2P1
                deliveryInstructions: '"Our apartment is located at the back of the building."'
            nameTranslations:
              - id: string
                name: string
            offices:
              registeredOffice:
                officeType: 'Head office '
                mailingAddress:
                  streetAddress: 5-4761 Bay Street
                  streetAddressAdditional: string
                  addressCity: Victoria
                  addressRegion: 'BC for British Columbia '
                  addressCountry: Canada
                  postalCode: V8R 2P1
                  deliveryInstructions: '"Our apartment is located at the back of the building."'
                deliveryAddress:
                  streetAddress: 5-4761 Bay Street
                  streetAddressAdditional: string
                  addressCity: Victoria
                  addressRegion: 'BC for British Columbia '
                  addressCountry: Canada
                  postalCode: V8R 2P1
                  deliveryInstructions: '"Our apartment is located at the back of the building."'
              recordsOffice:
                officeType: 'Head office '
                mailingAddress:
                  streetAddress: 5-4761 Bay Street
                  streetAddressAdditional: string
                  addressCity: Victoria
                  addressRegion: 'BC for British Columbia '
                  addressCountry: Canada
                  postalCode: V8R 2P1
                  deliveryInstructions: '"Our apartment is located at the back of the building."'
                deliveryAddress:
                  streetAddress: 5-4761 Bay Street
                  streetAddressAdditional: string
                  addressCity: Victoria
                  addressRegion: 'BC for British Columbia '
                  addressCountry: Canada
                  postalCode: V8R 2P1
                  deliveryInstructions: '"Our apartment is located at the back of the building."'
            parties:
              - party:
                  roles:
                    - appointmentDate: '2019-08-24'
                      cessationDate: '2019-08-24'
                      roleType: Completing Party
                  officer:
                    givenName: string
                    familyName: string
                    additionalName: string
                    middleInitial: string
                    email: abc.def@gov.bc.ca
                  deliveryAddress:
                    streetAddress: 5-4761 Bay Street
                    streetAddressAdditional: string
                    addressCity: Victoria
                    addressRegion: 'BC for British Columbia '
                    addressCountry: Canada
                    postalCode: V8R 2P1
                    deliveryInstructions: '"Our apartment is located at the back of the building."'
                  mailingAddress:
                    streetAddress: 5-4761 Bay Street
                    streetAddressAdditional: string
                    addressCity: Victoria
                    addressRegion: 'BC for British Columbia '
                    addressCountry: Canada
                    postalCode: V8R 2P1
                    deliveryInstructions: '"Our apartment is located at the back of the building."'
                  title: Chief Executive Officer
            shareStructure:
              resolutionDates:
                - '2019-08-24'
              shareClasses:
                - name: string
                  priority: 0
                  maxNumberOfShares: 0
                  parValue: 0
                  currency: string
                  hasMaximumShares: true
                  hasParValue: true
                  hasRightsOrRestrictions: true
                  series:
                    - name: string
                      priority: 0
                      hasMaximumShares: true
                      hasRightsOrRestrictions: true
      properties:
        incorporationApplication:
          type: object
          description: Filing of Articles of Incorporation. The incorporation is to take effect at the time that the application is filed with the registrar.
          required:
            - contactPoint
            - nameRequest
            - offices
            - parties
          properties:
            contactPoint:
              $ref: '#/components/schemas/Contact_point'
            cooperative:
              $ref: '#/components/schemas/Cooperative'
            incorporationAgreement:
              $ref: '#/components/schemas/Agreement_type'
            nameRequest:
              $ref: '#/components/schemas/Name_request'
            nameTranslations:
              $ref: '#/components/schemas/Name_translations'
            offices:
              type: object
              description: 'Addresses related to the business.   '
              properties:
                registeredOffice:
                  $ref: '#/components/schemas/Office'
                recordsOffice:
                  $ref: '#/components/schemas/Office'
            parties:
              type: array
              description: 'Persons having a role in the corporation eg: company officer.'
              items:
                $ref: '#/components/schemas/party'
            shareStructure:
              $ref: '#/components/schemas/Share_structure'
      required:
        - incorporationApplication
    Filing_documents:
      type: object
      description: 'Documents submitted (uploaded) with filing.  '
      x-examples:
        Example 1:
          documents:
            certificate: 'https://legal-api-dev.apps.silver.devops.gov.bc.ca/api/v2/businesses/BC0871331/filings/143690/documents/certificate'
            legalFilings:
              - incorporationApplication: 'https://legal-api-dev.apps.silver.devops.gov.bc.ca/api/v2/businesses/BC0871331/filings/143690/documents/incorporationApplication'
            noticeOfArticles: 'https://legal-api-dev.apps.silver.devops.gov.bc.ca/api/v2/businesses/BC0871331/filings/143690/documents/noticeOfArticles'
            receipt: 'https://legal-api-dev.apps.silver.devops.gov.bc.ca/api/v2/businesses/BC0871331/filings/143690/documents/receipt'
      properties:
        documents:
          type: object
          description: Documents submitted (uploaded) with filing.
          properties:
            legalFilings:
              type: array
              description: 'Filings required by law. '
              items:
                type: object
                properties:
                  legalFilingNameKey:
                    type: string
                    format: uri
                    description: 'Name of legal filing. '
                    example: '"http://example.com"'
            receipt:
              type: string
              description: 'Confirmation of filing and payment completion.  '
    Ledger:
      type: array
      x-examples:
        example-1:
          availableOnPaperOnly: false
          businessIdentifier: CP0000840
          commentsCount: 3
          commentsLink: 'https://legal-api-dev.apps.silver.devops.gov.bc.ca/api/v2/businesses/CP0000840/filings/112962/comments'
          data:
            applicationDate: '2021-10-19T07:00:00+00:00'
            legalFilings:
              - changeOfAddress
          displayName: Address Change
          documentsLink: 'https://legal-api-dev.apps.silver.devops.gov.bc.ca/api/v2/businesses/CP0000840/filings/112962/documents'
          effectiveDate: 'Tue, 19 Oct 2021 07:00:00 GMT'
          filingId: 112962
          filingLink: 'https://legal-api-dev.apps.silver.devops.gov.bc.ca/api/v2/businesses/CP0000840/filings/112962'
          isFutureEffective: false
          name: changeOfAddress
          paymentStatusCode: COMPLETED
          status: COMPLETED
          submittedDate: 'Wed, 20 Oct 2021 17:55:05 GMT'
          submitter: Registry Staff
      items:
        $ref: '#/components/schemas/Ledger_item'
      description: 'Business record to summarize revenues and expenses of the business eg: common ledger for asset accounts.'
    Ledger_item:
      type: object
      description: 'Ledger items track accounting items eg: assets, liabilities, capital, revenues, and expenses.'
      x-examples:
        Example 1:
          availableOnPaperOnly: true
          businessIdentifier: BC1234567
          commentsCount: 1
          commentsLink: 'http://example.com'
          data:
            applicationDate: '2019-08-24T14:15:22Z'
            legalFilings:
              - alteration
          documentsLink: 'http://example.com'
          displayName: Alteration info doc
          effectiveDate: '2019-08-24T14:15:22Z'
          filingId: 112962
          filingLink: 'https://legal-api-dev.apps.silver.devops.gov.bc.ca/api/v2/businesses/CP0000840/filings/112962'
          name: changeOfAddress
          isFutureEffective: true
          paymentStatusCode: CREATED
          status: COMPLETED
          submittedDate: 'Wed, 20 Oct 2021 17:55:05 GMT'
          submitter: Registry Staff
      properties:
        availableOnPaperOnly:
          type: boolean
          description: Yes if information only accessible on paper.
        businessIdentifier:
          type: string
          minLength: 1
          description: 'Business idetifier eg: BC123456 or business number (BN9) BN123456789. '
        commentsCount:
          type: number
          description: 'Number of comments/notes posted for the ledger item. '
        commentsLink:
          type: string
          minLength: 1
          format: uri
          description: URL related to comments for further details.
        data:
          type: object
          required:
            - applicationDate
            - legalFilings
          properties:
            applicationDate:
              type: string
              format: date-time
              minLength: 1
              description: Date the filing application was done.
            legalFilings:
              type: array
              description: Filing that business is legally required to do.
              items:
                type: string
                enum:
                  - alteration
                  - annualReport
                  - amalgamationApplication
                  - appointReceiver
                  - changeOfDirectors
                  - changeOfAddress
                  - changeOfName
                  - changeOfRegistration
                  - continuedOut
                  - conversion
                  - correction
                  - courtOrder
                  - dissolution
                  - dissolved
                  - incorporationApplication
                  - registration
                  - restoration
                  - specialResolution
                  - transition
                  - registrarsNotation
                  - registrarsOrder
        documentsLink:
          type: string
          minLength: 1
          format: uri
          description: 'Link for documents related to ledger. '
        displayName:
          type: string
          minLength: 1
          description: Name to be displayed for ledger item.
        effectiveDate:
          type: string
          minLength: 1
          format: date-time
          description: Date ledger item takes effect.
        filingId:
          type: number
          description: 'Number identifying ledger item filing. '
        filingLink:
          type: string
          minLength: 1
          format: uri
          description: 'Link related to ledger item filing.  '
        name:
          type: string
          minLength: 1
          description: 'Name related to ledger item. '
        isFutureEffective:
          type: boolean
          description: Identify if ledger item filing effective date is further than the application date (yes/no).
        paymentStatusCode:
          type: string
          minLength: 1
          description: 'Code indicating the state of the payment eg: Completed. '
          example: Completed
        status:
          type: string
          minLength: 1
          description: 'Text describing the state of the ledger item. '
        submittedDate:
          type: string
          minLength: 1
          description: 'Date the ledger item was submitted. '
        submitter:
          type: string
          minLength: 1
          description: 'Name of the person submitting the ledger item. '
      required:
        - availableOnPaperOnly
        - businessIdentifier
        - commentsCount
        - commentsLink
        - data
        - documentsLink
        - displayName
        - effectiveDate
        - filingId
        - filingLink
        - name
        - isFutureEffective
        - paymentStatusCode
        - status
        - submittedDate
        - submitter
    Naics:
      type: object
      title: NAICS Schema
      description: NAICS is an abbreviation for The North American Industry Classification System and is a standard used to classify business activities.
      properties:
        naicsCode:
          type: string
          pattern: '^[0-9]{5,9}$'
          description: 'Six digits unique identifier assigned to a business activity.  '
          example: 32621 is the code for 'Tires Manufacturing' description
        naicsDescription:
          type: string
          example: 32621 is the code for 'Tires Manufacturing' description
          description: 'Description of the business activity linked to the NAICS code.  '
      x-examples:
        Example 1:
          naicsCode: 32621 is the code for description 'Tires Manufacturing'
          naicsDescription: '''Tires Manufacturing'' is the description for code 32621'
    Name_request:
      type: object
      title: Name Request Schema
      description: 'Filing requesting approval for a business name.  '
      properties:
        nrNumber:
          type: string
          maxLength: 10
          description: 'Unique number identifying the request. '
        legalType:
          type: string
          description: 'Type of business requesting name approval eg: Benefit Company.'
        legalName:
          type: string
          description: 'Legal name requested for approval. '
        requestType:
          type: string
          title: The type of Name Request
          example: Benefit Company Inc.
          description: 'Representing the type of business and type of change eg: BC Benefit Company Change of Name.'
        status:
          type: string
          description: 'Status of the request eg: completed.'
          example: 'Expired '
        expires:
          type: string
          format: date-time
          description: Date and time the request will be in 'expired' status.
        consent:
          type: string
          description: Authorization to use the requested name.
        submittedBy:
          type: string
          description: 'Name of the person submitting the request. '
        address:
          $ref: '#/components/schemas/Address'
      required:
        - legalType
      x-examples:
        Example 1:
          nrNumber: NR 0119514
          legalType: B.C. Company
          legalName: JOHN SMITH COMPANY (LIMITED)
          requestType: B.C. Company - Incorporation/Amalgamation
          status: Completed
          expires: '2019-08-24T14:15:22Z'
          consent: 'NAME: consent to use name'
          submittedBy: Registry Staff
          address:
            streetAddress: 5-4761 Bay Street
            streetAddressAdditional: Building A
            addressCity: Victoria
            addressRegion: 'BC for British Columbia '
            addressCountry: Canada
            postalCode: V8R 2P1
            deliveryInstructions: '"Our apartment is located at the back of the building."'
    Name_translations:
      type: array
      title: Name Translations Schema
      description: 'Used when business name is to be translated. '
      x-examples:
        Example 1:
          - id: '1234'
            name: Compagnie ABC
      items:
        type: object
        properties:
          id:
            type: string
            description: 'Name unique identifyer eg: 1234. '
            example: '1234'
          name:
            type: string
            maxLength: 50
            title: Name Translation
            pattern: '^[ A-Za-zÀ-ÿ_@./#’&+-]*$'
            description: 'Text indicating name translation to be used. '
        required:
          - name
    Office:
      title: Office Schema
      type: object
      description: 'Addresses related to the business.'
      required:
        - mailingAddress
        - deliveryAddress
      properties:
        officeType:
          type: string
          example: 'Head office '
          description: 'Type of office eg: registered office.'
        mailingAddress:
          $ref: '#/components/schemas/Address'
        deliveryAddress:
          $ref: '#/components/schemas/Address'
      x-examples:
        Example 1:
          officeType: Head office
          mailingAddress:
            streetAddress: 5-4761 Bay Street
            streetAddressAdditional: Building A
            addressCity: Victoria
            addressRegion: 'BC for British Columbia'
            addressCountry: Canada
            postalCode: V8R 2P1
            deliveryInstructions: '"Our apartment is located at the back of the building."'
          deliveryAddress:
            streetAddress: 5-4761 Bay Street
            streetAddressAdditional: Building A
            addressCity: Victoria
            addressRegion: 'BC for British Columbia'
            addressCountry: Canada
            postalCode: V8R 2P1
            deliveryInstructions: '"Our apartment is located at the back of the building."'
    party:
      type: object
      title: party
      description: 'Represent a person and its role in relation to a business.'
      properties:
        party:
          type: object
          description: 'Represent a person and its role in relation to a business.'
          properties:
            roles:
              type: array
              description: 'Role of the person in relation to the business eg: director'
              items:
                $ref: '#/components/schemas/partyRole'
            officer:
              oneOf:
                - $ref: '#/components/schemas/Person'
                - $ref: '#/components/schemas/Business'
              description: Officer is a key management executive of the business
            deliveryAddress:
              $ref: '#/components/schemas/Address'
            mailingAddress:
              $ref: '#/components/schemas/Address'
            title:
              type: string
              example: Chief Executive Officer
              description: 'Title of the party in relation to the business eg: Chief Executive Officer'
          required:
            - roles
            - officer
            - mailingAddress
      x-examples:
        Example 1:
          party:
            roles:
              - appointmentDate: '2019-08-24'
                cessationDate: '2019-08-24'
                roleType: Officer
            officer:
              givenName: John
              familyName: Smith
              additionalName: Adam
              middleInitial: A
              email: abc.def@gov.bc.ca
            deliveryAddress:
              streetAddress: 5-4761 Bay Street
              streetAddressAdditional: Building A
              addressCity: Victoria
              addressRegion: 'BC for British Columbia'
              addressCountry: Canada
              postalCode: V8R 2P1
              deliveryInstructions: 'Our apartment is located at the back of the building.'
            mailingAddress:
              streetAddress: 5-4761 Bay Street
              streetAddressAdditional: Building A
              addressCity: Victoria
              addressRegion: 'BC for British Columbia'
              addressCountry: Canada
              postalCode: V8R 2P1
              deliveryInstructions: 'Our apartment is located at the back of the building.'
            title: Chief Executive Officer
    party - copy:
      type: object
      x-stoplight:
        id: ee4nvid30gu0u
      title: party
      description: 'Represent a person and its role in relation to a business. '
      properties:
        party:
          type: object
          description: 'Represent a person and its role in relation to a business. '
          properties:
            roles:
              type: array
              description: 'Role of the person in relation to the business eg: director.'
              items:
                $ref: '#/components/schemas/partyRole'
            officer:
              oneOf:
                - $ref: '#/components/schemas/Person'
                - $ref: '#/components/schemas/Business'
                - $ref: '#/components/schemas/Business'
              description: Officer is a key management executive of the business
            deliveryAddress:
              $ref: '#/components/schemas/Address'
            mailingAddress:
              $ref: '#/components/schemas/Address'
            title:
              type: string
              example: Chief Executive Officer
              description: 'Title of the party in relation to the business eg: Chief Executive Officer.'
          required:
            - roles
            - officer
            - mailingAddress
      x-examples:
        Example 1:
          party:
            roles:
              - appointmentDate: '2019-08-24'
                cessationDate: '2019-08-24'
                roleType: Completing Party
            officer:
              givenName: John
              familyName: smith
              additionalName: Adam
              middleInitial: A
              email: abc.def@gov.bc.ca
            deliveryAddress:
              streetAddress: 5-4761 Bay Street
              streetAddressAdditional: Building A
              addressCity: Victoria
              addressRegion: 'BC for British Columbia '
              addressCountry: Canada
              postalCode: V8R 2P1
              deliveryInstructions: '"Our apartment is located at the back of the building."'
            mailingAddress:
              streetAddress: 5-4761 Bay Street
              streetAddressAdditional: Building A
              addressCity: Victoria
              addressRegion: 'BC for British Columbia '
              addressCountry: Canada
              postalCode: V8R 2P1
              deliveryInstructions: '"Our apartment is located at the back of the building."'
            title: Chief Executive Officer
    partyRole:
      type: object
      description: 'Role of the person in relation to the business eg: director.'
      properties:
        appointmentDate:
          type: string
          format: date
          description: Date the person has been appointed to the role.
        cessationDate:
          type: string
          format: date
          description: Date the person's role has been terminated.
        roleType:
          type: string
          enum:
            - Completing Party
            - Custodian
            - Liquidator
            - Director
            - Incorporator
            - Proprietor
            - Partner
            - Applicant
          description: 'The role a person occupies in the business eg: officer.'
      x-examples:
        Example 1:
          appointmentDate: '2019-08-24'
          cessationDate: '2019-08-24'
          roleType: Director
      required:
        - roleType
        - appointmentDate
    Person:
      type: object
      title: Person Schema
      description: 'An individual that is currently or had previously occupied a role in relation to a business.'
      properties:
        givenName:
          type: string
          maxLength: 30
          description: First name of the individual.
        familyName:
          type: string
          maxLength: 30
          description: Last name or surname of the individual.
        additionalName:
          type: string
          title: 'An additional name for a Person, can be used for a middle name.'
          maxLength: 30
          description: 'Other name used by the individual.'
        middleInitial:
          type: string
          maxLength: 30
          description: Initial of the individual's middle name.
        email:
          type: string
          format: email
          example: abc.def@gov.bc.ca
          description: email address of the individual for contact information.
      x-examples:
        Example 1:
          givenName: John
          familyName: Smith
          additionalName: Adam
          middleInitial: A
          email: abc.def@gov.bc.ca
    Registrars_notation:
      title: Registrars Notation Information Schema
      type: object
      description: ' Notation regarding a registrar order.'
      properties:
        registrarsNotation:
          type: object
          required:
            - orderDetails
          properties:
            fileNumber:
              type: string
              minLength: 0
              maxLength: 20
              description: The court assigns each court order a unique file number up to 20 characters in length.
            orderDate:
              type: string
              description: The date and time of the order.
              format: date-time
            effectOfOrder:
              type: string
              minLength: 0
              maxLength: 500
              default: planOfArrangement
              description: The effect that the order has on the business.
            orderDetails:
              type: string
              minLength: 1
              maxLength: 2000
              description: A brief note to explain the purpose of the order.
      required:
        - registrarsNotation
      x-examples:
        Example 1:
          registrarsNotation:
            fileNumber: A1234
            orderDate: '2019-08-24T14:15:22Z'
            effectOfOrder: planOfArrangement
            orderDetails: Court order to process with liquidation of assets
    Registrars_order:
      type: object
      title: Registrars Order Information Schema
      properties:
        registrarsOrder:
          type: object
          required:
            - orderDetails
          description: 'Order issued by the registrar eg: update an AGM date.'
          properties:
            fileNumber:
              type: string
              minLength: 0
              maxLength: 20
              description: Number identifying the registrar order.
            orderDate:
              type: string
              description: The date and time of the order.
              format: date-time
            effectOfOrder:
              type: string
              minLength: 0
              maxLength: 500
              description: The effect the order will have on the business.
            orderDetails:
              type: string
              minLength: 1
              maxLength: 2000
              description: A brief note to explain the purpose of the Order.
      required:
        - registrarsOrder
      description: 'Order issued by the registrar eg: update an AGM date.'
      x-examples:
        Example 1:
          registrarsOrder:
            fileNumber: A1234
            orderDate: '2019-08-24T14:15:22Z'
            effectOfOrder: Company will be dissolved
            orderDetails: Order to proceed with company dissolution
    Restoration:
      title: Restoration Filing
      type: object
      description: 'Filing to request a company to be restored eg: after dissolution a company can apply for full or limited restoration.'
      properties:
        restoration:
          type: object
          required:
            - date
            - type
          properties:
            date:
              type: string
              format: date
              description: Date the restoration request is filed.
            type:
              type: string
              title: 'The Type of Restoration, such as Full Restoration, Limited Restoration, etc.'
              enum:
                - fullRestoration
                - limitedRestoration
              description: 'Type of restoration requested eg: limited, full.'
            expiry:
              title: The date the limited restoration is ends.
              type: string
              format: date
              description: 'The date until which the restoration will be in effect: usually for limited restoration.  '
      required:
        - restoration
      x-examples:
        Example 1:
          restoration:
            date: '2019-08-24'
            type: limitedRestoration
            expiry: '2020-02-20'
    Registration:
      title: Registration Filing
      type: object
      description: 'Filing to register a business eg: sole proprietorship, general partnership.'
      properties:
        registration:
          type: object
          required:
            - offices
            - contactPoint
            - startDate
            - nameRequest
            - parties
          description: 'Filing to register a business eg: sole proprietorship, general partnership.'
          properties:
            business:
              $ref: '#/components/schemas/Business'
            offices:
              type: object
              description: 'Addresses related to the business eg: records office mailing address.'
              properties:
                businessOffice:
                  $ref: '#/components/schemas/Office'
            businessType:
              type: string
              title: The business type of Sole Proprietorship (Doing Business As) Registration.
              enum:
                - SP
                - DBA
              description: 'Type of business to register eg: general partnership.'
            contactPoint:
              $ref: '#/components/schemas/Contact_point'
            startDate:
              type: string
              format: date
              description: 'The date the business operations start. '
            nameRequest:
              $ref: '#/components/schemas/Name_request'
            parties:
              type: array
              description: The persons related to the business and their role.
              items:
                $ref: '#/components/schemas/party'
            courtOrder:
              $ref: '#/components/schemas/Court_order'
      required:
        - registration
      x-examples:
        Example 1:
          registration:
            business:
              lastLedgerTimestamp: '2020-11-24T18:24:27.179623+00:00'
              fiscalYearEndDate: '2020-11-24'
              dissolutionDate: '2020-11-24T18:23:53.498863+00:00'
              foundingDate: '2020-11-24T18:23:53.498863+00:00'
              identifier: 'BC1234567 is an identifier for a corporation '
              legalName: '1234567 B.C. Ltd. is a legal name for a corporation '
              state: ACTIVE
              legalType: 'GP: General Partnership'
              taxId: BN123456789
              goodStanding: true
              adminFreeze: true
              naics:
                naicsCode: 32621 is the code for 'Tires Manufacturing' description
                naicsDescription: 32621 is the code for 'Tires Manufacturing' description
              natureOfBusiness: string
              complianceWarnings:
                - code: INVALID_LEGAL_STRUCTURE_DIRECTORS
                  message: INVALID_LEGAL_STRUCTURE_DIRECTORS
                  filing: '''https://LEGAL-API-HOST/api/v2/businesses/IDENTIFIER/filings/FILING_ID'''
            offices:
              businessOffice:
                officeType: 'Head office '
                mailingAddress:
                  streetAddress: 5-4761 Bay Street
                  streetAddressAdditional: Building A
                  addressCity: Victoria
                  addressRegion: 'BC for British Columbia '
                  addressCountry: Canada
                  postalCode: V8R 2P1
                  deliveryInstructions: '"Our unit is located at the back of the building."'
                deliveryAddress:
                  streetAddress: 5-4761 Bay Street
                  streetAddressAdditional: Building A
                  addressCity: Victoria
                  addressRegion: 'BC for British Columbia '
                  addressCountry: Canada
                  postalCode: V8R 2P1
                  deliveryInstructions: '"Our unit is located at the back of the building."'
            businessType: SP
            contactPoint:
              email: abc.def@gov.bc.ca
              phone: (555) 555-5555
              extension: 1234
            startDate: '2019-08-24'
            nameRequest:
              nrNumber: string
              legalType: string
              legalName: string
              requestType: Benefit Company Inc.
              status: 'Expired '
              expires: '2019-08-24T14:15:22Z'
              consent: string
              submittedBy: string
              address:
                streetAddress: 5-4761 Bay Street
                streetAddressAdditional: string
                addressCity: Victoria
                addressRegion: 'BC for British Columbia '
                addressCountry: Canada
                postalCode: V8R 2P1
                deliveryInstructions: '"Our apartment is located at the back of the building."'
            parties:
              - party:
                  roles:
                    - appointmentDate: '2019-08-24'
                      cessationDate: '2019-08-24'
                      roleType: Completing Party
                  officer:
                    givenName: string
                    familyName: string
                    additionalName: string
                    middleInitial: string
                    email: abc.def@gov.bc.ca
                  deliveryAddress:
                    streetAddress: 5-4761 Bay Street
                    streetAddressAdditional: string
                    addressCity: Victoria
                    addressRegion: 'BC for British Columbia '
                    addressCountry: Canada
                    postalCode: V8R 2P1
                    deliveryInstructions: '"Our apartment is located at the back of the building."'
                  mailingAddress:
                    streetAddress: 5-4761 Bay Street
                    streetAddressAdditional: string
                    addressCity: Victoria
                    addressRegion: 'BC for British Columbia '
                    addressCountry: Canada
                    postalCode: V8R 2P1
                    deliveryInstructions: '"Our apartment is located at the back of the building."'
                  title: Chief Executive Officer
            courtOrder:
              courtOrder:
                fileNumber: string
                orderDate: '2019-08-24T14:15:22Z'
                effectOfOrder: string
                orderDetails: string
    shareSeries:
      type: object
      description: Describe share structure of a company.
      properties:
        name:
          type: string
          title: The name of the share series.
          description: 'Type of shares eg: general shares.'
        priority:
          type: integer
          title: 'The display order that indicates priority. '
          description: Priority related to share type or class.
        hasMaximumShares:
          type: boolean
          title: Has maximum number of shares?
          description: If there is a maximum number of shares that the company can issue to the investors Yes/No.
        hasRightsOrRestrictions:
          type: boolean
          title: Has special rights or restrictions?
          description: 'If there are conditions to be met before the shares can be sold. '
      required:
        - name
        - priority
        - hasMaximumShares
        - hasRightsOrRestrictions
      title: ''
      x-examples:
        Example 1:
          name: convertible shares
          priority: 100
          hasMaximumShares: true
          hasRightsOrRestrictions: true
    shareClass:
      type: object
      description: 'Designation that describes the different types of shares the company can issue, typically designated by letters of the alphabet, such as A or B. '
      x-examples:
        Example 1:
          name: Redeemable Shares
          priority: 2
          maxNumberOfShares: 100
          parValue: 50
          currency: CAD
          hasMaximumShares: true
          hasParValue: true
          hasRightsOrRestrictions: true
          series:
            - name: Redeemable Preference Shares
              priority: 2
              hasMaximumShares: true
              hasRightsOrRestrictions: true
      properties:
        name:
          type: string
          title: The name of the share class.
          description: 'Type of shares eg: general shares.'
        priority:
          type: integer
          title: 'The display order of the shares that indicates priority. '
          description: 'The display order that indicates priority eg: 2. with value 2, the share class will be displayed the second, after share class with priority 1. '
          example: 'Eg: with value 2, the share class will be displayed the second, after share class with priority 1. '
        maxNumberOfShares:
          type: number
          title: 'Maximum number of shares in the class. '
          description: The maximum number of shares that a corporation can issue to the investors called authorized shares.
        parValue:
          type: number
          title: 'Initial value of each share. '
          description: 'The value of a single common share as set by a corporation''s charter. '
        currency:
          type: string
          description: The currency in which the Share is traded on the Exchange.
        hasMaximumShares:
          type: boolean
          title: Has maximum number of shares?
          description: 'If there is a maximum number of shares that the company can issue to the investors Yes/No.   '
        hasParValue:
          type: boolean
          title: Has initial value of each share?
          description: If company has Par Value defined in charter Yes/No.
        hasRightsOrRestrictions:
          type: boolean
          title: Has special rights or restrictions?
          description: 'If there are conditions to be met before the shares can be sold. '
        series:
          type: array
          description: A subdivision of a class of shares. If a corporation's articles permit shares of a class to be issued in one or more series.
          items:
            $ref: '#/components/schemas/shareSeries'
      required:
        - name
        - priority
        - maxNumberOfShares
        - parValue
        - currency
        - hasMaximumShares
        - hasParValue
        - hasRightsOrRestrictions
    Special_resolution:
      type: object
      title: Special Resolution Filing
      description: 'Special resolutions are needed for certain changes as defined in the Corporations Act eg: decisions to change the company''s name. '
      properties:
        specialResolution:
          type: object
          description: 'Special resolutions are needed for certain changes as defined in the Corporations Act eg: decisions to change the company''s name. '
          required:
            - resolution
          properties:
            meetingDate:
              type: string
              format: date
              description: 'Date of the meeting when the special resolution was adopted.   '
              example: '2023-01-20'
            resolution:
              type: string
              maxLength: 1000
              description: 'Description of the change that was adopted eg:  amendments to memorandum and articles of association.'
            resolutionDate:
              type: string
              format: date
              description: Date the resolution is to take effect.
            signingDate:
              type: string
              format: date
              description: 'The date the resolution was authorized.  '
            signatory:
              $ref: '#/components/schemas/Person'
      required:
        - specialResolution
      x-examples:
        Example 1:
          specialResolution:
            meetingDate: '2023-01-20'
            resolution: Issuance of preferred shares
            resolutionDate: '2019-08-24'
            signingDate: '2019-08-24'
            signatory:
              givenName: John
              familyName: Smith
              additionalName: Adam
              middleInitial: A
              taxId: BN123456789
              email: abc.def@gov.bc.ca
    Share_structure:
      type: object
      title: Share Structure Schema
      description: 'The type, series, and classes of shares that the company has been authorized. '
      properties:
        resolutionDates:
          type: array
          description: 'The date the share structure of the company was adopted. '
          items:
            type: string
            format: date
        shareClasses:
          type: array
          description: 'Designation that describes the different types of shares the company can issue, typically designated by letters of the alphabet, such as A or B. '
          items:
            $ref: '#/components/schemas/shareClass'
      required:
        - shareClasses
      x-examples:
        Example 1:
          resolutionDates:
            - '2019-08-24'
          shareClasses:
            - name: Redeemable shares
              priority: 2
              maxNumberOfShares: 100
              parValue: 50
              currency: CAD
              hasMaximumShares: true
              hasParValue: true
              hasRightsOrRestrictions: true
              series:
                - name: Redeemable shares class A
                  priority: 2
                  hasMaximumShares: true
                  hasRightsOrRestrictions: true
    Suggestion_item:
      type: object
      description: '***Item not used*** A suggestion from an auto-search'
      properties:
        name:
          type: string
          description: Matching term
        identifier:
          type: string
        BN:
          type: string
        target:
          type: string
        weight:
          type: integer
          description: The weight of the search term is scored by the matching algorithm against the search term provided.
      title: ''
      x-examples:
        Example 1:
          name: string
          identifier: string
          BN: '123456789'
          target: string
          weight: 0
    Suggestion_item - copy:
      type: object
      x-stoplight:
        id: 21kymuins8gxo
      description: A suggestion from an auto-search
      properties:
        name:
          type: string
          description: Matching term
        identifier:
          type: string
        BN:
          type: string
        target:
          type: string
        weight:
          type: integer
          description: The weight of the search term is scored by the matching algorithm against the search term provided.
      title: ''
    Transition:
      type: object
      title: Transition Filing
      description: Companies must file a Transition Application to update certain information that is on file with BC Registry.
      properties:
        transition:
          type: object
          description: Companies must file a Transition Application to update certain information that is on file with BC Registry.
          required:
            - offices
            - parties
            - shareStructure
            - hasProvisions
          properties:
            nameTranslations:
              $ref: '#/components/schemas/Name_translations'
            offices:
              type: object
              description: Addresses related to the business.
              properties:
                registeredOffice:
                  $ref: '#/components/schemas/Office'
                recordsOffice:
                  $ref: '#/components/schemas/Office'
            parties:
              type: array
              description: 'Persons having a role in the company transition. '
              items:
                $ref: '#/components/schemas/party'
            shareStructure:
              $ref: '#/components/schemas/Share_structure'
            hasProvisions:
              type: boolean
              title: Has Pre-existing company provisions?
              description: If the company has funds set aside to cover specific anticipated future expenses or other financial impacts Yes/No.
            contactPoint:
              $ref: '#/components/schemas/Contact_point'
      required:
        - transition
      x-examples:
        Example 1:
          transition:
            nameTranslations:
              - id: string
                name: string
            offices:
              registeredOffice:
                officeType: Head office
                mailingAddress:
                  streetAddress: 5-4761 Bay Street
                  streetAddressAdditional: Building A
                  addressCity: Victoria
                  addressRegion: 'BC for British Columbia '
                  addressCountry: Canada
                  postalCode: V8R 2P1
                  deliveryInstructions: '"Our unit is located at the back of the building."'
                deliveryAddress:
                  streetAddress: 5-4761 Bay Street
                  streetAddressAdditional: Building A
                  addressCity: Victoria
                  addressRegion: 'BC for British Columbia '
                  addressCountry: Canada
                  postalCode: V8R 2P1
                  deliveryInstructions: '"Our unit is located at the back of the building."'
              recordsOffice:
                officeType: Records Office
                mailingAddress:
                  streetAddress: 2-3342 Fort Street
                  streetAddressAdditional: Building C
                  addressCity: Victoria
                  addressRegion: 'BC for British Columbia '
                  addressCountry: Canada
                  postalCode: V8R 2P1
                  deliveryInstructions: '"Our office is located at the back of the building."'
                deliveryAddress:
                  streetAddress: 311-1112 View Street
                  streetAddressAdditional: 3rd floor
                  addressCity: Victoria
                  addressRegion: 'BC for British Columbia '
                  addressCountry: Canada
                  postalCode: V8R 2P1
                  deliveryInstructions: '"Receptopn is on 2nd floor."'
            parties:
              - party:
                  roles:
                    - appointmentDate: '2019-08-24'
                      cessationDate: '2021-06-14'
                      roleType: Officer
                  officer:
                    givenName: Mary
                    familyName: Williams
                    additionalName: Lucy
                    middleInitial: L
                    email: abc.def@gov.bc.ca
                  deliveryAddress:
                    streetAddress: 5-111 Bay Street
                    streetAddressAdditional: Building B
                    addressCity: Victoria
                    addressRegion: 'BC for British Columbia '
                    addressCountry: Canada
                    postalCode: V8R 2P1
                    deliveryInstructions: '"Our unit is located at the back of the building."'
                  mailingAddress:
                    streetAddress: 5-4761 Bay Street
                    streetAddressAdditional: string
                    addressCity: Victoria
                    addressRegion: 'BC for British Columbia '
                    addressCountry: Canada
                    postalCode: V8R 2P1
                    deliveryInstructions: '"Our unit is located in front of the building."'
                  title: Chief Executive Officer
            shareStructure:
              resolutionDates:
                - '2019-08-24'
              shareClasses:
                - name: string
                  priority: 0
                  maxNumberOfShares: 0
                  parValue: 0
                  currency: string
                  hasMaximumShares: true
                  hasParValue: true
                  hasRightsOrRestrictions: true
                  series:
                    - name: string
                      priority: 0
                      hasMaximumShares: true
                      hasRightsOrRestrictions: true
            hasProvisions: true
            contactPoint:
              email: abc.def@gov.bc.ca
              phone: string
              extension: 1234
    Unmanaged:
      title: Unmanaged Filing
      required:
        - unmanaged
      type: object
      properties:
        unManaged:
          type: object
          required:
            - displayName
          properties:
            displayName:
              type: string
              title: Display name of the filing.
      description: '***Item not used*** '
  securitySchemes:
    api_key:
      type: apiKey
      description: API Gateway assigned API key for a consumer with the PPR API privilege. Required for all requests.
      name: x-apikey
      in: header
    jwt:
      type: oauth2
      flows:
        password:
          tokenUrl: ''
          refreshUrl: ''
          scopes: {}
      description: ''
  headers:
    AccessControlAllowOrigin:
      schema:
        type: string
        description: Access-Control-Allow-Origin
        x-examples:
          notify_1:
            value: ''
    AccessControlAllowMethods:
      schema:
        type: string
        description: Access-Control-Allow-Methods
        x-examples:
          notify_1:
            value: 'GET, PUT, POST, PATCH'
    AccessControlAllowHeaders:
      schema:
        type: string
        description: Access-Control-Allow-Headers
        x-examples:
          notify_1:
            value: 'content-type, accept, x-apikey, authorization'
    AccessControlMaxAge:
      schema:
        type: integer
        description: Access-Control-Max-Age
        x-examples:
          notify_1:
            value: 362880
  parameters:
    accountId:
      name: Account-Id
      in: header
      description: The account that the user is operating on behalf of.
      required: true
      schema:
        type: string
      example: '1234567'
    identifier:
      name: identifier
      in: path
      required: true
      description: The unique identifier for the business or organization.
      schema:
        type: string
    filingId:
      name: filingId
      in: path
      required: true
      description: The unique id of the filing
      schema:
        type: string
    documentName:
      name: documentName
      in: path
      required: true
      description: The name of the legalName of the document.
      schema:
        type: string
tags:
  - name: business
    description: business services
  - name: search
    description: search services
security:
  - api_key: []<|MERGE_RESOLUTION|>--- conflicted
+++ resolved
@@ -174,7 +174,90 @@
                         paymentToken: '12345'
                         status: 'PENDING'
                         submitter: 'mocked submitter'
-<<<<<<< HEAD
+                voluntary-dissolution-success-response:
+                  summary: Voluntary Dissolution Response
+                  value:
+                    filing:
+                      business:
+                        foundingDate: '2023-07-12T17:31:58.000+00:00'
+                        identifier: BC0882365
+                        legalName: 882365 B.C. LTD.
+                        legalType: BC
+                      dissolution:
+                        affidavitConfirmed: true
+                        courtOrder:
+                          effectOfOrder: ''
+                          fileNumber: '12345'
+                          hasPlanOfArrangement: false
+                        custodialOffice:
+                          deliveryAddress:
+                            addressCity: Victoria
+                            addressCountry: CA
+                            addressRegion: BC
+                            deliveryInstructions: ''
+                            postalCode: V8W 3E6
+                            streetAddress: 200-940 Blanshard St
+                            streetAddressAdditional: ''
+                          mailingAddress:
+                            addressCity: Victoria
+                            addressCountry: CA
+                            addressRegion: BC
+                            deliveryInstructions: ''
+                            postalCode: V8W 3E6
+                            streetAddress: 200-940 Blanshard St
+                            streetAddressAdditional: ''
+                        dissolutionDate: '2024-07-18'
+                        dissolutionType: voluntary
+                        parties:
+                          - party:
+                              deliveryAddress:
+                                addressCity: Victoria
+                                addressCountry: CA
+                                addressRegion: BC
+                                deliveryInstructions: ''
+                                postalCode: V8W 3E6
+                                streetAddress: 200-940 Blanshard St
+                              inheritMailingAddress: true
+                              mailingAddress:
+                                addressCity: Victoria
+                                addressCountry: CA
+                                addressRegion: BC
+                                deliveryInstructions: ''
+                                postalCode: V8W 3E6
+                                streetAddress: 200-940 Blanshard St
+                              officer:
+                                email: api.specs@example.com
+                                firstName: Firstname
+                                lastName: Lastname
+                                middleName: ''
+                                organizationName: ''
+                                partyType: person
+                              roles:
+                                - appointmentDate: '2024-07-18'
+                                  roleType: Custodian
+                        resolution:
+                          resolutionConfirmed: true
+                      header:
+                        affectedFilings: []
+                        availableOnPaperOnly: false
+                        certifiedBy: Sample Certified Person
+                        colinIds: []
+                        comments: []
+                        date: '2024-07-18T15:36:26.345331+00:00'
+                        deletionLocked: false
+                        effectiveDate: '2027-07-21T07:00:00.000+00:00'
+                        filingId: 149994
+                        inColinOnly: false
+                        isCorrected: false
+                        isCorrectionPending: false
+                        isPaymentActionRequired: true
+                        name: dissolution
+                        paymentAccount: 1234
+                        paymentStatusCode: CREATED
+                        paymentToken: 12345
+                        priority: false
+                        status: PENDING
+                        submitter: mocked submitter
                 change-of-address-response:
                   summary: Change Of Address Response
                   value:
@@ -249,100 +332,15 @@
                         email: no_one@never.get
                         filingId: 150166
                         futureEffectiveDate: '2024-07-18T07:00:00+00:00'
-=======
-                voluntary-dissolution-success-response:
-                  summary: Voluntary Dissolution Response
-                  value:
-                    filing:
-                      business:
-                        foundingDate: '2023-07-12T17:31:58.000+00:00'
-                        identifier: BC0882365
-                        legalName: 882365 B.C. LTD.
-                        legalType: BC
-                      dissolution:
-                        affidavitConfirmed: true
-                        courtOrder:
-                          effectOfOrder: ''
-                          fileNumber: '12345'
-                          hasPlanOfArrangement: false
-                        custodialOffice:
-                          deliveryAddress:
-                            addressCity: Victoria
-                            addressCountry: CA
-                            addressRegion: BC
-                            deliveryInstructions: ''
-                            postalCode: V8W 3E6
-                            streetAddress: 200-940 Blanshard St
-                            streetAddressAdditional: ''
-                          mailingAddress:
-                            addressCity: Victoria
-                            addressCountry: CA
-                            addressRegion: BC
-                            deliveryInstructions: ''
-                            postalCode: V8W 3E6
-                            streetAddress: 200-940 Blanshard St
-                            streetAddressAdditional: ''
-                        dissolutionDate: '2024-07-18'
-                        dissolutionType: voluntary
-                        parties:
-                          - party:
-                              deliveryAddress:
-                                addressCity: Victoria
-                                addressCountry: CA
-                                addressRegion: BC
-                                deliveryInstructions: ''
-                                postalCode: V8W 3E6
-                                streetAddress: 200-940 Blanshard St
-                              inheritMailingAddress: true
-                              mailingAddress:
-                                addressCity: Victoria
-                                addressCountry: CA
-                                addressRegion: BC
-                                deliveryInstructions: ''
-                                postalCode: V8W 3E6
-                                streetAddress: 200-940 Blanshard St
-                              officer:
-                                email: api.specs@example.com
-                                firstName: Firstname
-                                lastName: Lastname
-                                middleName: ''
-                                organizationName: ''
-                                partyType: person
-                              roles:
-                                - appointmentDate: '2024-07-18'
-                                  roleType: Custodian
-                        resolution:
-                          resolutionConfirmed: true
-                      header:
-                        affectedFilings: []
-                        availableOnPaperOnly: false
-                        certifiedBy: Sample Certified Person
-                        colinIds: []
-                        comments: []
-                        date: '2024-07-18T15:36:26.345331+00:00'
-                        deletionLocked: false
-                        effectiveDate: '2027-07-21T07:00:00.000+00:00'
-                        filingId: 149994
->>>>>>> ce0bbb10
                         inColinOnly: false
                         isCorrected: false
                         isCorrectionPending: false
                         isPaymentActionRequired: true
-<<<<<<< HEAD
                         name: changeOfAddress
                         paymentStatusCode: CREATED
                         paymentToken: 12345
                         status: 'PENDING'
                         submitter: 'mocked submitter'
-=======
-                        name: dissolution
-                        paymentAccount: 1234
-                        paymentStatusCode: CREATED
-                        paymentToken: 12345
-                        priority: false
-                        status: PENDING
-                        submitter: mocked submitter
->>>>>>> ce0bbb10
         '400':
           description: The server cannot or will not process the request due to an apparent client error (e.g., malformed request syntax, size too large, invalid request message framing, or deceptive request routing).
           content:
@@ -413,13 +411,6 @@
                   value:
                     errorMessage: API backend third party service error.
                     rootCause: "errors:<comma delimited list of potential validation errors by json path>"
-<<<<<<< HEAD
-                change-of-address-missing-records-office-response:
-                  summary: Change of address - Missing records office address response
-                  value:
-                    errorMessage: "API backend third party service error."
-                    rootCause: "errors:[context:[jsonPath:$.filing,message:'adminFreeze' is a required property,validator:required,validatorValue:[adminFreeze],jsonPath:$.filing,message:'agmExtension' is a required property,validator:required,validatorValue:[agmExtension],jsonPath:$.filing,message:'agmLocationChange' is a required property,validator:required,validatorValue:[agmLocationChange],jsonPath:$.filing,message:'amalgamationApplication' is a required property,validator:required,validatorValue:[amalgamationApplication],jsonPath:$.filing,message:'alteration' is a required property,validator:required,validatorValue:[alteration],jsonPath:$.filing,message:'annualReport' is a required property,validator:required,validatorValue:[annualReport],jsonPath:$.filing.changeOfAddress.offices,message:'recordsOffice' is a required property,validator:required,validatorValue:[registeredOffice,recordsOffice],jsonPath:$.filing,message:'changeOfDirectors' is a required property,validator:required,validatorValue:[changeOfDirectors],jsonPath:$.filing,message:'changeOfName' is a required property,validator:required,validatorValue:[changeOfName],jsonPath:$.filing,message:'changeOfRegistration' is a required property,validator:required,validatorValue:[changeOfRegistration],jsonPath:$.filing,message:'consentContinuationOut' is a required property,validator:required,validatorValue:[consentContinuationOut],jsonPath:$.filing,message:'continuationIn' is a required property,validator:required,validatorValue:[continuationIn],jsonPath:$.filing,message:'continuationOut' is a required property,validator:required,validatorValue:[continuationOut],jsonPath:$.filing,message:'conversion' is a required property,validator:required,validatorValue:[conversion],jsonPath:$.filing,message:'correction' is a required property,validator:required,validatorValue:[correction],jsonPath:$.filing,message:'courtOrder' is a required property,validator:required,validatorValue:[courtOrder],jsonPath:$.filing,message:'dissolution' is a required property,validator:required,validatorValue:[dissolution],jsonPath:$.filing,message:'incorporationApplication' is a required property,validator:required,validatorValue:[incorporationApplication],jsonPath:$.filing,message:'putBackOn' is a required property,validator:required,validatorValue:[putBackOn],jsonPath:$.filing,message:'registrarsNotation' is a required property,validator:required,validatorValue:[registrarsNotation],jsonPath:$.filing,message:'registrarsOrder' is a required property,validator:required,validatorValue:[registrarsOrder],jsonPath:$.filing,message:'registration' is a required property,validator:required,validatorValue:[registration],jsonPath:$.filing,message:'restoration' is a required property,validator:required,validatorValue:[restoration],jsonPath:$.filing,message:'specialResolution' is a required property,validator:required,validatorValue:[specialResolution],jsonPath:$.filing,message:'transition' is a required property,validator:required,validatorValue:[transition],jsonPath:$.filing,message:'unmanaged' is a required property,validator:required,validatorValue:[unmanaged]],error:'header': 'name': 'changeOfAddress', 'certifiedBy': 'full name', 'email': 'no_one@never.get', 'date': '2024-07-23', 'business': 'foundingDate': '2024-07-16T21:20:55.000+00:00', 'identifier': 'BC0883110', 'legalName': '0883110 B.C. LTD.', 'legalType': 'BC', 'changeOfAddress': 'legalType': 'BC', 'offices': 'registeredOffice': 'deliveryAddress': 'actions': ['addressChanged'], 'addressCity': 'RICHMOND', 'addressCountry': 'CA', 'addressRegion': 'BC', 'addressType': 'delivery', 'deliveryInstructions': '', 'postalCode': 'V8N 4R7', 'streetAddress': 'TEST D 1', 'streetAddressAdditional': '', 'mailingAddress': 'actions': ['addressChanged'], 'addressCity': 'RICHMOND', 'addressCountry': 'CA', 'addressRegion': 'BC', 'addressType': 'mailing', 'deliveryInstructions': '', 'postalCode': 'V8N 4R7', 'streetAddress': 'TEST M 1', 'streetAddressAdditional': '' is not valid under any of the given schemas,path:filing],filing:business:foundingDate:2024-07-16T21:20:55.000+00:00,identifier:BC0883110,legalName:0883110 B.C. LTD.,legalType:BC,changeOfAddress:legalType:BC,offices:registeredOffice:deliveryAddress:actions:[addressChanged],addressCity:RICHMOND,addressCountry:CA,addressRegion:BC,addressType:delivery,deliveryInstructions:,postalCode:V8N 4R7,streetAddress:TEST D 1,streetAddressAdditional:,mailingAddress:actions:[addressChanged],addressCity:RICHMOND,addressCountry:CA,addressRegion:BC,addressType:mailing,deliveryInstructions:,postalCode:V8N 4R7,streetAddress:TEST M 1,streetAddressAdditional:,header:certifiedBy:full name,date:2024-07-23,email:no_one@never.get,name:changeOfAddress "
-=======
                 voluntary-dissolution-failed-missing-dissolution-date-response:
                   summary: Voluntary Dissolution - Missing Dissolution Date Response
                   value:
@@ -435,7 +426,11 @@
                   value:
                     errorMessage: API backend third party service error.
                     rootCause: message:Internal server error
->>>>>>> ce0bbb10
+                change-of-address-missing-records-office-response:
+                  summary: Change of address - Missing records office address response
+                  value:
+                    errorMessage: "API backend third party service error."
+                    rootCause: "errors:[context:[jsonPath:$.filing,message:'adminFreeze' is a required property,validator:required,validatorValue:[adminFreeze],jsonPath:$.filing,message:'agmExtension' is a required property,validator:required,validatorValue:[agmExtension],jsonPath:$.filing,message:'agmLocationChange' is a required property,validator:required,validatorValue:[agmLocationChange],jsonPath:$.filing,message:'amalgamationApplication' is a required property,validator:required,validatorValue:[amalgamationApplication],jsonPath:$.filing,message:'alteration' is a required property,validator:required,validatorValue:[alteration],jsonPath:$.filing,message:'annualReport' is a required property,validator:required,validatorValue:[annualReport],jsonPath:$.filing.changeOfAddress.offices,message:'recordsOffice' is a required property,validator:required,validatorValue:[registeredOffice,recordsOffice],jsonPath:$.filing,message:'changeOfDirectors' is a required property,validator:required,validatorValue:[changeOfDirectors],jsonPath:$.filing,message:'changeOfName' is a required property,validator:required,validatorValue:[changeOfName],jsonPath:$.filing,message:'changeOfRegistration' is a required property,validator:required,validatorValue:[changeOfRegistration],jsonPath:$.filing,message:'consentContinuationOut' is a required property,validator:required,validatorValue:[consentContinuationOut],jsonPath:$.filing,message:'continuationIn' is a required property,validator:required,validatorValue:[continuationIn],jsonPath:$.filing,message:'continuationOut' is a required property,validator:required,validatorValue:[continuationOut],jsonPath:$.filing,message:'conversion' is a required property,validator:required,validatorValue:[conversion],jsonPath:$.filing,message:'correction' is a required property,validator:required,validatorValue:[correction],jsonPath:$.filing,message:'courtOrder' is a required property,validator:required,validatorValue:[courtOrder],jsonPath:$.filing,message:'dissolution' is a required property,validator:required,validatorValue:[dissolution],jsonPath:$.filing,message:'incorporationApplication' is a required property,validator:required,validatorValue:[incorporationApplication],jsonPath:$.filing,message:'putBackOn' is a required property,validator:required,validatorValue:[putBackOn],jsonPath:$.filing,message:'registrarsNotation' is a required property,validator:required,validatorValue:[registrarsNotation],jsonPath:$.filing,message:'registrarsOrder' is a required property,validator:required,validatorValue:[registrarsOrder],jsonPath:$.filing,message:'registration' is a required property,validator:required,validatorValue:[registration],jsonPath:$.filing,message:'restoration' is a required property,validator:required,validatorValue:[restoration],jsonPath:$.filing,message:'specialResolution' is a required property,validator:required,validatorValue:[specialResolution],jsonPath:$.filing,message:'transition' is a required property,validator:required,validatorValue:[transition],jsonPath:$.filing,message:'unmanaged' is a required property,validator:required,validatorValue:[unmanaged]],error:'header': 'name': 'changeOfAddress', 'certifiedBy': 'full name', 'email': 'no_one@never.get', 'date': '2024-07-23', 'business': 'foundingDate': '2024-07-16T21:20:55.000+00:00', 'identifier': 'BC0883110', 'legalName': '0883110 B.C. LTD.', 'legalType': 'BC', 'changeOfAddress': 'legalType': 'BC', 'offices': 'registeredOffice': 'deliveryAddress': 'actions': ['addressChanged'], 'addressCity': 'RICHMOND', 'addressCountry': 'CA', 'addressRegion': 'BC', 'addressType': 'delivery', 'deliveryInstructions': '', 'postalCode': 'V8N 4R7', 'streetAddress': 'TEST D 1', 'streetAddressAdditional': '', 'mailingAddress': 'actions': ['addressChanged'], 'addressCity': 'RICHMOND', 'addressCountry': 'CA', 'addressRegion': 'BC', 'addressType': 'mailing', 'deliveryInstructions': '', 'postalCode': 'V8N 4R7', 'streetAddress': 'TEST M 1', 'streetAddressAdditional': '' is not valid under any of the given schemas,path:filing],filing:business:foundingDate:2024-07-16T21:20:55.000+00:00,identifier:BC0883110,legalName:0883110 B.C. LTD.,legalType:BC,changeOfAddress:legalType:BC,offices:registeredOffice:deliveryAddress:actions:[addressChanged],addressCity:RICHMOND,addressCountry:CA,addressRegion:BC,addressType:delivery,deliveryInstructions:,postalCode:V8N 4R7,streetAddress:TEST D 1,streetAddressAdditional:,mailingAddress:actions:[addressChanged],addressCity:RICHMOND,addressCountry:CA,addressRegion:BC,addressType:mailing,deliveryInstructions:,postalCode:V8N 4R7,streetAddress:TEST M 1,streetAddressAdditional:,header:certifiedBy:full name,date:2024-07-23,email:no_one@never.get,name:changeOfAddress "
       description: Submit a filing to alter the state and data of a business.
       tags:
         - business
@@ -484,75 +479,6 @@
                       courtOrder:
                         fileNumber: '12345'
                         effectOfOrder: planOfArrangement
-<<<<<<< HEAD
-              change-of-address-request:
-                summary: Change Of Address
-                value:
-                    filing:
-                      header:
-                        name: changeOfAddress
-                        certifiedBy: "full name"
-                        email: "no_one@never.get"
-                        date: '2024-07-23'
-                      business:
-                        legalType: BC
-                        foundingDate: '2024-06-09T00:00:00+00:00'
-                        identifier: BC0880343
-                        legalName: KD TEST BAKING BC LIMITED
-                      changeOfAddress:
-                        legalType: BC
-                        offices:
-                          recordsOffice:
-                            deliveryAddress:
-                              actions: [
-                                  addressChanged
-                              ]
-                              addressCity: RICHMOND
-                              addressCountry: CA
-                              addressRegion: BC
-                              addressType: delivery
-                              deliveryInstructions: 
-                              postalCode: V8N 4R7
-                              streetAddress: TEST D 2
-                              streetAddressAdditional: 
-                            mailingAddress:
-                              actions: [
-                                  addressChanged
-                              ]
-                              addressCity: RICHMOND
-                              addressCountry: CA
-                              addressRegion: BC
-                              addressType: mailing
-                              deliveryInstructions: 
-                              postalCode: V8N 4R7
-                              streetAddress: TEST M 2
-                              streetAddressAdditional:
-                          registeredOffice: 
-                            deliveryAddress:
-                              actions: [
-                                  addressChanged
-                              ]
-                              addressCity: RICHMOND
-                              addressCountry: CA
-                              addressRegion: BC
-                              addressType: delivery
-                              deliveryInstructions: 
-                              postalCode: V8N 4R7
-                              streetAddress: TEST D 1
-                              streetAddressAdditional:
-                            mailingAddress:
-                              actions: [
-                                  addressChanged
-                              ]
-                              addressCity: RICHMOND
-                              addressCountry: CA
-                              addressRegion: BC
-                              addressType: mailing
-                              deliveryInstructions: 
-                              postalCode: V8N 4R7
-                              streetAddress: TEST M 1
-                              streetAddressAdditional:
-=======
               voluntary-dissolution-request:
                 summary: Voluntary Dissolution Request
                 value:
@@ -622,7 +548,73 @@
                         fileNumber: '12345'
                         effectOfOrder: ''
                         hasPlanOfArrangement: false
->>>>>>> ce0bbb10
+              change-of-address-request:
+                summary: Change Of Address
+                value:
+                    filing:
+                      header:
+                        name: changeOfAddress
+                        certifiedBy: "full name"
+                        email: "no_one@never.get"
+                        date: '2024-07-23'
+                      business:
+                        legalType: BC
+                        foundingDate: '2024-06-09T00:00:00+00:00'
+                        identifier: BC0880343
+                        legalName: KD TEST BAKING BC LIMITED
+                      changeOfAddress:
+                        legalType: BC
+                        offices:
+                          recordsOffice:
+                            deliveryAddress:
+                              actions: [
+                                  addressChanged
+                              ]
+                              addressCity: RICHMOND
+                              addressCountry: CA
+                              addressRegion: BC
+                              addressType: delivery
+                              deliveryInstructions: 
+                              postalCode: V8N 4R7
+                              streetAddress: TEST D 2
+                              streetAddressAdditional: 
+                            mailingAddress:
+                              actions: [
+                                  addressChanged
+                              ]
+                              addressCity: RICHMOND
+                              addressCountry: CA
+                              addressRegion: BC
+                              addressType: mailing
+                              deliveryInstructions: 
+                              postalCode: V8N 4R7
+                              streetAddress: TEST M 2
+                              streetAddressAdditional:
+                          registeredOffice: 
+                            deliveryAddress:
+                              actions: [
+                                  addressChanged
+                              ]
+                              addressCity: RICHMOND
+                              addressCountry: CA
+                              addressRegion: BC
+                              addressType: delivery
+                              deliveryInstructions: 
+                              postalCode: V8N 4R7
+                              streetAddress: TEST D 1
+                              streetAddressAdditional:
+                            mailingAddress:
+                              actions: [
+                                  addressChanged
+                              ]
+                              addressCity: RICHMOND
+                              addressCountry: CA
+                              addressRegion: BC
+                              addressType: mailing
+                              deliveryInstructions: 
+                              postalCode: V8N 4R7
+                              streetAddress: TEST M 1
+                              streetAddressAdditional:
       parameters:
         - schema:
             type: boolean
