# Copyright © 2019 Province of British Columbia
#
# Licensed under the Apache License, Version 2.0 (the "License");
# you may not use this file except in compliance with the License.
# You may obtain a copy of the License at
#
#     http://www.apache.org/licenses/LICENSE-2.0
#
# Unless required by applicable law or agreed to in writing, software
# distributed under the License is distributed on an "AS IS" BASIS,
# WITHOUT WARRANTIES OR CONDITIONS OF ANY KIND, either express or implied.
# See the License for the specific language governing permissions and
# limitations under the License.
"""Loads the businesses from the COLIN_API, as provided in a csv file."""
import copy
import csv
import datetime
import logging
import os
import sys
from http import HTTPStatus

import psycopg2
import pycountry
import requests
from dotenv import load_dotenv, find_dotenv

from flask import Flask
from legal_api import db
from legal_api.config import get_named_config
from legal_api.models import Address, Business, Director, Filing, Office
from sqlalchemy_continuum import versioning_manager
from sqlalchemy import text


load_dotenv(find_dotenv())

FLASK_APP = Flask(__name__)
FLASK_APP.config.from_object(get_named_config('production'))
db.init_app(FLASK_APP)

COLIN_API = os.getenv('COLIN_API', None)
if not COLIN_API:
    print('ERROR, no COLIN_API defined.')


def create_business(db, business_json):
    business = Business()
    business.identifier = business_json['business']['identifier']
    business.founding_date = business_json['business']['foundingDate']
    business.last_ledger_timestamp = business_json['business']['lastLedgerTimestamp']
    business.legal_name = business_json['business']['legalName']
    business.founding_date = business_json['business']['foundingDate']
    business.last_agm_date = datetime.date.fromisoformat(business_json['business']['lastAgmDate']) \
        if business_json['business']['lastAgmDate'] else None
    business.last_ar_date = datetime.date.fromisoformat(business_json['business']['lastArDate'])\
        if business_json['business']['lastArDate'] else business.last_agm_date
    business.legal_type = business_json['business']['legalType']
    return business


def create_delivery_address(delivery_json):
    delivery_address = Address()
    delivery_address.address_type = Address.DELIVERY
    delivery_address.city = delivery_json['addressCity']
    # delivery_address.country = delivery_json['addressCountry']
    delivery_address.country = 'CA'
    delivery_address.delivery_instructions = delivery_json['deliveryInstructions']
    delivery_address.postal_code = delivery_json['postalCode']
    # delivery_address.region = delivery_json['addressRegion']
    delivery_address.region = 'BC'
    delivery_address.street = delivery_json['streetAddress']
    delivery_address.street_additional = delivery_json['streetAddressAdditional']
    return delivery_address

def create_office(business, addresses, office_type):
    office = Office()
    office.office_type = office_type
    office.addresses = addresses

    if business.offices is None:
        business.offices = []

    business.offices.append(office)
    

def add_business_addresses(business, offices_json):
<<<<<<< HEAD

    for office_type in offices_json:
        delivery_address = create_delivery_address(offices_json[office_type]['deliveryAddress'])
        #business.delivery_address.append(delivery_address)

        mailing_address = None
        if offices_json[office_type]['mailingAddress'] == None:
            # clone delivery to mailing
            mailing_address = copy.deepcopy(delivery_address)
        else:
            mailing_address = Address()
            mailing_json = offices_json[office_type]['mailingAddress']
            mailing_address.city = mailing_json['addressCity']
            mailing_address.country = pycountry.countries.search_fuzzy(
                mailing_json['addressCountry'])[0].alpha_2
            mailing_address.delivery_instructions = mailing_json['deliveryInstructions']
            mailing_address.postal_code = mailing_json['postalCode']
            mailing_address.region = mailing_json['addressRegion']
            mailing_address.street = mailing_json['streetAddress']
            mailing_address.street_additional = mailing_json['streetAddressAdditional']
        mailing_address.address_type = Address.MAILING
        create_office(business, [mailing_address, delivery_address], office_type)
    # business.mailing_address.append(mailing_address)
=======
    delivery_address = create_delivery_address(offices_json['deliveryAddress'])
    business.delivery_address.append(delivery_address)

    mailing_address = None
    if offices_json['mailingAddress'] == None:
        # clone delivery to mailing
        mailing_address = copy.deepcopy(delivery_address)
    else:
        mailing_address = Address()
        mailing_json = offices_json['mailingAddress']
        mailing_address.city = mailing_json['addressCity']
        mailing_address.country = pycountry.countries.search_fuzzy(
            mailing_json['addressCountry'])[0].alpha_2
        mailing_address.delivery_instructions = mailing_json['deliveryInstructions']
        mailing_address.postal_code = mailing_json['postalCode']
        mailing_address.region = mailing_json['addressRegion']
        mailing_address.street = mailing_json['streetAddress']
        mailing_address.street_additional = mailing_json['streetAddressAdditional']
    mailing_address.address_type = Address.MAILING
    business.mailing_address.append(mailing_address)
>>>>>>> 44f13233


def add_business_directors(business, directors_json):
    for director in directors_json['directors']:
        delivery_address = create_delivery_address(director['deliveryAddress'])

        officer = director['officer']
        d = Director()
        d.first_name = officer['firstName']
        d.last_name = officer['lastName']
        d.middle_initial = officer['middleInitial']
        d.appointment_date = datetime.date.fromisoformat(
            director['appointmentDate'])
        d.title = director['title']
        d.delivery_address = delivery_address
        business.directors.append(d)


def historic_filings_exist(business_id):
    filings = Filing.get_filings_by_status(business_id, [Filing.Status.COMPLETED.value])
    for possible_historic in filings:
        if possible_historic.json['filing']['header']['date'] < '2019-03-08':
            return True
    return False


rowcount = 0
TIMEOUT = 15
FAILED_COOPS = []
NEW_COOPS = []
LOADED_COOPS_HISTORY = []

with open('coops.csv', 'r') as csvfile:
    reader = csv.DictReader(csvfile)
    with FLASK_APP.app_context():
        for row in reader:
            added = False
            rowcount += 1
            print('loading: ', row['CORP_NUM'])

            try:
                business = Business.find_by_identifier(row['CORP_NUM'])
                if not business:
                    try:

                        # get business info
                        r = requests.get(
                            COLIN_API + '/api/v1/businesses/' + row['CORP_NUM'],
                            timeout=TIMEOUT)
                        if r.status_code != HTTPStatus.OK \
                                or not r.json():
                            FAILED_COOPS.append(row['CORP_NUM'])
                            print('skipping ' + row['CORP_NUM'] +
                                  ' business info not found')
                            continue
                        business_json = r.json()

                        # get business offices
                        r = requests.get(
                            COLIN_API + '/api/v1/businesses/' +
                            row['CORP_NUM'] + '/office',
                            timeout=TIMEOUT)
                        if r.status_code != HTTPStatus.OK \
                                or not r.json():
                            FAILED_COOPS.append(row['CORP_NUM'])
                            print('skipping ' + row['CORP_NUM'] +
                                  ' business offices not found')
                            continue
                        offices_json = r.json()

                        # get business directors
                        r = requests.get(
                            COLIN_API + '/api/v1/businesses/' +
                            row['CORP_NUM'] + '/directors',
                            timeout=TIMEOUT)
                        if r.status_code != HTTPStatus.OK \
                                or not r.json():
                            FAILED_COOPS.append(row['CORP_NUM'])
                            print('skipping ' + row['CORP_NUM'] +
                                  ' business directors not found')
                            continue
                        directors_json = r.json()
                    except requests.exceptions.Timeout as timeout:
                        FAILED_COOPS.append(row['CORP_NUM'])
                        print('colin_api request timed out getting corporation details.')
                        continue

                    uow = versioning_manager.unit_of_work(db.session)
                    transaction = uow.create_transaction(db.session)
                    try:
                        business = create_business(db, business_json)
                        add_business_addresses(business, offices_json)
                        add_business_directors(business, directors_json)
                        db.session.add(business)
                        filing = Filing()
                        # filing.filing_date = datetime.datetime.utcnow
                        filing.filing_json = {'filing':
                                              {'header':
                                               {'name': 'lear_epoch'}
                                               }}
                        filing.transaction_id = transaction.id
                        db.session.add(filing)
                        db.session.commit()

                        # assign filing to business (now that business record has been comitted and id exists)
                        filing.business_id = business.id
                        db.session.add(filing)
                        db.session.commit()
                        added = True
                        NEW_COOPS.append(row["CORP_NUM"])
                    except Exception as err:
                        print(err)
                        print(f'skipping {row["CORP_NUM"]} missing info')
                        FAILED_COOPS.append(row['CORP_NUM'])
                else:
                    added = True
                    print('->business info already exists -- skipping corp load')

                if added and not historic_filings_exist(business.id):
                    try:
                        # get historic filings
                        r = requests.get(COLIN_API + '/api/v1/businesses/' + row['CORP_NUM'] + '/filings/historic',
                                         timeout=TIMEOUT)
                        if r.status_code != HTTPStatus.OK or not r.json():
                            print(f'skipping history for {row["CORP_NUM"]} historic filings not found')

                        else:
                            for historic_filing in r.json():
                                uow = versioning_manager.unit_of_work(db.session)
                                transaction = uow.create_transaction(db.session)
                                filing = Filing()
                                filing_date = historic_filing['filing']['header']['date']
                                filing.filing_date = datetime.datetime.strptime(filing_date, '%Y-%m-%d')
                                filing.business_id = business.id
                                filing.filing_json = historic_filing
                                filing.transaction_id = transaction.id
                                filing_type = historic_filing['filing']['header']['name']
                                filing.colin_event_id = historic_filing['filing'][filing_type]['eventId']
                                filing.paper_only = True
                                db.session.add(filing)
                                db.session.commit()

                            LOADED_COOPS_HISTORY.append(row["CORP_NUM"])

                    except requests.exceptions.Timeout as timeout:
                        LOADED_COOPS_HISTORY.append(row["CORP_NUM"])
                        print('colin_api request timed out getting historic filings.')
                else:
                    print('->historic filings already exist - skipping history load')
            except Exception as err:
                # db.session.rollback()
                print(err)
                exit(-1)


print(f'processed: {rowcount} rows')
print(f'Successfully loaded  {len(NEW_COOPS)}')
print(f'Histories loaded for {len(LOADED_COOPS_HISTORY)}')
print(f'Failed to load {len(FAILED_COOPS)}')
print(f'Failed coops: {FAILED_COOPS}')<|MERGE_RESOLUTION|>--- conflicted
+++ resolved
@@ -85,8 +85,6 @@
     
 
 def add_business_addresses(business, offices_json):
-<<<<<<< HEAD
-
     for office_type in offices_json:
         delivery_address = create_delivery_address(offices_json[office_type]['deliveryAddress'])
         #business.delivery_address.append(delivery_address)
@@ -109,28 +107,6 @@
         mailing_address.address_type = Address.MAILING
         create_office(business, [mailing_address, delivery_address], office_type)
     # business.mailing_address.append(mailing_address)
-=======
-    delivery_address = create_delivery_address(offices_json['deliveryAddress'])
-    business.delivery_address.append(delivery_address)
-
-    mailing_address = None
-    if offices_json['mailingAddress'] == None:
-        # clone delivery to mailing
-        mailing_address = copy.deepcopy(delivery_address)
-    else:
-        mailing_address = Address()
-        mailing_json = offices_json['mailingAddress']
-        mailing_address.city = mailing_json['addressCity']
-        mailing_address.country = pycountry.countries.search_fuzzy(
-            mailing_json['addressCountry'])[0].alpha_2
-        mailing_address.delivery_instructions = mailing_json['deliveryInstructions']
-        mailing_address.postal_code = mailing_json['postalCode']
-        mailing_address.region = mailing_json['addressRegion']
-        mailing_address.street = mailing_json['streetAddress']
-        mailing_address.street_additional = mailing_json['streetAddressAdditional']
-    mailing_address.address_type = Address.MAILING
-    business.mailing_address.append(mailing_address)
->>>>>>> 44f13233
 
 
 def add_business_directors(business, directors_json):
