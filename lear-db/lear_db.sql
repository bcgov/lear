--- conflicted
+++ resolved
@@ -1039,10 +1039,7 @@
 1267	mailing	549 11TH AVENUE	\N	VICTORIA	BC	CA	V1N 1J6	\N	150	28
 1268	delivery	549 3RD STREET	\N	CASTLEGAR	BC	CA	V1N 1J6	\N	150	28
 1269	delivery	549 3RD STREET	\N	CASTLEGAR	BC	CA	V1Z 1X6	\N	\N	\N
-<<<<<<< HEAD
 1270	delivery	123132	DERBY RD	VICTORIA	BC	CN	V8P1S8		\N	\N
-=======
->>>>>>> 9cff7230
 \.
 
 
@@ -2349,10 +2346,7 @@
 1256	delivery	32 - 12211 CAMBIE ROAD		RICHMOND	BC	CA	V6V 2H8		149	225	\N	1	25
 1234	mailing	1483 LAMEY'S MILL ROAD		VANCOUVER	BC	CA	V6H 3Y7		147	227	\N	1	26
 1235	delivery	1483 LAMEY'S MILL ROAD		VANCOUVER	BC	CA	V6H 3Y7		147	228	\N	1	26
-<<<<<<< HEAD
 1270	delivery	123132	DERBY RD	VICTORIA	BC	CN	V8P1S8		\N	230	\N	0	\N
-=======
->>>>>>> 9cff7230
 \.
 
 
@@ -2937,10 +2931,7 @@
 962	GALYNA		MADORSKY		2019-04-04 00:00:00+00	\N	149	1263	\N
 963	ALISON		AZZANO		2019-04-04 00:00:00+00	\N	149	1264	\N
 964	DUMMY	\N	DIRECTOR	\N	2019-11-19 18:14:56.55386+00	\N	150	1269	1269
-<<<<<<< HEAD
 965	CAMERON		BOWLER		2019-11-19 00:00:00+00	\N	116	1270	\N
-=======
->>>>>>> 9cff7230
 \.
 
 
@@ -3902,10 +3893,7 @@
 961	LIUBOV		ZAIKOVA		2019-04-04 00:00:00+00	\N	149	1262	153	\N	0	\N
 962	GALYNA		MADORSKY		2019-04-04 00:00:00+00	\N	149	1263	153	\N	0	\N
 963	ALISON		AZZANO		2019-04-04 00:00:00+00	\N	149	1264	153	\N	0	\N
-<<<<<<< HEAD
 965	CAMERON		BOWLER		2019-11-19 00:00:00+00	\N	116	1270	230	\N	0	\N
-=======
->>>>>>> 9cff7230
 \.
 
 
@@ -3965,7 +3953,6 @@
 150	2019-08-21 16:16:09.288756+00	lear_epoch	{"filing": {"header": {"name": "lear_epoch"}}}	\N	151	\N	\N	\N	DRAFT	\N	\N	\N	\N
 151	2019-08-21 16:16:16.538741+00	lear_epoch	{"filing": {"header": {"name": "lear_epoch"}}}	\N	152	\N	\N	\N	DRAFT	\N	\N	\N	\N
 152	2019-08-21 16:16:22.054738+00	lear_epoch	{"filing": {"header": {"name": "lear_epoch"}}}	\N	153	\N	\N	\N	DRAFT	\N	\N	\N	\N
-<<<<<<< HEAD
 153	2019-11-20 22:17:54.867057+00	changeOfDirectors	{"filing": {"header": {"date": "2019-11-19", "name": "changeOfDirectors", "email": "no_one@never.get", "certifiedBy": "Cameron "}, "business": {"legalName": "MANANA PARK WATER CO-OPERATIVE", "identifier": "CP0001327", "foundingDate": "1985-01-22T00:00:00+00:00"}, "changeOfDirectors": {"directors": [{"id": 1, "actions": ["appointed"], "officer": {"lastName": "Bowler", "firstName": "Cameron", "middleInitial": ""}, "isFeeApplied": true, "cessationDate": null, "mailingAddress": {}, "appointmentDate": "2019-11-19", "deliveryAddress": {"postalCode": "V8P1S8", "addressCity": "VICTORIA", "addressRegion": "BC", "streetAddress": "123132", "addressCountry": "CN", "deliveryInstructions": "", "streetAddressAdditional": "DERBY RD"}, "isDirectorActionable": true}]}}}	938	230	116	3	\N	COMPLETED	\N	f	2019-11-20 22:50:14.371968+00	2019-11-20 22:17:54.909785+00
 \.
 
@@ -4049,90 +4036,6 @@
 \.
 
 
-=======
-\.
-
-
---
--- Data for Name: office_types; Type: TABLE DATA; Schema: public; Owner: userG5G
---
-
-COPY public.office_types (identifier, description) FROM stdin;
-registeredOffice	Registered Office
-recordsOffice	Records Office
-\.
-
-
---
--- Data for Name: offices; Type: TABLE DATA; Schema: public; Owner: userG5G
---
-
-COPY public.offices (id, office_type, deactivated_date, business_id) FROM stdin;
-1	registeredOffice	\N	116
-2	registeredOffice	\N	99
-3	registeredOffice	\N	100
-4	registeredOffice	\N	101
-5	registeredOffice	\N	102
-6	registeredOffice	\N	103
-7	registeredOffice	\N	104
-8	registeredOffice	\N	105
-9	registeredOffice	\N	106
-10	registeredOffice	\N	107
-11	registeredOffice	\N	108
-12	registeredOffice	\N	109
-13	registeredOffice	\N	110
-14	registeredOffice	\N	111
-15	registeredOffice	\N	112
-16	registeredOffice	\N	113
-17	registeredOffice	\N	114
-18	registeredOffice	\N	115
-19	registeredOffice	\N	117
-20	registeredOffice	\N	118
-21	registeredOffice	\N	119
-22	registeredOffice	\N	120
-23	registeredOffice	\N	121
-24	registeredOffice	\N	146
-25	registeredOffice	\N	149
-26	registeredOffice	\N	147
-27	registeredOffice	\N	150
-28	recordsOffice	\N	150
-\.
-
-
---
--- Data for Name: offices_version; Type: TABLE DATA; Schema: public; Owner: userG5G
---
-
-COPY public.offices_version (id, office_type, deactivated_date, business_id, transaction_id, end_transaction_id, operation_type) FROM stdin;
-2	registeredOffice	\N	99	154	\N	0
-3	registeredOffice	\N	100	157	\N	0
-4	registeredOffice	\N	101	160	\N	0
-5	registeredOffice	\N	102	163	\N	0
-6	registeredOffice	\N	103	166	\N	0
-7	registeredOffice	\N	104	169	\N	0
-8	registeredOffice	\N	105	172	\N	0
-9	registeredOffice	\N	106	175	\N	0
-10	registeredOffice	\N	107	178	\N	0
-11	registeredOffice	\N	108	181	\N	0
-12	registeredOffice	\N	109	184	\N	0
-13	registeredOffice	\N	110	187	\N	0
-14	registeredOffice	\N	111	190	\N	0
-15	registeredOffice	\N	112	193	\N	0
-16	registeredOffice	\N	113	196	\N	0
-17	registeredOffice	\N	114	199	\N	0
-18	registeredOffice	\N	115	202	\N	0
-19	registeredOffice	\N	117	205	\N	0
-20	registeredOffice	\N	118	208	\N	0
-21	registeredOffice	\N	119	211	\N	0
-22	registeredOffice	\N	120	214	\N	0
-23	registeredOffice	\N	121	217	\N	0
-24	registeredOffice	\N	146	220	\N	0
-25	registeredOffice	\N	149	223	\N	0
-26	registeredOffice	\N	147	226	\N	0
-\.
-
-
->>>>>>> 9cff7230
 --
 -- Data for Name: transaction; Type: TABLE DATA; Schema: public; Owner: userG5G
 --
@@ -4364,11 +4267,8 @@
 2019-11-12 21:06:13.617135	226	\N
 2019-11-12 21:06:13.64501	227	\N
 2019-11-12 21:06:13.671918	228	\N
-<<<<<<< HEAD
 2019-11-20 22:17:54.358867	229	\N
 2019-11-20 22:50:14.114944	230	\N
-=======
->>>>>>> 9cff7230
 \.
 
 
@@ -4398,11 +4298,7 @@
 -- Name: addresses_id_seq; Type: SEQUENCE SET; Schema: public; Owner: userG5G
 --
 
-<<<<<<< HEAD
 SELECT pg_catalog.setval('public.addresses_id_seq', 1270, true);
-=======
-SELECT pg_catalog.setval('public.addresses_id_seq', 1269, true);
->>>>>>> 9cff7230
 
 
 --
@@ -4430,11 +4326,7 @@
 -- Name: directors_id_seq; Type: SEQUENCE SET; Schema: public; Owner: userG5G
 --
 
-<<<<<<< HEAD
 SELECT pg_catalog.setval('public.directors_id_seq', 965, true);
-=======
-SELECT pg_catalog.setval('public.directors_id_seq', 964, true);
->>>>>>> 9cff7230
 
 
 --
@@ -4452,21 +4344,10 @@
 
 
 --
--- Name: offices_id_seq; Type: SEQUENCE SET; Schema: public; Owner: userG5G
---
-
-SELECT pg_catalog.setval('public.offices_id_seq', 28, true);
-
-
---
 -- Name: transaction_id_seq; Type: SEQUENCE SET; Schema: public; Owner: userG5G
 --
 
-<<<<<<< HEAD
 SELECT pg_catalog.setval('public.transaction_id_seq', 230, true);
-=======
-SELECT pg_catalog.setval('public.transaction_id_seq', 228, true);
->>>>>>> 9cff7230
 
 
 --
@@ -4975,15 +4856,12 @@
 
 --
 -- Name: offices offices_business_id_fkey; Type: FK CONSTRAINT; Schema: public; Owner: userG5G
-<<<<<<< HEAD
-=======
 --
 
 ALTER TABLE ONLY public.offices
     ADD CONSTRAINT offices_business_id_fkey FOREIGN KEY (business_id) REFERENCES public.businesses(id);
 
 
->>>>>>> 9cff7230
 --
 -- Name: offices offices_office_type_fkey; Type: FK CONSTRAINT; Schema: public; Owner: userG5G
 --
@@ -4992,24 +4870,6 @@
     ADD CONSTRAINT offices_office_type_fkey FOREIGN KEY (office_type) REFERENCES public.office_types(identifier);
 
 
-<<<<<<< HEAD
-ALTER TABLE ONLY public.offices
-    ADD CONSTRAINT offices_business_id_fkey FOREIGN KEY (business_id) REFERENCES public.businesses(id);
-
-
---
--- Name: offices offices_office_type_fkey; Type: FK CONSTRAINT; Schema: public; Owner: userG5G
---
-
-ALTER TABLE ONLY public.offices
-    ADD CONSTRAINT offices_office_type_fkey FOREIGN KEY (office_type) REFERENCES public.office_types(identifier);
-
-
 --
 -- PostgreSQL database dump complete
---
-=======
---
--- PostgreSQL database dump complete
---
->>>>>>> 9cff7230
+--