# Copyright © 2019 Province of British Columbia
#
# Licensed under the Apache License, Version 2.0 (the "License");
# you may not use this file except in compliance with the License.
# You may obtain a copy of the License at
#
#     http://www.apache.org/licenses/LICENSE-2.0
#
# Unless required by applicable law or agreed to in writing, software
# distributed under the License is distributed on an "AS IS" BASIS,
# WITHOUT WARRANTIES OR CONDITIONS OF ANY KIND, either express or implied.
# See the License for the specific language governing permissions and
# limitations under the License.
"""File processing rules and actions for the change of address."""
from typing import Dict

<<<<<<< HEAD
import json

=======
>>>>>>> 0a889de2
from legal_api.models import Business, Filing

from entity_filer.filing_processors import update_address


def process(business: Business, filing: Dict):
    """Render the change_of_address onto the business model objects."""
    offices_array = json.dumps(filing['changeOfAddress']['offices'])
    # Only retrieve the offices component from the filing json
    offices = json.loads(offices_array)

    for item in offices.keys():
        office = business.offices.filter_by(office_type=item).one_or_none()
        for k, new_address in offices[item].items():
            k = k.replace('Address', '')
            address = office.addresses.filter_by(address_type=k).one_or_none()
            update_address(address, new_address)<|MERGE_RESOLUTION|>--- conflicted
+++ resolved
@@ -12,13 +12,9 @@
 # See the License for the specific language governing permissions and
 # limitations under the License.
 """File processing rules and actions for the change of address."""
+import json
 from typing import Dict
 
-<<<<<<< HEAD
-import json
-
-=======
->>>>>>> 0a889de2
 from legal_api.models import Business, Filing
 
 from entity_filer.filing_processors import update_address
