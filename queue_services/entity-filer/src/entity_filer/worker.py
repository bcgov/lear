--- conflicted
+++ resolved
@@ -39,11 +39,7 @@
 from legal_api import db
 from legal_api.core import Filing as FilingCore
 from legal_api.models import Business, Filing
-<<<<<<< HEAD
-from legal_api.services.flags import Flags
-=======
 from legal_api.services import Flags
->>>>>>> a4b57b7b
 from legal_api.utils.datetime import datetime, timezone
 from sentry_sdk import capture_message
 from sqlalchemy.exc import OperationalError
