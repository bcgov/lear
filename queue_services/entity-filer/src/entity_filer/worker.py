--- conflicted
+++ resolved
@@ -39,13 +39,8 @@
 from legal_api import db
 from legal_api.core import Filing as FilingCore
 from legal_api.models import Business, Filing
-<<<<<<< HEAD
 from legal_api.services.flags import Flags
-from legal_api.utils.datetime import datetime
-from legal_api.utils.datetime import timezone
-=======
 from legal_api.utils.datetime import datetime, timezone
->>>>>>> 2312c38b
 from sentry_sdk import capture_message
 from sqlalchemy.exc import OperationalError
 from sqlalchemy_continuum import versioning_manager
@@ -175,11 +170,7 @@
             data=data
         )
 
-<<<<<<< HEAD
-        gcp_queue.publish(subject,to_queue_message(ce))
-=======
         gcp_queue.publish(subject, to_queue_message(ce))
->>>>>>> 2312c38b
 
     except Exception as err:  # pylint: disable=broad-except; we don't want to fail out the filing, so ignore all.
         capture_message('Queue Publish Event Error: filing.id=' + str(filing.id) + str(err), level='error')
