# Copyright © 2019 Province of British Columbia
#
# Licensed under the Apache License, Version 2.0 (the "License");
# you may not use this file except in compliance with the License.
# You may obtain a copy of the License at
#
#     http://www.apache.org/licenses/LICENSE-2.0
#
# Unless required by applicable law or agreed to in writing, software
# distributed under the License is distributed on an "AS IS" BASIS,
# WITHOUT WARRANTIES OR CONDITIONS OF ANY KIND, either express or implied.
# See the License for the specific language governing permissions and
# limitations under the License.
"""The unique worker functionality for this service is contained here.

The entry-point is the **cb_subscription_handler**

The design and flow leverage a few constraints that are placed upon it
by NATS Streaming and using AWAIT on the default loop.
- NATS streaming queues require one message to be processed at a time.
- AWAIT on the default loop effectively runs synchronously

If these constraints change, the use of Flask-SQLAlchemy would need to change.
Flask-SQLAlchemy currently allows the base model to be changed, or reworking
the model to a standalone SQLAlchemy usage with an async engine would need
to be pursued.
"""
import json
import os
import uuid
from typing import Dict

import nats
from entity_queue_common.messages import publish_email_message
from entity_queue_common.service import QueueServiceManager
from entity_queue_common.service_utils import FilingException, QueueException, logger
from flask import Flask
from gcp_queue import GcpQueue, SimpleCloudEvent, to_queue_message
from legal_api import db
from legal_api.core import Filing as FilingCore
from legal_api.models import Business, Filing
from legal_api.utils.datetime import datetime, timezone
from sentry_sdk import capture_message
from sqlalchemy.exc import OperationalError
from sqlalchemy_continuum import versioning_manager

from entity_filer import config
from entity_filer.filing_meta import FilingMeta, json_serial
from entity_filer.filing_processors import (
    admin_freeze,
    agm_extension,
    agm_location_change,
    alteration,
    amalgamation_application,
    annual_report,
    change_of_address,
    change_of_directors,
    change_of_name,
    change_of_registration,
    consent_continuation_out,
    continuation_in,
    continuation_out,
    conversion,
    correction,
    court_order,
    dissolution,
    incorporation_filing,
    put_back_on,
    registrars_notation,
    registrars_order,
    registration,
    restoration,
    special_resolution,
    transition,
)
from entity_filer.filing_processors.filing_components import business_profile, name_request


qsm = QueueServiceManager()  # pylint: disable=invalid-name
gcp_queue = GcpQueue()
APP_CONFIG = config.get_named_config(os.getenv('DEPLOYMENT_ENV', 'production'))
FLASK_APP = Flask(__name__)
FLASK_APP.config.from_object(APP_CONFIG)
db.init_app(FLASK_APP)
gcp_queue.init_app(FLASK_APP)


def get_filing_types(legal_filings: dict):
    """Get the filing type fee codes for the filing.

    Returns: {
        list: a list of filing types.
    }
    """
    filing_types = []
    for k in legal_filings['filing'].keys():
        if Filing.FILINGS.get(k, None):
            filing_types.append(k)
    return filing_types


async def publish_event(business: Business, filing: Filing):
    """Publish the filing message onto the NATS filing subject."""
    try:
        payload = {
            'specversion': '1.x-wip',
            'type': 'bc.registry.business.' + filing.filing_type,
            'source': ''.join([
                APP_CONFIG.LEGAL_API_URL,
                '/business/',
                business.identifier,
                '/filing/',
                str(filing.id)]),
            'id': str(uuid.uuid4()),
            'time': datetime.utcnow().isoformat(),
            'datacontenttype': 'application/json',
            'identifier': business.identifier,
            'data': {
                'filing': {
                    'header': {'filingId': filing.id,
                               'effectiveDate': filing.effective_date.isoformat()
                               },
                    'business': {'identifier': business.identifier},
                    'legalFilings': get_filing_types(filing.filing_json)
                }
            }
        }
        if filing.temp_reg:
            payload['tempidentifier'] = filing.temp_reg
        subject = APP_CONFIG.ENTITY_EVENT_PUBLISH_OPTIONS['subject']
        await qsm.service.publish(subject, payload)
    except Exception as err:  # pylint: disable=broad-except; we don't want to fail out the filing, so ignore all.
        capture_message('Queue Publish Event Error: filing.id=' + str(filing.id) + str(err), level='error')
        logger.error('Queue Publish Event Error: filing.id=%s', filing.id, exc_info=True)


def publish_gcp_queue_event(business: Business, filing: Filing):
    """Publish the filing message onto the GCP-QUEUE filing subject."""
    try:
        subject = APP_CONFIG.BUSINESS_EVENTS_TOPIC
        data= {
                'filing': {
                    'header': {'filingId': filing.id,
                               'effectiveDate': filing.effective_date.isoformat()
                               },
                    'business': {'identifier': business.identifier},
                    'legalFilings': get_filing_types(filing.filing_json)
                }
            }
        if filing.temp_reg:
            data['tempidentifier'] = filing.temp_reg

        ce = SimpleCloudEvent(
            id=str(uuid.uuid4()),
            source=''.join([
                APP_CONFIG.LEGAL_API_URL,
                '/business/',
                business.identifier,
                '/filing/',
                str(filing.id)]),
            subject=subject,
            time=datetime.now(timezone.utc),
            type='bc.registry.business.' + filing.filing_type,
<<<<<<< HEAD
            data={
                'filing': {
                    'header': {'filingId': filing.id,
                               'effectiveDate': filing.effective_date.isoformat()
                               },
                    'business': {'identifier': business.identifier},
                    'legalFilings': get_filing_types(filing.filing_json)
                }
            }
=======
            data=data
>>>>>>> 3c5ea915
        )

        gcp_queue.publish(subject, to_queue_message(ce))

    except Exception as err:  # pylint: disable=broad-except; we don't want to fail out the filing, so ignore all.
        capture_message('Queue Publish Event Error: filing.id=' + str(filing.id) + str(err), level='error')
        logger.error('Queue Publish Event Error: filing.id=%s', filing.id, exc_info=True)


async def publish_mras_email(filing: Filing):
    """Publish MRAS email message onto the NATS emailer subject."""
    if filing.filing_type in [
        FilingCore.FilingTypes.AMALGAMATIONAPPLICATION,
        FilingCore.FilingTypes.CONTINUATIONIN,
        FilingCore.FilingTypes.INCORPORATIONAPPLICATION
    ]:
        try:
            await publish_email_message(
                qsm, APP_CONFIG.EMAIL_PUBLISH_OPTIONS['subject'], filing, 'mras')
        except Exception as err:  # pylint: disable=broad-except, unused-variable # noqa F841;
            # mark any failure for human review
            capture_message(
                f'Queue Error: Failed to place MRAS email for filing:{filing.id}'
                f'on Queue with error:{err}',
                level='error'
            )


async def process_filing(filing_msg: Dict, flask_app: Flask):  # pylint: disable=too-many-branches,too-many-statements
    """Render the filings contained in the submission.

    Start the migration to using core/Filing
    """
    if not flask_app:
        raise QueueException('Flask App not available.')

    with flask_app.app_context():
        # filing_submission = Filing.find_by_id(filing_msg['filing']['id'])
        filing_core_submission = FilingCore.find_by_id(filing_msg['filing']['id'])

        if not filing_core_submission:
            raise QueueException

        filing_submission = filing_core_submission.storage

        if filing_core_submission.status == Filing.Status.COMPLETED:
            logger.warning('QueueFiler: Attempting to reprocess business.id=%s, filing.id=%s filing=%s',
                           filing_submission.business_id, filing_submission.id, filing_msg)
            return None, None

        # convenience flag to set that the envelope is a correction
        is_correction = filing_core_submission.filing_type == FilingCore.FilingTypes.CORRECTION

        if legal_filings := filing_core_submission.legal_filings():
            uow = versioning_manager.unit_of_work(db.session)
            transaction = uow.create_transaction(db.session)

            business = Business.find_by_internal_id(filing_submission.business_id)

            filing_meta = FilingMeta(application_date=filing_submission.effective_date,
                                     legal_filings=[item for sublist in
                                                    [list(x.keys()) for x in legal_filings]
                                                    for item in sublist])
            if is_correction:
                filing_meta.correction = {}

            for filing in legal_filings:
                if filing.get('alteration'):
                    alteration.process(business, filing_submission, filing, filing_meta, is_correction)

                elif filing.get('annualReport'):
                    annual_report.process(business, filing, filing_meta)

                elif filing.get('changeOfAddress'):
                    change_of_address.process(business, filing, filing_meta)

                elif filing.get('changeOfDirectors'):
                    filing['colinIds'] = filing_submission.colin_event_ids
                    change_of_directors.process(business, filing, filing_meta)

                elif filing.get('changeOfName'):
                    change_of_name.process(business, filing, filing_meta)

                elif filing.get('dissolution'):
                    dissolution.process(business, filing, filing_submission, filing_meta)

                elif filing.get('incorporationApplication'):
                    business, filing_submission, filing_meta = incorporation_filing.process(business,
                                                                                            filing_core_submission.json,
                                                                                            filing_submission,
                                                                                            filing_meta)

                elif filing.get('registration'):
                    business, filing_submission, filing_meta = registration.process(business,
                                                                                    filing_core_submission.json,
                                                                                    filing_submission,
                                                                                    filing_meta)

                elif filing.get('conversion'):
                    business, filing_submission = conversion.process(business,
                                                                     filing_core_submission.json,
                                                                     filing_submission,
                                                                     filing_meta)

                elif filing.get('courtOrder'):
                    court_order.process(business, filing_submission, filing, filing_meta)

                elif filing.get('registrarsNotation'):
                    registrars_notation.process(filing_submission, filing, filing_meta)

                elif filing.get('registrarsOrder'):
                    registrars_order.process(filing_submission, filing, filing_meta)

                elif filing.get('correction'):
                    filing_submission = correction.process(filing_submission, filing, filing_meta, business)

                elif filing.get('transition'):
                    filing_submission = transition.process(business, filing_submission, filing, filing_meta)

                elif filing.get('changeOfRegistration'):
                    change_of_registration.process(business, filing_submission, filing, filing_meta)

                elif filing.get('putBackOn'):
                    put_back_on.process(business, filing, filing_submission, filing_meta)

                elif filing.get('restoration'):
                    restoration.process(business, filing, filing_submission, filing_meta)

                elif filing.get('adminFreeze'):
                    admin_freeze.process(business, filing, filing_submission, filing_meta)

                elif filing.get('consentContinuationOut'):
                    consent_continuation_out.process(business, filing_submission, filing, filing_meta)

                elif filing.get('continuationOut'):
                    continuation_out.process(business, filing_submission, filing, filing_meta)

                elif filing.get('agmLocationChange'):
                    agm_location_change.process(filing, filing_meta)

                elif filing.get('agmExtension'):
                    agm_extension.process(filing, filing_meta)

                elif filing.get('amalgamationApplication'):
                    business, filing_submission, filing_meta = amalgamation_application.process(
                        business,
                        filing_core_submission.json,
                        filing_submission,
                        filing_meta)

                elif filing.get('continuationIn'):
                    business, filing_submission, filing_meta = continuation_in.process(
                        business,
                        filing_core_submission.json,
                        filing_submission,
                        filing_meta)

                if filing.get('specialResolution'):
                    special_resolution.process(business, filing, filing_submission)

            filing_submission.transaction_id = transaction.id

            business_type = business.legal_type if business else filing_submission['business']['legal_type']
            filing_submission.set_processed(business_type)

            filing_submission._meta_data = json.loads(  # pylint: disable=W0212
                json.dumps(filing_meta.asjson, default=json_serial)
            )

            db.session.add(business)
            db.session.add(filing_submission)
            db.session.commit()

            if filing_core_submission.filing_type in [
                FilingCore.FilingTypes.AMALGAMATIONAPPLICATION,
                FilingCore.FilingTypes.CONTINUATIONIN,
                # code says corps conversion creates a new business (not sure: why?, in use (not implemented in UI)?)
                FilingCore.FilingTypes.CONVERSION,
                FilingCore.FilingTypes.INCORPORATIONAPPLICATION,
                FilingCore.FilingTypes.REGISTRATION
            ]:
                # update business id for new business
                filing_submission.business_id = business.id
                db.session.add(filing_submission)
                db.session.commit()

                # update affiliation for new business
                if filing_core_submission.filing_type != FilingCore.FilingTypes.CONVERSION:
                    business_profile.update_affiliation(business, filing_submission)

                name_request.consume_nr(business, filing_submission)
                business_profile.update_business_profile(business, filing_submission)
                await publish_mras_email(filing_submission)
            else:
                # post filing changes to other services
                for filing_type in filing_meta.legal_filings:
                    if filing_type in [
                        FilingCore.FilingTypes.ALTERATION,
                        FilingCore.FilingTypes.CHANGEOFREGISTRATION,
                        FilingCore.FilingTypes.CORRECTION,
                        FilingCore.FilingTypes.DISSOLUTION,
                        FilingCore.FilingTypes.PUTBACKON,
                        FilingCore.FilingTypes.RESTORATION
                    ]:
                        business_profile.update_entity(business, filing_type)

                    if filing_type in [
                        FilingCore.FilingTypes.ALTERATION,
                        FilingCore.FilingTypes.CHANGEOFREGISTRATION,
                        FilingCore.FilingTypes.CHANGEOFNAME,
                        FilingCore.FilingTypes.CORRECTION,
                        FilingCore.FilingTypes.RESTORATION,
                    ]:
                        name_request.consume_nr(business, filing_submission, filing_type)
                        if filing_type != FilingCore.FilingTypes.CHANGEOFNAME:
                            business_profile.update_business_profile(business, filing_submission, filing_type)

            try:
                await publish_email_message(
                    qsm, APP_CONFIG.EMAIL_PUBLISH_OPTIONS['subject'], filing_submission, filing_submission.status)
            except Exception as err:  # pylint: disable=broad-except, unused-variable # noqa F841;
                # mark any failure for human review
                capture_message(
                    f'Queue Error: Failed to place email for filing:{filing_submission.id}'
                    f'on Queue with error:{err}',
                    level='error'
                )

            try:
                await publish_event(business, filing_submission)
            except Exception as err:  # pylint: disable=broad-except, unused-variable # noqa F841;
                # mark any failure for human review
                print(err)
                capture_message(
                    f'Queue Error: Failed to publish event for filing:{filing_submission.id}'
                    f'on Queue with error:{err}',
                    level='error'
                )

            try:
                publish_gcp_queue_event(business, filing_submission)
            except Exception as err:  # pylint: disable=broad-except, unused-variable # noqa F841;
                # mark any failure for human review
                print(err)
                capture_message(
                    f'Queue Error: Failed to publish event for filing:{filing_submission.id}'
                    f'on Queue with error:{err}',
                    level='error'
                )


async def cb_subscription_handler(msg: nats.aio.client.Msg):
    """Use Callback to process Queue Msg objects."""
    try:
        logger.info('Received raw message seq:%s, data=  %s', msg.sequence, msg.data.decode())
        filing_msg = json.loads(msg.data.decode('utf-8'))
        logger.debug('Extracted filing msg: %s', filing_msg)
        await process_filing(filing_msg, FLASK_APP)
    except OperationalError as err:
        logger.error('Queue Blocked - Database Issue: %s', json.dumps(filing_msg), exc_info=True)
        raise err  # We don't want to handle the error, as a DB down would drain the queue
    except FilingException as err:
        logger.error('Queue Error - cannot find filing: %s'
                     '\n\nThis message has been put back on the queue for reprocessing.',
                     json.dumps(filing_msg), exc_info=True)
        raise err  # we don't want to handle the error, so that the message gets put back on the queue
    except (QueueException, Exception):  # pylint: disable=broad-except
        # Catch Exception so that any error is still caught and the message is removed from the queue
        capture_message('Queue Error:' + json.dumps(filing_msg), level='error')
        logger.error('Queue Error: %s', json.dumps(filing_msg), exc_info=True)<|MERGE_RESOLUTION|>--- conflicted
+++ resolved
@@ -161,19 +161,7 @@
             subject=subject,
             time=datetime.now(timezone.utc),
             type='bc.registry.business.' + filing.filing_type,
-<<<<<<< HEAD
-            data={
-                'filing': {
-                    'header': {'filingId': filing.id,
-                               'effectiveDate': filing.effective_date.isoformat()
-                               },
-                    'business': {'identifier': business.identifier},
-                    'legalFilings': get_filing_types(filing.filing_json)
-                }
-            }
-=======
             data=data
->>>>>>> 3c5ea915
         )
 
         gcp_queue.publish(subject, to_queue_message(ce))
