--- conflicted
+++ resolved
@@ -25,14 +25,7 @@
 from entity_emailer.email_processors import get_recipient_from_auth, substitute_template_parts
 
 
-<<<<<<< HEAD
 def process(email_msg: dict, token: str, flag_on: bool) -> dict:
-=======
-flags = Flags()  # pylint: disable=invalid-name
-
-
-def process(email_msg: dict, token: str) -> dict:
->>>>>>> 4576c0a4
     """Build the email for annual report reminder notification."""
     logger.debug('ar_reminder_notification: %s', email_msg)
     ar_fee = email_msg['arFee']
@@ -52,11 +45,7 @@
         ar_year=ar_year,
         entity_type=corp_type.full_desc,
         entity_dashboard_url=current_app.config.get('DASHBOARD_URL') + business.identifier,
-<<<<<<< HEAD
         specific_service_provider=flag_on
-=======
-        specific_service_provider=specific_service_provider
->>>>>>> 4576c0a4
     )
 
     # get recipients
