# Copyright © 2024 Province of British Columbia
#
# Licensed under the Apache License, Version 2.0 (the "License");
# you may not use this file except in compliance with the License.
# You may obtain a copy of the License at
#
#     http://www.apache.org/licenses/LICENSE-2.0
#
# Unless required by applicable law or agreed to in writing, software
# distributed under the License is distributed on an "AS IS" BASIS,
# WITHOUT WARRANTIES OR CONDITIONS OF ANY KIND, either express or implied.
# See the License for the specific language governing permissions and
# limitations under the License.
"""Email processing rules and actions for involuntary_dissolution stage 1 overdue ARs notifications."""
from __future__ import annotations

import base64
from datetime import datetime
from http import HTTPStatus
from pathlib import Path

import requests
from entity_queue_common.service_utils import logger
from flask import current_app
from jinja2 import Template
from legal_api.models import Business, Furnishing

from entity_emailer.email_processors import get_entity_dashboard_url, get_jurisdictions, substitute_template_parts


PROCESSABLE_FURNISHING_NAMES = [
    Furnishing.FurnishingName.DISSOLUTION_COMMENCEMENT_NO_AR.name,
    Furnishing.FurnishingName.DISSOLUTION_COMMENCEMENT_NO_TR.name,
    Furnishing.FurnishingName.DISSOLUTION_COMMENCEMENT_NO_AR_XPRO.name,
    Furnishing.FurnishingName.DISSOLUTION_COMMENCEMENT_NO_TR_XPRO.name
]


def process(email_info: dict, token: str) -> dict:  # pylint: disable=too-many-locals, , too-many-branches
    """Build the email for Involuntary dissolution notification."""
    logger.debug('involuntary_dissolution_stage_1_notification: %s', email_info)
    # get business
    furnishing_id = email_info['data']['furnishing']['furnishingId']
    furnishing = Furnishing.find_by_id(furnishing_id)
    business = furnishing.business
    business_identifier = business.identifier
    # get template
    template = Path(
        f'{current_app.config.get("TEMPLATE_PATH")}/INVOL-DIS-STAGE-1.html'
    ).read_text()
    filled_template = substitute_template_parts(template)
    # render template with vars
    jnja_template = Template(filled_template, autoescape=True)

    extra_provincials = []
    if furnishing.furnishing_name not in \
        [Furnishing.FurnishingName.DISSOLUTION_COMMENCEMENT_NO_AR_XPRO,
         Furnishing.FurnishingName.DISSOLUTION_COMMENCEMENT_NO_TR_XPRO]:
        # get response from get jurisdictions
        jurisdictions_response = get_jurisdictions(business_identifier, token)
        # get extra provincials array
        extra_provincials = get_extra_provincials(jurisdictions_response)

    html_out = jnja_template.render(
        business=business.json(),
        entity_dashboard_url=get_entity_dashboard_url(business_identifier, token),
        extra_provincials=extra_provincials,
        furnishing_name=furnishing.furnishing_name.name
    )
    # get recipients
    recipients = []
    recipients.append(furnishing.email)  # furnishing email

    recipients = list(set(recipients))
    recipients = ', '.join(filter(None, recipients)).strip()

    # get attachments
    pdfs = _get_pdfs(token, business, furnishing)

    legal_name = business.legal_name
    subject = f'Attention {business_identifier} - {legal_name}'

    return {
        'recipients': recipients,
        'requestBy': 'BCRegistries@gov.bc.ca',
        'content': {
            'subject': subject,
            'body': f'{html_out}',
            'attachments': pdfs
        }
    }


def get_extra_provincials(response: dict):
    """Get extra provincials name."""
    extra_provincials = []
    if response:
        jurisdictions = response.get('jurisdictions', [])
        # List of NWPTA jurisdictions
        nwpta_jurisdictions = ['Alberta', 'British Columbia', 'Manitoba', 'Saskatchewan']
        for jurisdiction in jurisdictions:
            name = jurisdiction.get('name')
            if name and (name in nwpta_jurisdictions):
                extra_provincials.append(name)
        extra_provincials.sort()
    return extra_provincials


def post_process(email_msg: dict, status: str):
    """Update corresponding furnishings entry as PROCESSED or FAILED depending on notification status."""
    furnishing_id = email_msg['data']['furnishing']['furnishingId']
    furnishing = Furnishing.find_by_id(furnishing_id)
    furnishing.status = status
    furnishing.processed_date = datetime.utcnow()
    furnishing.last_modified = datetime.utcnow()
    if status == Furnishing.FurnishingStatus.FAILED:
        furnishing.notes = 'Failure to send email'
    furnishing.save()


def _get_pdfs(
        token: str,
        business: Business,
        furnishing: Furnishing
) -> list:
    """Get the pdf for the involuntary dissolution stage 1."""
    # get pdf for overdue ARs
<<<<<<< HEAD
    if furnishing.furnishing_name.name not in PROCESSABLE_FURNISHING_NAMES:
=======
    if furnishing.furnishing_name not in PROCESSABLE_FURNISHING_NAMES:
>>>>>>> d45d405a
        return []
    headers = {
        'Accept': 'application/pdf',
        'Authorization': f'Bearer {token}'
    }

    furnishing_pdf = requests.get(
        f'{current_app.config.get("LEGAL_API_URL")}/businesses/'
        f'{business.identifier}/furnishings/{furnishing.id}/document',
        headers=headers
    )

    if furnishing_pdf.status_code != HTTPStatus.OK:
        logger.error('Failed to get pdf for furnishing: %s', furnishing.id)
        return []

    if furnishing.furnishing_name in \
        [Furnishing.FurnishingName.DISSOLUTION_COMMENCEMENT_NO_AR_XPRO,
         Furnishing.FurnishingName.DISSOLUTION_COMMENCEMENT_NO_TR_XPRO]:
        filename = 'Notice of Commencement of Cancellation.pdf'
    else:
        filename = 'Notice of Commencement of Dissolution.pdf'

    furnishing_pdf_encoded = base64.b64encode(furnishing_pdf.content)

    return [{
        'fileName': filename,
        'fileBytes': furnishing_pdf_encoded.decode('utf-8'),
        'fileUrl': '',
        'attachOrder': '1'
    }]<|MERGE_RESOLUTION|>--- conflicted
+++ resolved
@@ -125,11 +125,7 @@
 ) -> list:
     """Get the pdf for the involuntary dissolution stage 1."""
     # get pdf for overdue ARs
-<<<<<<< HEAD
     if furnishing.furnishing_name.name not in PROCESSABLE_FURNISHING_NAMES:
-=======
-    if furnishing.furnishing_name not in PROCESSABLE_FURNISHING_NAMES:
->>>>>>> d45d405a
         return []
     headers = {
         'Accept': 'application/pdf',
