--- conflicted
+++ resolved
@@ -295,10 +295,6 @@
     aliases = db.relationship('Alias', lazy='dynamic')
     resolutions = db.relationship('Resolution', lazy='dynamic', foreign_keys='Resolution.legal_entity_id')
     documents = db.relationship('Document', lazy='dynamic')
-<<<<<<< HEAD
-=======
-    # TODO: GET on LE fails when this relationship is uncommented.  Need to figure out why
->>>>>>> 71c40b58
     consent_continuation_outs = db.relationship('ConsentContinuationOut', lazy='dynamic')
     entity_roles = db.relationship('EntityRole', foreign_keys='EntityRole.legal_entity_id', lazy='dynamic',
                                    overlaps='legal_entity')
@@ -922,12 +918,4 @@
                 (sequence_val := LegalEntity.get_next_value_from_sequence(legal_entity_type))):
             return None
 
-<<<<<<< HEAD
-<<<<<<< HEAD
-        return f'{legal_entity_type.value}{str(sequence_val).zfill(MAX_IDENTIFIER_NUM_LENGTH)}'
-=======
-        return f'{legal_entity_type.value}{str(sequence_val).zfill(MAX_IDENTIFIER_NUM_LENGTH)}'
->>>>>>> cf6b0eea (large changes to filer for model and queue changes)
-=======
-        return f'{legal_entity_type.value}{str(sequence_val).zfill(MAX_IDENTIFIER_NUM_LENGTH)}'
->>>>>>> 71c40b58
+        return f'{legal_entity_type.value}{str(sequence_val).zfill(MAX_IDENTIFIER_NUM_LENGTH)}'