--- conflicted
+++ resolved
@@ -83,15 +83,9 @@
 
   methods: {
     ...mapActions(['setKeycloakRoles', 'setAuthRoles', 'setBusinessEmail', 'setBusinessPhone',
-<<<<<<< HEAD
-      'setBusinessPhoneExtension', 'setCurrentDate', 'setEntityName', 'setEntityType', 'setEntityStatus',
-      'setEntityBusinessNo', 'setEntityIncNo', 'setLastPreLoadFilingDate', 'setEntityFoundingDate', 'setLastAgmDate',
-      'setNextARDate', 'setTasks', 'setFilings', 'setMailingAddress', 'setDeliveryAddress', 'setDirectors']),
-=======
       'setBusinessPhoneExtension', 'setCurrentDate', 'setEntityName', 'setEntityType', 'setEntityStatus', 'setEntityBusinessNo',
       'setEntityIncNo', 'setLastPreLoadFilingDate', 'setEntityFoundingDate', 'setLastAgmDate', 'setNextARDate', 'setTasks',
       'setFilings', 'setMailingAddress', 'setDeliveryAddress', 'setDirectors', 'setTriggerDashboardReload']),
->>>>>>> 059baf16
 
     fetchData () {
       let businessId
