--- conflicted
+++ resolved
@@ -30,28 +30,17 @@
         v-bind:key="index">
         <v-expansion-panel-header>
           <div class="list-item">
-<<<<<<< HEAD
-            <div v-if="!item.paperOnly" class="list-item__title">{{item.name}}</div>
-            <div v-else class="list-item__title">{{item.name}} ({{item.filingYear}})</div>
-            <div class="list-item__subtitle">Filed by {{item.filingAuthor}} on {{item.filingDate}}</div>
-          </div>
-          <div class="v-expansion-panel-header__status">FILED AND PAID</div>
-          <div class="v-expansion-panel-header__icon align-right">
-            <div v-if="panel === index && !item.paperOnly">Hide Documents</div>
-            <div v-else-if="panel === index && item.paperOnly">Close</div>
-            <div v-else-if="item.paperOnly">Request a Copy</div>
-            <div v-else>View Documents</div>
-=======
             <div class="filing-type">
               <div class="list-item__title mb-1">{{item.name}}</div>
               <div class="list-item__subtitle">Filed by {{item.filingAuthor}} on {{item.filingDate}}</div>
             </div>
             <div class="filing-status">FILED AND PAID</div>
             <div class="filing-view-docs mr-3">
-              <span v-if="panel === index">Hide Documents</span>
+              <span v-if="panel === index && !item.paperOnly">Hide Documents</span>
+              <span v-else-if="panel === index && item.paperOnly">Close</span>
+              <span v-else-if="item.paperOnly">Request a Copy</span>
               <span v-else>View Documents</span>
             </div>
->>>>>>> 43cc03e5
           </div>
         </v-expansion-panel-header>
         <v-expansion-panel-content>
@@ -413,29 +402,6 @@
 <style lang="scss" scoped>
   @import "../../assets/styles/theme.scss";
 
-<<<<<<< HEAD
-  // Filing History List
-  .filing-history-list {
-    .list-item {
-      flex-direction: column;
-      align-items: flex-start;
-      padding: 0;
-    }
-
-    .v-expansion-panel-header__status {
-      font-size: 0.875rem;
-      color: $gray6;
-      vertical-align: top;
-      width: 20%;
-    }
-
-    .v-expansion-panel-header__icon {
-      font-size: 0.875rem;
-      font-weight: 700;
-      display: block;
-      width: 20%;
-    }
-=======
   .list-item {
     align-items: flex-start;
     justify-content: space-between;
@@ -458,7 +424,6 @@
     width: 30%;
     text-align: right;
     font-weight: 700;
->>>>>>> 43cc03e5
   }
 
    // Document List
