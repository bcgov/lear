--- conflicted
+++ resolved
@@ -904,13 +904,8 @@
       this.inProgressMailAddress = { ...this.inProgressAddress }
     }
 
-<<<<<<< HEAD
     let newDirector = {
       actions: [APPOINTED],
-=======
-    newDirector = {
-      actions: [DirectorConst.APPOINTED],
->>>>>>> 9e5db91a
       id: this.directors.length + 1,
       isDirectorActionable: true,
       isFeeApplied: true,
