--- conflicted
+++ resolved
@@ -294,14 +294,10 @@
 
 .v-application {
   // override the default Vuetify font
-<<<<<<< HEAD
-  font-family: 'BCSans', sans-serif;
+  // font-family: 'BCSans', sans-serif;
+  font-family: 'Roboto', sans-serif;
 }
 
 .inline-div{
   display: inline
-=======
-  // font-family: 'BCSans', sans-serif;
-  font-family: 'Roboto', sans-serif;
->>>>>>> 77db95cb
 }