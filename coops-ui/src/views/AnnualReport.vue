<template>
  <div>
    <v-dialog v-model="resumeErrorDialog" width="50rem" persistent>
      <v-card>
        <v-card-title>Unable to Resume Filing</v-card-title>
        <v-card-text>
          <p class="genErr">We were unable to resume your filing. You can return to your dashboard
            and try again.</p>
          <p class="genErr">If this error persists, please contact us.</p>
          <p class="genErr">
            <v-icon small>phone</v-icon>
            <a href="tel:+1-250-952-0568" class="error-dialog-padding">250 952-0568</a>
          </p>
          <p class="genErr">
            <v-icon small>email</v-icon>
            <a href="mailto:SBC_ITOperationsSupport@gov.bc.ca" class="error-dialog-padding"
              >SBC_ITOperationsSupport@gov.bc.ca</a>
          </p>
        </v-card-text>
        <v-divider></v-divider>
        <v-card-actions>
          <v-btn color="primary" flat @click="navigateToDashboard">Return to dashboard</v-btn>
        </v-card-actions>
      </v-card>
    </v-dialog>

    <v-dialog v-model="saveErrorDialog" width="50rem">
      <v-card>
        <v-card-title>Unable to Save Filing</v-card-title>
        <v-card-text>
          <p class="genErr">We were unable to save your filing. You can continue to try to save this
             filing or you can exit without saving and re-create this filing at another time.</p>
          <p  class="genErr">If you exit this filing, any changes you've made will not be saved.</p>
          <p class="genErr">
            <v-icon small>phone</v-icon>
            <a href="tel:+1-250-952-0568" class="error-dialog-padding">250 952-0568</a>
          </p>
          <p class="genErr">
            <v-icon small>email</v-icon>
            <a href="mailto:SBC_ITOperationsSupport@gov.bc.ca" class="error-dialog-padding"
              >SBC_ITOperationsSupport@gov.bc.ca</a>
          </p>
        </v-card-text>
        <v-divider></v-divider>
        <v-card-actions>
          <v-btn color="primary" flat @click="navigateToDashboard">Exit without saving</v-btn>
          <v-spacer></v-spacer>
          <v-btn color="primary" flat @click="onClickFilePay">Retry</v-btn>
        </v-card-actions>
      </v-card>
    </v-dialog>

    <v-dialog v-model="paymentErrorDialog" width="60rem">
      <v-card>
        <v-card-title>Unable to Process Payment</v-card-title>
        <v-card-text>
          <p class="genErr">PayBC is unable to process payments at this time.</p>
          <p class="genErr">Your filing has been saved as a DRAFT and you can resume your filing from your Dashboard
            at a later time.</p>
          <p class="genErr">PayBC is normally available:</p>
          <p class="genErr">
            Monday to Friday: 6:00am to 9:00pm
            <br />Saturday: 12:00am to 7:00pm
            <br />Sunday: 12:00pm to 12:00am
          </p>
          <p class="genErr">
            <v-icon small>phone</v-icon>
            <a href="tel:+1-250-952-0568" class="error-dialog-padding">250 952-0568</a>
          </p>
          <p class="genErr">
            <v-icon small>email</v-icon>
            <a href="mailto:SBC_ITOperationsSupport@gov.bc.ca" class="error-dialog-padding"
              >SBC_ITOperationsSupport@gov.bc.ca</a>
          </p>
        </v-card-text>
        <v-divider></v-divider>
        <v-card-actions>
          <v-spacer></v-spacer>
          <v-btn color="primary" flat @click="navigateToDashboard">Back to My Dashboard</v-btn>
        </v-card-actions>
      </v-card>
    </v-dialog>

    <!-- Transition to Payment -->
    <!-- TODO - this should be on Payment page -->
    <v-fade-transition>
      <div class="loading-container" v-show="showLoading">
        <div class="loading__content">
          <v-progress-circular color="primary" :size="50" indeterminate></v-progress-circular>
          <div class="loading-msg">Redirecting to PayBC to Process Your Payment</div>
        </div>
      </div>
    </v-fade-transition>

    <div id="annual-report">
      <!-- Initial Page Load Transition -->
      <div class="loading-container fade-out">
        <div class="loading__content">
          <v-progress-circular color="primary" :size="50" indeterminate></v-progress-circular>
          <div class="loading-msg">{{this.loadingMessage}}</div>
        </div>
      </div>

      <v-container id="annual-report-container" class="view-container">
        <article id="annual-report-article" :class="this.agmDate ? 'agm-date-selected' : 'no-agm-date-selected'">
          <header>
            <h1 id="AR-header">File {{ ARFilingYear }} Annual Report
              <span style="font-style: italic" v-if="reportState">- {{ reportState }}</span>
            </h1>
            <p>Select your Annual General Meeting (AGM) date, and verify or change your Registered office address
              and List of Directors as of your AGM.</p>
          </header>

          <div v-if="isAnnualReportEditable">
            <!-- Annual General Meeting Date -->
            <section>
              <header>
                <h2 id="AR-step-1-header">1. Annual General Meeting Date</h2>
              </header>
              <AGMDate ref="agmDate" />
            </section>

            <!-- Registered Office Addresses -->
            <section>
              <header>
                <h2 id="AR-step-2-header">2. Registered Office Addresses
                  <span class="agm-date">(as of {{ ARFilingYear }} Annual General Meeting)</span>
                </h2>
                <p>Verify or change your Registered Office Addresses.</p>
              </header>
              <RegisteredOfficeAddress
                :changeButtonDisabled="!agmDateValid"
                :legalEntityNumber="corpNum"
                :addresses.sync="addresses"
                @modified="officeModifiedEventHandler($event)"
                @valid="officeValidEventHandler($event)" />
            </section>

            <!-- Directors -->
            <section>
              <header>
                <h2 id="AR-step-3-header">3. Directors</h2>
                <p>Tell us who was elected or appointed and who ceased to be a director at your
                  {{ ARFilingYear }} AGM.</p>
              </header>
              <Directors @directorsChange="directorsChange" ref="directorsList" :asOfDate="agmDate" />
            </section>

            <!--Certify -->
            <section>
              <header>
                <h2 id="AR-step-4-header">4. Certify Correct</h2>
                <p>Enter the name of the current director, officer, or lawyer submitting this Annual Report.</p>
              </header>
              <Certify @certifyChange="changeCertifyData" ref="certifyClause"/>
            </section>
          </div>
          <div v-else>
           <!-- <ARComplete/> -->
          </div>
        </article>

        <aside>
          <affix relative-element-selector="#annual-report-article" :offset="{ top: 120, bottom: 40 }">
            <sbc-fee-summary v-bind:filingData="[...filingData]" v-bind:payURL="payAPIURL"/>
          </affix>
        </aside>
      </v-container>

      <v-container id="buttons-container" class="list-item">
        <div class="buttons-left">
          <v-btn id="ar-save-btn" large
            v-if="isAnnualReportEditable"
            :disabled="!validated"
            @click="onClickSave">
            Save
          </v-btn>
          <v-btn id="ar-save-resume-btn" large
            v-if="isAnnualReportEditable"
            :disabled="!validated"
            @click="onClickSaveResume">
            Save &amp; Resume Later
          </v-btn>
        </div>

        <div class="buttons-right">
          <v-tooltip bottom>
            <v-btn
              slot="activator"
              v-if="isAnnualReportEditable"
              id="ar-file-pay-btn"
              color="primary"
              large
              :disabled="!validated"
              @click="onClickFilePay">
              File &amp; Pay
            </v-btn>
            <span>Ensure all of your information is entered correctly before you File &amp; Pay.<br>
              There is no opportunity to change information beyond this point.</span>
          </v-tooltip>
          <v-btn
            id="ar-cancel-btn"
            large
            to="/dashboard">
            Cancel
          </v-btn>
        </div>
      </v-container>
    </div>
  </div>
</template>

<script lang="ts">
import axios from '@/axios-auth'
import AGMDate from '@/components/AnnualReport/AGMDate.vue'
import RegisteredOfficeAddress from '@/components/AnnualReport/RegisteredOfficeAddress.vue'
import Directors from '@/components/AnnualReport/Directors.vue'
import Certify from '@/components/AnnualReport/Certify.vue'
// import ARComplete from '@/components/AnnualReport/ARComplete.vue'
import { Affix } from 'vue-affix'
import SbcFeeSummary from 'sbc-common-components/src/components/SbcFeeSummary.vue'
import { mapState, mapActions, mapGetters } from 'vuex'
import { PAYMENT_REQUIRED } from 'http-status-codes'

export default {
  name: 'AnnualReport',

  components: {
    AGMDate,
    RegisteredOfficeAddress,
    Directors,
    // ARComplete,
    SbcFeeSummary,
    Affix,
    Certify
  },

  data () {
    return {
      addresses: null,
      filingId: null,
      showLoading: false,
      loadingMessage: 'Loading...', // initial generic message
      filingData: [],
      resumeErrorDialog: false,
      saveErrorDialog: false,
      paymentErrorDialog: false,
      certifyChange: false
    }
  },

  computed: {
    ...mapState(['agmDate', 'noAGM', 'regOffAddrChange',
      'validated', 'currentDate', 'ARFilingYear', 'corpNum', 'lastAgmDate',
      'entityName', 'entityIncNo', 'entityFoundingDate', 'currentARStatus',
      'addressesFormValid', 'directorFormValid', 'agmDateValid']),

    ...mapGetters(['isAnnualReportEditable', 'reportState'])
  },

  created () {
    // NB: filing id of 0 means "new AR"
    // otherwise it's a draft AR filing id
    this.filingId = this.$route.params.id

    // if tombstone data isn't set, redirect to home
    if (!this.corpNum || !this.ARFilingYear || (this.filingId === undefined)) {
      this.$router.push('/')
    } else if (this.filingId) {
      // resume draft filing
      this.loadingMessage = `Resuming Your ${this.ARFilingYear} Annual Report`
      this.fetchData()
    } else {
      // else just load new page
      this.loadingMessage = `Preparing Your ${this.ARFilingYear} Annual Report`
    }
  },

  methods: {
    ...mapActions(['setARFilingYear', 'setRegOffAddrChange', 'setValidated',
      'setAddressesFormValid', 'setDirectorFormValid', 'setAgmDateValid']),

    fetchData () {
      const url = this.corpNum + '/filings/' + this.filingId
      axios.get(url).then(response => {
        if (response && response.data) {
          const filing = response.data.filing
          try {
            // verify data
            if (!filing) throw new Error('missing filing')
            if (!filing.header) throw new Error('missing header')
            if (!filing.business) throw new Error('missing business')
            if (filing.header.name !== 'annualReport') throw new Error('invalid filing type')
            if (filing.header.status !== 'DRAFT') throw new Error('invalid filing status')
            if (filing.business.identifier !== this.entityIncNo) throw new Error('invalid business identifier')
            if (filing.business.legalName !== this.entityName) throw new Error('invalid business legal name')

            // load Annual Report fields
            if (!filing.annualReport) throw new Error('missing annual report')
            else {
              // TODO: use props instead of $refs (which cause an error in the unit tests)
              // NOTE: AR Filing Year (which is needed by agmDate component) was already set by Todo List
              this.$refs.agmDate.loadAgmDate(filing.annualReport.annualGeneralMeetingDate)
              this.toggleFiling('add', 'OTANN')
            }

            // load Change of Directors fields
            const changeOfDirectors = filing.changeOfDirectors
            if (changeOfDirectors) {
              if (changeOfDirectors.directors && changeOfDirectors.directors.length > 0) {
                this.$refs.directorsList.setAllDirectors(changeOfDirectors.directors)
                this.toggleFiling('add', 'OTCDR')
              } else {
                throw new Error('invalid change of directors')
              }
            }

            // load Change of Address fields
            const changeOfAddress = filing.changeOfAddress
            if (changeOfAddress) {
              if (changeOfAddress.deliveryAddress && changeOfAddress.mailingAddress) {
                this.addresses = {
                  deliveryAddress: changeOfAddress.deliveryAddress,
                  mailingAddress: changeOfAddress.mailingAddress
                }
                this.toggleFiling('add', 'OTADD')
              } else {
                throw new Error('invalid change of address')
              }
            }
          } catch (err) {
            console.log(`fetchData() error - ${err.message}, filing =`, filing)
            this.resumeErrorDialog = true
          }
        } else {
          console.log('fetchData() error - invalid response =', response)
          this.resumeErrorDialog = true
        }
      }).catch(error => {
        console.error('fetchData() error =', error)
        this.resumeErrorDialog = true
      })
    },

    /**
     * Callback method for the "modified" event from RegisteredOfficeAddress.
     *
     * @param modified a boolean indicating whether or not the office address(es) have been modified from their
     * original values.
     */
    officeModifiedEventHandler (modified: boolean): void {
      // when addresses change, update filing data
      this.setRegOffAddrChange(modified)
      this.toggleFiling(modified ? 'add' : 'remove', 'OTADD')
    },

    /**
     * Callback method for the "valid" event from RegisteredOfficeAddress.
     *
     * @param valid a boolean that is true if the office addresses form contains valid data.
     */
    officeValidEventHandler (valid: boolean): void {
      this.setAddressesFormValid(valid)
      this.setValidateFlag()
    },

    directorsChange (val) {
      // when directors change, update filing data
      if (val) {
        this.toggleFiling('add', 'OTCDR')
      } else {
        this.toggleFiling('remove', 'OTCDR')
      }
    },

<<<<<<< HEAD
    changeCertifyData (val) {
      this.certifyChange = val
    },

    submit () {
=======
    async onClickSave () {
      const filing = await this.saveFiling(true)
      if (!filing) {
        console.log('onClickSave() error - invalid filing =', filing)
      }
    },

    async onClickSaveResume () {
      const filing = await this.saveFiling(true)
      // on success, redirect to Home URL
      if (filing) {
        const homeURL = window.location.origin || ''
        window.location.assign(homeURL)
      } else {
        console.log('onClickSaveResume() error - invalid filing =', filing)
      }
    },

    async onClickFilePay () {
      const filing = await this.saveFiling(false)
      // on success, redirect to Pay URL
      if (filing && filing.header) {
        const origin = window.location.origin || ''
        const filingId = filing.header.filingId
        const returnURL = encodeURIComponent(origin + '/Dashboard?filing_id=' + filingId)
        let authStub: string = this.authURL || ''
        if (!(authStub.endsWith('/'))) { authStub += '/' }
        const paymentToken = filing.header.paymentToken
        const payURL = authStub + 'makepayment/' + paymentToken + '/' + returnURL
        // TODO: first check if pay UI is reachable, else display modal dialog
        window.location.assign(payURL)
      } else {
        console.log('onClickFilePay() error - invalid filing =', filing)
      }
    },

    async saveFiling (isDraft) {
>>>>>>> ff762953
      this.saveErrorDialog = false
      let changeOfDirectors = null
      let changeOfAddress = null

      const header = {
        header: {
          name: 'annualReport',
          date: this.currentDate
        }
      }

      const business = {
        business: {
          foundingDate: this.entityFoundingDate,
          identifier: this.entityIncNo,
          legalName: this.entityName
        }
      }

      const annualReport = {
        annualReport: {
          annualGeneralMeetingDate: this.agmDate,
          certifiedBy: this.$refs.certifyClause.getLegalName(),
          email: 'no_one@never.get'
        }
      }

      if (this.isDataChanged('OTCDR')) {
        changeOfDirectors = {
          changeOfDirectors: {
            certifiedBy: this.$refs.certifyClause.getLegalName(),
            email: 'no_one@never.get',
            directors: this.$refs.directorsList.getAllDirectors()
          }
        }
      }

      if (this.isDataChanged('OTADD') && this.addresses) {
        changeOfAddress = {
          changeOfAddress: {
            certifiedBy: this.$refs.certifyClause.getLegalName(),
            email: 'no_one@never.get',
            deliveryAddress: this.addresses['deliveryAddress'],
            mailingAddress: this.addresses['mailingAddress']
          }
        }
      }

      const filingData = {
        filing: Object.assign(
          {},
          header,
          business,
          annualReport,
          changeOfAddress,
          changeOfDirectors
        )
      }

      if (this.filingId) {
        // we have a filing id, so we are updating an existing filing
        let url = this.corpNum + '/filings/' + this.filingId
        if (isDraft) { url += '?draft=true' }
        let filing = null
        await axios.put(url, filingData).then(res => {
          if (!res || !res.data || !res.data.filing) { throw new Error('invalid API response') }
          filing = res.data.filing
        }).catch(error => {
          console.error('saveFiling() error =', error)
          if (error && error.response && error.response.status === PAYMENT_REQUIRED) {
            this.paymentErrorDialog = true
          } else {
            this.saveErrorDialog = true
          }
        })
        return filing
      } else {
        // filing id is 0, so we are saving a new filing
        let url = this.corpNum + '/filings'
        if (isDraft) { url += '?draft=true' }
        let filing = null
        await axios.post(url, filingData).then(res => {
          if (!res || !res.data || !res.data.filing) { throw new Error('invalid API response') }
          filing = res.data.filing
        }).catch(error => {
          console.error('saveFiling() error =', error)
          if (error && error.response && error.response.status === PAYMENT_REQUIRED) {
            this.paymentErrorDialog = true
          } else {
            this.saveErrorDialog = true
          }
        })
        return filing
      }
    },

    toggleFiling (setting, filing) {
      let added = false
      for (let i = 0; i < this.filingData.length; i++) {
        if (this.filingData[i].filingTypeCode === filing) {
          if (setting === 'add') {
            added = true
          } else {
            this.filingData.splice(i, 1)
          }
          break
        }
      }
      if (setting === 'add' && !added) {
        this.filingData.push({ filingTypeCode: filing, entityType: 'CP' })
      }
    },

    isDataChanged (key) {
      return this.filingData.find(o => o.filingTypeCode === key)
    },

    navigateToDashboard () {
      this.dialog = false
      this.$router.push('/')
    },

    setValidateFlag () {
      // compute the AR page's valid state
      this.setValidated(this.agmDateValid && this.addressesFormValid && this.directorFormValid && this.certifyChange)
    }
  },

  watch: {
    agmDate (val) {
      // when AGM Date changes, update filing data
      if (val) {
        this.toggleFiling('add', 'OTANN')
      } else {
        if (!this.noAGM) this.toggleFiling('remove', 'OTANN')
      }
    },

    noAGM (val) {
      // when No AGM changes, update filing data
      if (val) {
        this.toggleFiling('add', 'OTANN')
      } else {
        this.toggleFiling('remove', 'OTANN')
      }
    },

    agmDateValid (val) {
      this.setValidateFlag()
    },

    directorFormValid (val) {
      this.setValidateFlag()
<<<<<<< HEAD
    },

    validated (val) {
      console.log('AnnualReport, validated =', val)
    },

    filingData: function (val) {
      console.log('AnnualReport, filingData =', val)
    },

    certifyChange: function (val) {
      this.setValidateFlag()
=======
>>>>>>> ff762953
    }
  }
}
</script>

<style lang="stylus" scoped>
@import '../assets/styles/theme.styl'

article
  .v-card
    line-height: 1.2rem;
    font-size: 0.875rem;

section p
  // font-size 0.875rem
  color: $gray6;

section + section
  margin-top: 3rem;

h2
  margin-bottom: 0.25rem;

#AR-header
  margin-bottom: 1.25rem;
  line-height: 2rem;
  letter-spacing: -0.01rem;
  font-size: 2rem;
  font-weight: 500;

#AR-step-1-header, #AR-step-2-header, #AR-step-3-header, #AR-step-4-header
  margin-bottom: 0.25rem;
  margin-top: 3rem;
  font-size: 1.125rem;
  font-weight: 500;

.title-container
  margin-bottom: 0.5rem;

.agm-date
  margin-left: 0.25rem;
  font-weight: 300;

// Save & Filing Buttons
#buttons-container
  padding-top: 2rem;
  border-top: 1px solid $gray5;

  .buttons-left
    width: 50%;

  .buttons-right
    margin-left auto

  .v-btn + .v-btn
    margin-left: 0.5rem;

.genErr
  font-size: 0.9rem;

.error-dialog-padding
  margin-left: 1rem;
</style><|MERGE_RESOLUTION|>--- conflicted
+++ resolved
@@ -145,7 +145,7 @@
               </header>
               <Directors @directorsChange="directorsChange" ref="directorsList" :asOfDate="agmDate" />
             </section>
-
+            
             <!--Certify -->
             <section>
               <header>
@@ -215,12 +215,12 @@
 import AGMDate from '@/components/AnnualReport/AGMDate.vue'
 import RegisteredOfficeAddress from '@/components/AnnualReport/RegisteredOfficeAddress.vue'
 import Directors from '@/components/AnnualReport/Directors.vue'
-import Certify from '@/components/AnnualReport/Certify.vue'
 // import ARComplete from '@/components/AnnualReport/ARComplete.vue'
 import { Affix } from 'vue-affix'
 import SbcFeeSummary from 'sbc-common-components/src/components/SbcFeeSummary.vue'
 import { mapState, mapActions, mapGetters } from 'vuex'
 import { PAYMENT_REQUIRED } from 'http-status-codes'
+import Certify from '@/components/AnnualReport/Certify.vue'
 
 export default {
   name: 'AnnualReport',
@@ -232,7 +232,7 @@
     // ARComplete,
     SbcFeeSummary,
     Affix,
-    Certify
+    Certify,
   },
 
   data () {
@@ -373,13 +373,10 @@
       }
     },
 
-<<<<<<< HEAD
     changeCertifyData (val) {
       this.certifyChange = val
     },
 
-    submit () {
-=======
     async onClickSave () {
       const filing = await this.saveFiling(true)
       if (!filing) {
@@ -417,7 +414,6 @@
     },
 
     async saveFiling (isDraft) {
->>>>>>> ff762953
       this.saveErrorDialog = false
       let changeOfDirectors = null
       let changeOfAddress = null
@@ -571,21 +567,10 @@
 
     directorFormValid (val) {
       this.setValidateFlag()
-<<<<<<< HEAD
-    },
-
-    validated (val) {
-      console.log('AnnualReport, validated =', val)
-    },
-
-    filingData: function (val) {
-      console.log('AnnualReport, filingData =', val)
     },
 
     certifyChange: function (val) {
       this.setValidateFlag()
-=======
->>>>>>> ff762953
     }
   }
 }
