<template>

  <div>
    <!-- Dialogs -->
    <ConfirmDialog ref="confirm" />

    <ResumeErrorDialog
      :dialog="resumeErrorDialog"
      @exit="navigateToDashboard"
    />

    <SaveErrorDialog
      :dialog="saveErrorDialog"
      :disableRetry="busySaving"
      :errors="saveErrors"
      :warnings="saveWarnings"
      @exit="navigateToDashboard"
      @retry="onClickFilePay"
      @okay="resetErrors"
    />

    <PaymentErrorDialog
      :dialog="paymentErrorDialog"
      @exit="navigateToDashboard"
    />

    <!-- Change of Directors Filing -->
    <div v-show="!inFilingReview">
      <div>
        <div id="standalone-directors" ref="standaloneDirectors">
          <!-- Initial Page Load Transition -->
          <div class="loading-container fade-out">
            <div class="loading__content">
              <v-progress-circular color="primary" :size="50" indeterminate></v-progress-circular>
              <div class="loading-msg">Preparing Your Filing</div>
            </div>
          </div>

          <v-container id="standalone-directors-container" class="view-container">
            <article id="standalone-directors-article">
              <header>
                <h1 id="filing-header">Change of Directors</h1>
                <p>Please verify or change the information of the directors.</p>

                <v-alert
                  type="info"
                  :value="true"
                  icon="mdi-information"
                  outlined class="white-background"
                  v-if="!entityFilter(EntityTypes.BCorp)">
                  Director changes can be made as far back as {{ earliestDateToSet }}.
                </v-alert>
              </header>

              <!-- Director Information -->
              <section>
                <Directors ref="directorsList"
                  @directorsChange="directorsChange"
                  @directorsFreeChange="directorsFreeChange"
                  @earliestDateToSet="earliestDateToSet=$event"
                  @directorFormValid="directorFormValid=$event"
                  @allDirectors="allDirectors=$event"
                  @directorEditAction="directorEditInProgress=$event"
                  :asOfDate="currentDate"
                  />
              </section>

              <!-- Certify -->
              <section>
                <header>
                  <h2 id="AR-step-4-header">Certify Correct</h2>
                  <p>Enter the name of the current director, officer, or lawyer submitting this Annual Report.</p>
                </header>
                <Certify
                  :isCertified.sync="isCertified"
                  :certifiedBy.sync="certifiedBy"
                  :currentDate="this.currentDate"
                  @valid="certifyFormValid=$event"
                />
              </section>
            </article>

            <aside>
              <affix relative-element-selector="#standalone-directors-article" :offset="{ top: 120, bottom: 40 }">
                <sbc-fee-summary v-bind:filingData="[...filingData]" v-bind:payURL="payAPIURL"/>
              </affix>
            </aside>
          </v-container>

          <v-container id="buttons-container" class="list-item">
            <div class="buttons-left">
              <v-btn id="cod-save-btn" large
                :disabled="!isSaveButtonEnabled || busySaving"
                :loading="saving"
                @click="onClickSave">
                Save
              </v-btn>
              <v-btn id="cod-save-resume-btn" large
                :disabled="!isSaveButtonEnabled || busySaving"
                :loading="savingResuming"
                @click="onClickSaveResume">
                Save &amp; Resume Later
              </v-btn>
            </div>

            <div class="buttons-right">
              <v-tooltip top color="#3b6cff">
                 <template v-slot:activator="{ on }">
                  <div v-on="on" class="inline-div">
                    <v-btn
                      id="cod-next-btn"
                      color="primary"
                      large
                      :depressed="isRoleStaff"
                      :ripple="!isRoleStaff"
                      :disabled="!validated || busySaving"
                      :loading="filingPaying"
                      @click="showSummary()">
                      Next
                    </v-btn>
                  </div>
                 </template>
                <span v-if="isRoleStaff">Staff are not allowed to file.</span>
                <span v-else>Proceed to Filing Summary</span>
              </v-tooltip>
              <v-btn
                id="cod-cancel-btn"
                large
                to="/dashboard">
                Cancel
              </v-btn>
            </div>
          </v-container>
        </div>
      </div>
    </div>

    <!-- Directors Filing In Review -->
    <div v-if="inFilingReview">
      <div id="standalone-directors-review" ref="standaloneDirectors">
        <!-- Initial Page Load Transition -->
        <div class="loading-container fade-out">
          <div class="loading__content">
            <v-progress-circular color="primary" :size="50" indeterminate></v-progress-circular>
            <div class="loading-msg">Preparing Your Filing</div>
          </div>
        </div>

        <v-container id="standalone-directors-container" class="view-container">
          <article id="standalone-directors-article-review">
            <header>
              <h1 id="filing-header-review">Review: Change of Directors </h1>
            </header>

            <!-- Director Information -->
            <section>
              <SummaryDirectors ref="directorsList"
                :directors="allDirectors"
              />
            </section>

            <!-- Certify -->
            <section>
              <SummaryCertify
                :isCertified.sync="isCertified"
                :certifiedBy.sync="certifiedBy"
                :currentDate="this.currentDate"
                @valid="certifyFormValid=$event"
              />
            </section>
          </article>

          <aside>
            <affix relative-element-selector="#standalone-directors-article" :offset="{ top: 120, bottom: 40 }">
              <sbc-fee-summary v-bind:filingData="[...filingData]" v-bind:payURL="payAPIURL"/>
            </affix>
          </aside>
        </v-container>

        <v-container id="buttons-container" class="list-item">
          <div class="buttons-left">
            <v-btn
              id="cod-back-btn"
              large
              @click="returnToFiling()">
              Back
            </v-btn>
          </div>

          <div class="buttons-right">
            <v-tooltip top color="#3b6cff">
              <template v-slot:activator="{ on }">
                <div v-on="on" class="inline-div">
                  <v-btn
                    id="cod-file-pay-btn"
                    color="primary"
                    large
                    :depressed="isRoleStaff"
                    :ripple="!isRoleStaff"
                    :disabled="!validated || busySaving"
                    :loading="filingPaying"
                    @click="onClickFilePay">
                    File &amp; Pay
                  </v-btn>
                </div>
              </template>
              <span v-if="isRoleStaff">Staff are not allowed to file.</span>
              <span v-else>Ensure all of your information is entered correctly before you File &amp; Pay.<br>
                  There is no opportunity to change information beyond this point.</span>
            </v-tooltip>
          </div>
        </v-container>
      </div>
    </div>
  </div>

</template>

<script lang="ts">
// Libraries
import axios from '@/axios-auth'
import { Affix } from 'vue-affix'
import { mapState, mapGetters } from 'vuex'
import { BAD_REQUEST, PAYMENT_REQUIRED } from 'http-status-codes'

// Components
import Directors from '@/components/AnnualReport/Directors.vue'
import SbcFeeSummary from 'sbc-common-components/src/components/SbcFeeSummary.vue'
import Certify from '@/components/AnnualReport/Certify.vue'
import { SummaryDirectors, SummaryCertify } from '@/components/Common'

// Dialog Components
import ConfirmDialog from '@/components/ConfirmDialog.vue'
import PaymentErrorDialog from '@/components/AnnualReport/PaymentErrorDialog.vue'
import ResumeErrorDialog from '@/components/AnnualReport/ResumeErrorDialog.vue'
import SaveErrorDialog from '@/components/AnnualReport/SaveErrorDialog.vue'

// Mixins
import { EntityFilterMixin } from '@/mixins'

// Enums
import { EntityTypes } from '@/enums'

// Constants
import { DirectorConst } from '@/constants'

export default {
  name: 'StandaloneDirectorsFiling',

  components: {
    Directors,
    SummaryDirectors,
    SummaryCertify,
    SbcFeeSummary,
    Affix,
    Certify,
    ConfirmDialog,
    PaymentErrorDialog,
    ResumeErrorDialog,
    SaveErrorDialog
  },

  mixins: [EntityFilterMixin],

  data () {
    return {
      allDirectors: [],
      filingData: [],
      resumeErrorDialog: false,
      saveErrorDialog: false,
      paymentErrorDialog: false,
      earliestDateToSet: 'your last filing',
      inFilingReview: false,
      isCertified: false,
      certifiedBy: '',
      certifyFormValid: false,
      directorFormValid: true,
      directorEditInProgress: false,
      filingId: null,
      saving: false,
      savingResuming: false,
      filingPaying: false,
      haveChanges: false,
      saveErrors: [],
      saveWarnings: [],
      EntityTypes,
      DirectorConst
    }
  },

  computed: {
    ...mapState(['currentDate', 'entityType', 'entityName', 'entityIncNo', 'entityFoundingDate']),

    ...mapGetters(['isRoleStaff']),

    validated () {
      return (this.certifyFormValid && this.directorFormValid && this.filingData.length > 0 &&
      !this.directorEditInProgress)
    },

    busySaving () {
      return this.saving || this.savingResuming || this.filingPaying
    },

    isSaveButtonEnabled () {
      return (this.directorFormValid && this.filingData.length > 0 && !this.directorEditInProgress)
    },

    payAPIURL () {
      return sessionStorage.getItem('PAY_API_URL')
    },

    isPaidFiling () {
      // true if there is a charge for this filing
      return this.filingData.filter(el => el.filingTypeCode === 'OTCDR').length > 0
    }
  },

  created () {
    // before unloading this page, if there are changes then prompt user
    window.onbeforeunload = (event) => {
      if (this.haveChanges) {
        event.preventDefault()
        // NB: custom text is not supported in all browsers
        event.returnValue = 'You have unsaved changes. Are you sure you want to leave?'
      }
    }
    // NB: filing id of 0 means "new"
    // otherwise it's a draft filing id
    this.filingId = this.$route.params.id

    // if tombstone data isn't set, route to home
    if (!this.entityIncNo || (this.filingId === undefined)) {
      this.$router.push('/')
    }

    if (this.filingId > 0) {
      // resume draft filing
      this.fetchChangeOfDirectors()
    }
  },

  beforeRouteLeave (to, from, next) {
    if (!this.haveChanges) {
      // no changes -- resolve promise right away
      next()
      return
    }

    // open confirmation dialog and wait for response
    this.$refs.confirm.open(
      'Unsaved Changes',
      'You have unsaved changes in your Change of Directors. Do you want to exit your filing?',
      {
        width: '40rem',
        persistent: true,
        yes: 'Return to my filing',
        no: null,
        cancel: 'Exit without saving'
      }
    ).then(async (confirm) => {
      // if we get here, Yes was clicked
      if (confirm) {
        next(false)
      }
    }).catch(() => {
      // if we get here, Cancel was clicked
      this.haveChanges = false
      next()
    })
  },

  methods: {
    directorsChange (modified: boolean) {
      this.haveChanges = true
      // when directors change, update filing data
      this.toggleFiling(modified ? 'add' : 'remove', 'OTCDR')
    },

    directorsFreeChange (modified: boolean) {
      this.haveChanges = true
      // when directors change (free filing), update filing data
      this.toggleFiling(modified ? 'add' : 'remove', 'OTFDR')
    },

    async onClickSave () {
      // prevent double saving
      if (this.busySaving) return
      this.saving = true
      const filing = await this.saveFiling(true)
      if (filing) {
        this.filingId = +filing.header.filingId
      }
      this.saving = false
    },

    async onClickSaveResume () {
      // prevent double saving
      if (this.busySaving) return

      this.savingResuming = true
      const filing = await this.saveFiling(true)
      // on success, route to Home URL
      if (filing) {
        this.$router.push('/')
      }
      this.savingResuming = false
    },

    async onClickFilePay () {
      // staff are not allowed to file
      if (this.isRoleStaff) return false

      // prevent double saving
      if (this.busySaving) return true

      this.filingPaying = true
      const filing = await this.saveFiling(false) // not a draft

      // on success, redirect to Pay URL
      if (filing && filing.header) {
        const filingId = +filing.header.filingId
        const paymentToken = filing.header.paymentToken

        // if filing needs to be paid, redirect to Pay URL
        if (this.isPaidFiling) {
          const baseUrl = sessionStorage.getItem('BASE_URL')
          const returnURL = encodeURIComponent(baseUrl + 'dashboard?filing_id=' + filingId)
          const authUrl = sessionStorage.getItem('AUTH_URL')
          const payURL = authUrl + 'makepayment/' + paymentToken + '/' + returnURL

          // assume Pay URL is always reachable
          window.location.assign(payURL)
        } else {
          // route directly to dashboard
          this.$router.push('/dashboard?filing_id=' + filingId)
        }
      }
      this.filingPaying = false
      return true
    },

    async saveFiling (isDraft) {
      this.saveErrorDialog = false
      this.saveErrors = []
      const hasPendingFilings = await this.hasTasks(this.entityIncNo)
      if (hasPendingFilings) {
        this.saveErrors =
         [{ error: 'Another draft filing already exists. Please complete it before creating a new filing' }]
        this.saveErrorDialog = true
        return null
      } else {
        let changeOfDirectors = null

        const header = {
          header: {
            name: 'changeOfDirectors',
            certifiedBy: this.certifiedBy || '',
            email: 'no_one@never.get',
            date: this.currentDate
          }
        }

        const business = {
          business: {
            foundingDate: this.entityFoundingDate,
            identifier: this.entityIncNo,
            legalName: this.entityName
          }
        }

        if (this.isDataChanged('OTCDR') || this.isDataChanged('OTFDR')) {
          changeOfDirectors = {
            changeOfDirectors: {
              directors: this.allDirectors
            }
          }
        }

<<<<<<< HEAD
      const filingData = {
        filing: Object.assign(
          {},
          header,
          business,
          changeOfDirectors
        )
      }
      if (this.filingId > 0) {
=======
        const filingData = {
          filing: Object.assign(
            {},
            header,
            business,
            changeOfDirectors
          )
        }

        if (this.filingId > 0) {
>>>>>>> 03a91fea
        // we have a filing id, so we are updating an existing filing
          let url = this.entityIncNo + '/filings/' + this.filingId
          if (isDraft) { url += '?draft=true' }
          let filing = null
          await axios.put(url, filingData).then(res => {
            if (!res || !res.data || !res.data.filing) { throw new Error('invalid API response') }
            filing = res.data.filing
            this.haveChanges = false
          }).catch(error => {
            if (error && error.response && error.response.status === PAYMENT_REQUIRED) {
              this.paymentErrorDialog = true
            } else if (error && error.response && error.response.status === BAD_REQUEST) {
              if (error.response.data.errors) {
                this.saveErrors = error.response.data.errors
              }
              if (error.response.data.warnings) {
                this.saveWarnings = error.response.data.warnings
              }
              this.saveErrorDialog = true
            } else {
              this.saveErrorDialog = true
            }
          })
          return filing
        } else {
        // filing id is 0, so we are saving a new filing
          let url = this.entityIncNo + '/filings'
          if (isDraft) { url += '?draft=true' }
          let filing = null
          await axios.post(url, filingData).then(res => {
            if (!res || !res.data || !res.data.filing) { throw new Error('invalid API response') }
            filing = res.data.filing
            this.haveChanges = false
          }).catch(error => {
            if (error && error.response && error.response.status === PAYMENT_REQUIRED) {
              this.paymentErrorDialog = true
            } else if (error && error.response && error.response.status === BAD_REQUEST) {
              if (error.response.data.errors) {
                this.saveErrors = error.response.data.errors
              }
              if (error.response.data.warnings) {
                this.saveWarnings = error.response.data.warnings
              }
              this.saveErrorDialog = true
            } else {
              this.saveErrorDialog = true
            }
          })
          return filing
        }
      }
    },

    toggleFiling (setting, filing) {
      let added = false
      for (let i = 0; i < this.filingData.length; i++) {
        if (this.filingData[i].filingTypeCode === filing) {
          if (setting === 'add') {
            added = true
          } else {
            this.filingData.splice(i, 1)
          }
          break
        }
      }
      if (setting === 'add' && !added) {
        this.filingData.push({ filingTypeCode: filing, entityType: this.entityType })
      }
    },

    isDataChanged (key) {
      return this.filingData.find(o => o.filingTypeCode === key)
    },

    navigateToDashboard () {
      this.haveChanges = false
      this.dialog = false
      this.$router.push('/dashboard')
    },

    fetchChangeOfDirectors () {
      const url = this.entityIncNo + '/filings/' + this.filingId
      axios.get(url).then(response => {
        if (response && response.data) {
          const filing = response.data.filing
          try {
            // verify data
            if (!filing) throw new Error('missing filing')
            if (!filing.header) throw new Error('missing header')
            if (!filing.business) throw new Error('missing business')
            if (filing.header.name !== 'changeOfDirectors') throw new Error('invalid filing type')
            if (filing.business.identifier !== this.entityIncNo) throw new Error('invalid business identifier')
            if (filing.business.legalName !== this.entityName) throw new Error('invalid business legal name')

            this.certifiedBy = filing.header.certifiedBy

            const changeOfDirectors = filing.changeOfDirectors
            if (changeOfDirectors) {
              if (changeOfDirectors.directors && changeOfDirectors.directors.length > 0) {
                if (this.$refs.directorsList && this.$refs.directorsList.setAllDirectors) {
                  this.$refs.directorsList.setAllDirectors(changeOfDirectors.directors)
                }

                // add filing code for paid changes
                if (changeOfDirectors.directors.filter(
                  director => this.hasAction(director, DirectorConst.CEASED) ||
                    this.hasAction(director, DirectorConst.APPOINTED)
                ).length > 0) {
                  this.toggleFiling('add', 'OTCDR')
                }

                // add filing code for free changes
                if (changeOfDirectors.directors.filter(
                  director => this.hasAction(director, DirectorConst.NAMECHANGED) ||
                    this.hasAction(director, DirectorConst.ADDRESSCHANGED)
                ).length > 0) {
                  this.toggleFiling('add', 'OTFDR')
                }
              } else {
                throw new Error('invalid change of directors')
              }
            } else {
              // To handle the condition of save as draft without change of director
              if (this.$refs.directorsList && this.$refs.directorsList.getDirectors) {
                this.$refs.directorsList.getDirectors()
              }
            }
          } catch (err) {
            console.log(`fetchData() error - ${err.message}, filing =`, filing)
            this.resumeErrorDialog = true
          }
        }
      }).catch(error => {
        console.error('fetchData() error =', error)
        this.resumeErrorDialog = true
      })
    },

    resetErrors () {
      this.saveErrorDialog = false
      this.saveErrors = []
      this.saveWarnings = []
    },

    hasAction (director, action) {
      if (director.actions.indexOf(action) >= 0) return true
      else return false
    },

    /**
      * Local method to change the state of the view and render the summary content
      * & relocate window to the top of page
      */
    showSummary (): void {
      this.inFilingReview = true
      document.body.scrollTop = 0 // For Safari
      document.documentElement.scrollTop = 0 // For Chrome, Firefox and IE
    },

    /**
     * Local method to change the state of the view and render the editable directors list
     */
    returnToFiling (): void {
      this.inFilingReview = false
    },

    async hasTasks (businessId) {
      let hasPendingItems = false
      if (this.filingId === 0) {
        await axios.get(businessId + '/tasks')
          .then(response => {
            if (response && response.data && response.data.tasks) {
              response.data.tasks.forEach((task) => {
                if (task.task && task.task.filing &&
                 task.task.filing.header && task.task.filing.header.status !== 'NEW') {
                  hasPendingItems = true
                }
              })
            }
          })
          .catch(error => {
            console.error('fetchData() error =', error)
            this.saveErrorDialog = true
          })
        return hasPendingItems
      }
    }
  },

  watch: {
    isCertified (val) {
      this.haveChanges = true
    },

    certifiedBy (val) {
      this.haveChanges = true
    }
  }
}
</script>

<style lang="scss" scoped>
@import '../assets/styles/theme.scss';

article{
  .v-card{
    line-height: 1.2rem;
    font-size: 0.875rem;
  }
}

.white-background {
  background-color: white !important;
}

section p{
  // font-size 0.875rem
  color: $gray6;
}

section + section{
  margin-top: 3rem;
}

h2{
  margin-bottom: 0.25rem;
}

#filing-header{
  margin-bottom: 1.25rem;
  line-height: 2rem;
  letter-spacing: -0.01rem;
}

.title-container{
  margin-bottom: 0.5rem;
}

.agm-date{
  margin-left: 0.25rem;
  font-weight: 300;
}

// Save & Filing Buttons
#buttons-container{
  padding-top: 2rem;
  border-top: 1px solid $gray5;

  .buttons-left{
    width: 50%;
  }

  .buttons-right{
    margin-left: auto
  }

  .v-btn + .v-btn{
    margin-left: 0.5rem;
  }
}

#cod-cancel-btn{
  margin-left: 0.5rem;
}
</style><|MERGE_RESOLUTION|>--- conflicted
+++ resolved
@@ -477,17 +477,6 @@
           }
         }
 
-<<<<<<< HEAD
-      const filingData = {
-        filing: Object.assign(
-          {},
-          header,
-          business,
-          changeOfDirectors
-        )
-      }
-      if (this.filingId > 0) {
-=======
         const filingData = {
           filing: Object.assign(
             {},
@@ -498,7 +487,6 @@
         }
 
         if (this.filingId > 0) {
->>>>>>> 03a91fea
         // we have a filing id, so we are updating an existing filing
           let url = this.entityIncNo + '/filings/' + this.filingId
           if (isDraft) { url += '?draft=true' }
