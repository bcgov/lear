--- conflicted
+++ resolved
@@ -165,7 +165,6 @@
     expect(directorListUI[1].innerHTML).toContain('<span>Cease</span>')
   })
 
-<<<<<<< HEAD
   it('disables buttons/actions when instructed by parent component', () => {
     // invalidate AGM Date
     const wrapper = createWrapper(vm)
@@ -173,18 +172,7 @@
     // confirm that flag is set correctly
     expect(vm.componentEnabled).toEqual(false)
 
-    const directorListUI = vm.$el.querySelectorAll('.director-list .container')
-=======
-  it('disables buttons/actions when instructed by parent component', done => {
-    // set enabled prop
-    vm.componentEnabled = false
-
-    Vue.nextTick(() => {
-      // confirm that flag is set correctly
-      expect(vm.componentEnabled).toEqual(false)
-
       const directorListUI = vm.$el.querySelectorAll('.director-list-container')
->>>>>>> ee04ccf8
 
     // check that buttons are disabled (checks first button in first director, plus the Add New Director button)
     setTimeout(() => {
@@ -460,16 +448,9 @@
     expect(directorListUI[1].innerHTML).toContain('<span>Cease</span>')
   })
 
-<<<<<<< HEAD
-  it('disables buttons/actions when instructed by parent component', () => {
+  it('disables buttons/actions when instructed by parent component', done => {
     // invalidate AGM Date
-    const wrapper = createWrapper(vm)
-    wrapper.setProps({ componentEnabled: false })
-=======
-  it('disables buttons/actions when instructed by parent component', done => {
-    // set enabled prop
     vm.componentEnabled = false
->>>>>>> ee04ccf8
 
     setTimeout(() => {
       // confirm that flag is set correctly
