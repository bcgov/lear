--- conflicted
+++ resolved
@@ -614,26 +614,14 @@
     }
   )
 
-<<<<<<< HEAD
-  it('saves a new filing and redirects to Home URL when this is a new filing and the Save & Resume button is clicked',
-    async () => {
-      const $route = { params: { id: 0 } } // new filing id
-      const wrapper = shallowMount(StandaloneOfficeAddressFiling, { store, mocks: { $route }, vuetify })
-      const vm = wrapper.vm as any
-
-      // make sure form is validated
-      vm.officeAddressFormValid = true
-      vm.certifyFormValid = true
-=======
   it('saves a new filing and routes to Dashboard URL when the Save & Resume button is clicked', async () => {
     // create local Vue and mock router
     const localVue = createLocalVue()
     localVue.use(VueRouter)
     const router = mockRouter.mock()
     router.push({ name: 'standalone-addresses', params: { id: '0' } }) // new filing id
->>>>>>> d3ddc6b3
-
-    const wrapper = shallowMount(StandaloneOfficeAddressFiling, { store, localVue, router })
+
+    const wrapper = shallowMount(StandaloneOfficeAddressFiling, { store, localVue, router, vuetify })
     const vm = wrapper.vm as any
 
     // make sure form is validated
