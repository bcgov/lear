/* eslint promise/param-names: 0, prefer-promise-reject-errors: 0 */
import Vue from 'vue'
import Vuetify from 'vuetify'
import VueRouter from 'vue-router'
import Vuelidate from 'vuelidate'
import sinon from 'sinon'
import { shallowMount, createLocalVue, mount } from '@vue/test-utils'
import { Affix } from 'vue-affix'
import flushPromises from 'flush-promises'
import mockRouter from './mockRouter'
import axios from '@/axios-auth'
import store from '@/store/store'
import AnnualReport from '@/views/AnnualReport.vue'
import AGMDate from '@/components/AnnualReport/AGMDate.vue'
import RegisteredOfficeAddress from '@/components/AnnualReport/RegisteredOfficeAddress.vue'
import SbcFeeSummary from 'sbc-common-components/src/components/SbcFeeSummary.vue'
import Directors from '@/components/AnnualReport/Directors.vue'
import Certify from '@/components/AnnualReport/Certify.vue'
import { BAD_REQUEST } from 'http-status-codes'
import { EntityTypes } from '@/enums'
import ARDate from '@/components/AnnualReport/BCorp/ARDate.vue'

Vue.use(Vuetify)
Vue.use(Vuelidate)
// suppress update watchers warnings
// ref: https://github.com/vuejs/vue-test-utils/issues/532
Vue.config.silent = true

let vuetify = new Vuetify({})

describe('AnnualReport - Part 1 - UI', () => {
  beforeEach(() => {
    // init store
    store.state.entityIncNo = 'CP0001191'
    store.state.ARFilingYear = 2017
    store.state.currentFilingStatus = 'NEW'
    store.state.entityType = 'mockType'
  })

  it('renders the Annual Report sub-components properly when entity is a COOP', () => {
    store.state.entityType = EntityTypes.Coop
    const $route = { params: { id: '0' } } // new filing id
    const wrapper = shallowMount(AnnualReport, { store, mocks: { $route }, vuetify })

    expect(wrapper.find(AGMDate).exists()).toBe(true)
    expect(wrapper.find(RegisteredOfficeAddress).exists()).toBe(true)
    expect(wrapper.find(Directors).exists()).toBe(true)
    expect(wrapper.find(Certify).exists()).toBe(true)

    wrapper.destroy()
  })

  it('renders the Annual Report sub-components properly when entity is a BCorp', () => {
    store.state.entityType = EntityTypes.BCorp
    const $route = { params: { id: '0' } } // new filing id
    const wrapper = shallowMount(AnnualReport, { store, mocks: { $route }, vuetify })

    expect(wrapper.find(ARDate).exists()).toBe(true)
    expect(wrapper.find(RegisteredOfficeAddress).exists()).toBe(true)
    expect(wrapper.find(Directors).exists()).toBe(true)
    expect(wrapper.find(Certify).exists()).toBe(true)

    wrapper.destroy()
  })

  it('initializes the store variables properly', () => {
    const $route = { params: { id: '0' } } // new filing id
    const wrapper = shallowMount(AnnualReport, { store, mocks: { $route }, vuetify })
    const vm: any = wrapper.vm

    expect(vm.$store.state.entityIncNo).toEqual('CP0001191')
    expect(vm.$store.state.entityType).toEqual('mockType')
    expect(vm.$store.state.ARFilingYear).toEqual(2017)
    expect(vm.$store.state.currentFilingStatus).toEqual('NEW')

    // check titles and sub-titles
    expect(vm.$el.querySelector('#AR-header').textContent).toContain('2017')
    expect(vm.$el.querySelector('#AR-step-2-header span').textContent).toContain('2017')
    expect(vm.$el.querySelector('#AR-step-3-header + p').textContent).toContain('2017')

    wrapper.destroy()
  })

  it('enables Validated flag when sub-component flags are valid', () => {
    const $route = { params: { id: '0' } } // new filing id
    const wrapper = shallowMount(AnnualReport, { store, mocks: { $route }, vuetify })
    const vm: any = wrapper.vm

    // set flags
    vm.agmDateValid = true
    vm.addressesFormValid = true
    vm.directorFormValid = true
    vm.certifyFormValid = true

    // confirm that flags are set correctly
    expect(vm.validated).toEqual(true)
    expect(vm.isSaveButtonEnabled).toEqual(true)

    wrapper.destroy()
  })

  it('disables Validated flag when AGM Date is invalid', () => {
    const $route = { params: { id: '0' } } // new filing id
    const wrapper = shallowMount(AnnualReport, { store, mocks: { $route }, vuetify })
    const vm: any = wrapper.vm

    // set flags
    vm.agmDateValid = false
    vm.addressesFormValid = true
    vm.directorFormValid = true
    vm.certifyFormValid = true

    // confirm that flags are set correctly
    expect(vm.validated).toEqual(false)
    expect(vm.isSaveButtonEnabled).toEqual(false)

    wrapper.destroy()
  })

  it('disables Validated flag when Addresses Form is invalid', () => {
    const $route = { params: { id: '0' } } // new filing id
    const wrapper = shallowMount(AnnualReport, { store, mocks: { $route }, vuetify })
    const vm: any = wrapper.vm

    // set flags
    vm.agmDateValid = true
    vm.addressesFormValid = false
    vm.directorFormValid = true
    vm.certifyFormValid = true

    // confirm that flags are set correctly
    expect(vm.validated).toEqual(false)
    expect(vm.isSaveButtonEnabled).toEqual(false)

    wrapper.destroy()
  })

  it('disables address component when agm date < last COA', () => {
    store.state.lastPreLoadFilingDate = '2019-02-10'
    store.state.filings = [
      {
        filing: {
          header: {
            name: 'changeOfAddress',
            date: '2019-05-06',
            paymentToken: 789,
            certifiedBy: 'Full Name 3',
            filingId: 987
          },
          changeOfAddress: {}
        }
      }
    ]
    const $route = { params: { id: '0' } } // new filing id
    const wrapper = shallowMount(AnnualReport, { store, mocks: { $route }, vuetify })
    const vm: any = wrapper.vm
    wrapper.setData({ agmDate: '2019-05-05' })

    // set flags
    vm.agmDateValid = true
    vm.addressesFormValid = false
    vm.directorFormValid = true
    vm.certifyFormValid = true

    // confirm that address component disabled
    expect(vm.allowChange('coa')).toBe(false)

    wrapper.destroy()
  })

  it('disables address component when last COA is null and agm date < lastPreLoadFilingDate', () => {
    store.state.lastPreLoadFilingDate = '2019-02-10'
    store.state.filings = []
    const $route = { params: { id: '0' } } // new filing id
    const wrapper = shallowMount(AnnualReport, { store, mocks: { $route }, vuetify })
    const vm: any = wrapper.vm
    wrapper.setData({ agmDate: '2019-02-09' })

    // set flags
    vm.agmDateValid = true
    vm.addressesFormValid = false
    vm.directorFormValid = true
    vm.certifyFormValid = true

    // confirm that change address button is disabled
    expect(vm.allowChange('coa')).toBe(false)

    wrapper.destroy()
  })

  it('disables directors component agm date < lastCOD', () => {
    store.state.lastPreLoadFilingDate = '2019-02-10'
    store.state.filings = [
      {
        filing: {
          header: {
            name: 'changeOfDirectors',
            date: '2019-05-06',
            paymentToken: 789,
            certifiedBy: 'Full Name 3',
            filingId: 987
          },
          changeOfDirectors: {}
        }
      }
    ]
    const $route = { params: { id: '0' } } // new filing id
    const wrapper = shallowMount(AnnualReport, { store, mocks: { $route }, vuetify })
    const vm: any = wrapper.vm
    wrapper.setData({ agmDate: '2019-05-05' })

    // set flags
    vm.agmDateValid = true
    vm.addressesFormValid = false
    vm.directorFormValid = true
    vm.certifyFormValid = true

    // confirm that director component disabled
    expect(vm.allowChange('cod')).toBe(false)

    wrapper.destroy()
  })

  it('disables directors component when last COD is null and agm date < lastPreLoadFilingDate', () => {
    store.state.lastPreLoadFilingDate = '2019-02-10'
    store.state.filings = []
    const $route = { params: { id: '0' } } // new filing id
    const wrapper = shallowMount(AnnualReport, { store, mocks: { $route }, vuetify })
    const vm: any = wrapper.vm
    wrapper.setData({ agmDate: '2019-02-09' })

    // set flags
    vm.agmDateValid = true
    vm.addressesFormValid = false
    vm.directorFormValid = true
    vm.certifyFormValid = true

    // confirm that director component disabled
    expect(vm.allowChange('cod')).toBe(false)

    wrapper.destroy()
  })

  it('disables Validated flag when Director Form is invalid', () => {
    const $route = { params: { id: '0' } } // new filing id
    const wrapper = shallowMount(AnnualReport, { store, mocks: { $route }, vuetify })
    const vm: any = wrapper.vm

    // set flags
    vm.agmDateValid = true
    vm.addressesFormValid = true
    vm.directorFormValid = false
    vm.certifyFormValid = true

    // confirm that flags are set correctly
    expect(vm.validated).toEqual(false)
    expect(vm.isSaveButtonEnabled).toEqual(false)

    wrapper.destroy()
  })

  it('disables Validated flag when Certify Form is invalid', () => {
    const $route = { params: { id: '0' } } // new filing id
    const wrapper = shallowMount(AnnualReport, { store, mocks: { $route }, vuetify })
    const vm: any = wrapper.vm

    // set flags
    vm.agmDateValid = true
    vm.addressesFormValid = true
    vm.directorFormValid = true
    vm.certifyFormValid = false

    // confirm that flags are set correctly
    expect(vm.validated).toEqual(false)
    expect(vm.isSaveButtonEnabled).toEqual(true)

    wrapper.destroy()
  })

  it('enables File & Pay button when form is validated', () => {
    const localVue = createLocalVue()
    localVue.use(VueRouter)
    const router = mockRouter.mock()
    router.push({ name: 'annual-report', params: { id: '0' } }) // new filing id
    const wrapper = mount(AnnualReport, {
      store,
      localVue,
      router,
      stubs: {
        ARDate: true,
        AGMDate: true,
        RegisteredOfficeAddress: true,
        Directors: true,
        Certify: true,
        Affix: true,
        SbcFeeSummary: true,
        ConfirmDialog: true,
        PaymentErrorDialog: true,
        ResumeErrorDialog: true,
        SaveErrorDialog: true
      },
      vuetify
    })

    const vm: any = wrapper.vm

    // make sure form is validated
    vm.agmDateValid = true
    vm.addressesFormValid = true
    vm.directorFormValid = true
    vm.certifyFormValid = true
    vm.directorEditInProgress = false
    // confirm that button is enabled

    expect(wrapper.find('#ar-file-pay-btn').attributes('disabled')).toBeUndefined()

    wrapper.destroy()
  })

  it('disables File & Pay button when form is not validated', () => {
    const localVue = createLocalVue()
    localVue.use(VueRouter)
    const router = mockRouter.mock()
    router.push({ name: 'annual-report', params: { id: '0' } }) // new filing id
    const wrapper = mount(AnnualReport, {
      store,
      localVue,
      router,
      stubs: {
        ARDate: true,
        AGMDate: true,
        RegisteredOfficeAddress: true,
        Directors: true,
        Certify: true,
        Affix: true,
        SbcFeeSummary: true,
        ConfirmDialog: true,
        PaymentErrorDialog: true,
        ResumeErrorDialog: true,
        SaveErrorDialog: true
      },
      vuetify
    })
    const vm: any = wrapper.vm

    // set flags
    vm.agmDateValid = false
    vm.addressesFormValid = false
    vm.directorFormValid = false
    vm.certifyFormValid = false

    // confirm that button is disabled
    expect(wrapper.find('#ar-file-pay-btn').attributes('disabled')).toBe('disabled')

    wrapper.destroy()
  })
})

describe('AnnualReport - Part 2 - Resuming', () => {
  beforeEach(async () => {
    // init store
    store.state.entityIncNo = 'CP0001191'
    store.state.entityName = 'Legal Name - CP0001191'
    store.state.ARFilingYear = 2017
    store.state.currentFilingStatus = 'DRAFT'

    // mock "fetch a draft filing" endpoint
    sinon
      .stub(axios, 'get')
      .withArgs('CP0001191/filings/123')
      .returns(
        new Promise(resolve =>
          resolve({
            data: {
              filing: {
                annualReport: {
                  annualGeneralMeetingDate: '2018-07-15'
                },
                business: {
                  cacheId: 1,
                  foundingDate: '2007-04-08',
                  identifier: 'CP0001191',
                  lastLedgerTimestamp: '2019-04-15T20:05:49.068272+00:00',
                  legalName: 'Legal Name - CP0001191'
                },
                header: {
                  name: 'annualReport',
                  date: '2017-06-06',
                  submitter: 'cp0001191',
                  status: 'DRAFT',
                  certifiedBy: 'Full Name',
                  email: 'no_one@never.get',
                  filingId: 123
                }
              }
            }
          })
        )
      )
  })

  afterEach(() => {
    sinon.restore()
  })

  it('fetches a draft AR filing', done => {
    const $route = { params: { id: '123' } } // draft filing id
    const wrapper = shallowMount(AnnualReport, { store, mocks: { $route }, vuetify })
    const vm = wrapper.vm as any

    Vue.nextTick(() => {
      // FUTURE: verify that Draft Date (for directors) was restored
      // (should be '2018-07-15')

      // FUTURE: verify that AGM Date was restored
      // (should be '2018/07/15')

      // verify that Certified By was restored
      expect(vm.certifiedBy).toBe('Full Name')
      expect(vm.isCertified).toBe(false)

      // verify that we stored the Filing ID
      expect(+vm.filingId).toBe(123)

      // FUTURE: verify that changed addresses and directors were restored
      // (need to include in data above)

      wrapper.destroy()
      done()
    })
  })
})

describe('AnnualReport - Part 3 - Submitting', () => {
  const { assign } = window.location

  beforeAll(() => {
    // mock the window.location.assign function
    delete window.location
    window.location = { assign: jest.fn() } as any
  })

  afterAll(() => {
    window.location.assign = assign
  })

  beforeEach(async () => {
    // init store
    store.state.entityIncNo = 'CP0001191'
    store.state.entityName = 'Legal Name - CP0001191'
    store.state.ARFilingYear = 2017
    store.state.currentFilingStatus = 'NEW'

    // mock "fetch a draft filing" endpoint
    sinon
      .stub(axios, 'get')
      .withArgs('CP0001191/filings/123')
      .returns(
        new Promise(resolve =>
          resolve({
            data: {
              filing: {
                annualReport: {
                  annualGeneralMeetingDate: '2018-07-15'
                },
                business: {
                  cacheId: 1,
                  foundingDate: '2007-04-08',
                  identifier: 'CP0001191',
                  lastLedgerTimestamp: '2019-04-15T20:05:49.068272+00:00',
                  legalName: 'Legal Name - CP0001191'
                },
                header: {
                  name: 'annualReport',
                  date: '2017-06-06',
                  submitter: 'cp0001191',
                  status: 'DRAFT',
                  certifiedBy: 'Full Name',
                  email: 'no_one@never.get',
                  filingId: 123
                }
              }
            }
          })
        )
      )

    // mock "save and file" endpoint
    sinon
      .stub(axios, 'post')
      .withArgs('CP0001191/filings')
      .returns(
        new Promise(resolve =>
          resolve({
            data: {
              filing: {
                annualReport: {
                  annualGeneralMeetingDate: '2018-07-15'
                },
                business: {
                  cacheId: 1,
                  foundingDate: '2007-04-08',
                  identifier: 'CP0001191',
                  lastLedgerTimestamp: '2019-04-15T20:05:49.068272+00:00',
                  legalName: 'Legal Name - CP0001191'
                },
                header: {
                  name: 'annualReport',
                  date: '2017-06-06',
                  submitter: 'cp0001191',
                  status: 'PENDING',
                  filingId: 123,
                  certifiedBy: 'Full Name',
                  email: 'no_one@never.get',
                  paymentToken: '321'
                }
              }
            }
          })
        )
      )

    // mock "update and file" endpoint
    sinon
      .stub(axios, 'put')
      .withArgs('CP0001191/filings/123')
      .returns(
        new Promise(resolve =>
          resolve({
            data: {
              filing: {
                annualReport: {
                  annualGeneralMeetingDate: '2018-07-15'
                },
                business: {
                  cacheId: 1,
                  foundingDate: '2007-04-08',
                  identifier: 'CP0001191',
                  lastLedgerTimestamp: '2019-04-15T20:05:49.068272+00:00',
                  legalName: 'Legal Name - CP0001191'
                },
                header: {
                  name: 'annualReport',
                  date: '2017-06-06',
                  submitter: 'cp0001191',
                  status: 'PENDING',
                  filingId: 123,
                  certifiedBy: 'Full Name',
                  email: 'no_one@never.get',
                  paymentToken: '321'
                }
              }
            }
          })
        )
      )
  })

  afterEach(() => {
    sinon.restore()
  })

  it('saves a new filing and redirects to Pay URL when this is a new AR and the File & Pay button is clicked',
    async () => {
      const localVue = createLocalVue()
      localVue.use(VueRouter)
      const router = mockRouter.mock()
      router.push({ name: 'annual-report', params: { id: '0' } }) // new filing id
      const wrapper = mount(AnnualReport, {
        store,
        localVue,
        router,
        stubs: {
          ARDate: true,
          AGMDate: true,
          RegisteredOfficeAddress: true,
          Directors: true,
          Certify: true,
          Affix: true,
          SbcFeeSummary: true,
          ConfirmDialog: true,
          PaymentErrorDialog: true,
          ResumeErrorDialog: true,
          SaveErrorDialog: true
        },
        vuetify
      })
      const vm = wrapper.vm as any

      // make sure form is validated
      vm.agmDateValid = true
      vm.addressesFormValid = true
      vm.directorFormValid = true
      vm.certifyFormValid = true
      vm.directorEditInProgress = false

      // stub address data
      vm.addresses = {
        deliveryAddress: {},
        mailingAddress: {}
      }
      expect(jest.isMockFunction(window.location.assign)).toBe(true)

      const button = wrapper.find('#ar-file-pay-btn')
      expect(button.attributes('disabled')).toBeUndefined()

      // click the File & Pay button
      button.trigger('click')
      await flushPromises()
      // work-around because click trigger isn't working
      expect(await vm.onClickFilePay()).toBe(true)

      // verify redirection
      const payURL = '/makepayment/321/' + encodeURIComponent('/cooperatives/dashboard?filing_id=123')
      expect(window.location.assign).toHaveBeenCalledWith(payURL)

      wrapper.destroy()
    })

  it(
    'updates an existing filing and redirects to Pay URL when this is a draft AR and the ' +
      'File & Pay button is clicked',
    async () => {
      const localVue = createLocalVue()
      localVue.use(VueRouter)
      const router = mockRouter.mock()
      router.push({ name: 'annual-report', params: { id: '123' } }) // new filing id
      const wrapper = mount(AnnualReport, {
        store,
        localVue,
        router,
        stubs: {
          ARDate: true,
          AGMDate: true,
          RegisteredOfficeAddress: true,
          Directors: true,
          Certify: true,
          Affix: true,
          SbcFeeSummary: true,
          ConfirmDialog: true,
          PaymentErrorDialog: true,
          ResumeErrorDialog: true,
          SaveErrorDialog: true
        },
        vuetify
      })
      const vm = wrapper.vm as any

      // make sure form is validated
      vm.agmDateValid = true
      vm.addressesFormValid = true
      vm.directorFormValid = true
      vm.certifyFormValid = true

      // stub address data
      vm.addresses = {
        deliveryAddress: {},
        mailingAddress: {}
      }

      // sanity check
      expect(jest.isMockFunction(window.location.assign)).toBe(true)

      const button = wrapper.find('#ar-file-pay-btn')
      expect(button.attributes('disabled')).toBeUndefined()

      // click the File & Pay button
      button.trigger('click')
      // work-around because click trigger isn't working
      expect(await vm.onClickFilePay()).toBe(true)

<<<<<<< HEAD
      // verify redirection
      const payURL = '/makepayment/321/' + encodeURIComponent('/dashboard?filing_id=123')
      expect(window.location.assign).toHaveBeenCalledWith(payURL)
=======
    // verify redirection
    const payURL = '/makepayment/321/' + encodeURIComponent('/cooperatives/dashboard?filing_id=123')
    expect(window.location.assign).toHaveBeenCalledWith(payURL)
>>>>>>> d3ddc6b3

      wrapper.destroy()
    }
  )

  it("disables File & Pay button if user has 'staff' role", async () => {
    // init store
    store.state.keycloakRoles = ['staff']

    const $route = { params: { id: '123' } } // draft filing id
    const wrapper = shallowMount(AnnualReport, { store, mocks: { $route }, vuetify })
    const vm = wrapper.vm as any

    // make sure form is validated
    vm.agmDateValid = true
    vm.addressesFormValid = true
    vm.directorFormValid = true
    vm.certifyFormValid = true

    // stub address data
    vm.addresses = {
      deliveryAddress: {},
      mailingAddress: {}
    }

    // verify that onClickFilePay() does nothing
    expect(await vm.onClickFilePay()).toBe(false)

    store.state.keycloakRoles = [] // cleanup

    wrapper.destroy()
  })
})

describe('AnnualReport - Part 4 - Saving', () => {
  let wrapper
  let vm

  beforeEach(async () => {
    // init store
    store.state.entityIncNo = 'CP0001191'
    store.state.entityName = 'Legal Name - CP0001191'
    store.state.ARFilingYear = 2017
    store.state.currentFilingStatus = 'NEW'

    // mock "save draft" endpoint
    sinon
      .stub(axios, 'post')
      .withArgs('CP0001191/filings?draft=true')
      .returns(
        new Promise(resolve =>
          resolve({
            data: {
              filing: {
                annualReport: {
                  annualGeneralMeetingDate: '2018-07-15'
                },
                business: {
                  cacheId: 1,
                  foundingDate: '2007-04-08',
                  identifier: 'CP0001191',
                  lastLedgerTimestamp: '2019-04-15T20:05:49.068272+00:00',
                  legalName: 'Legal Name - CP0001191'
                },
                header: {
                  name: 'annualReport',
                  date: '2017-06-06',
                  submitter: 'cp0001191',
                  status: 'DRAFT',
                  certifiedBy: 'Full Name',
                  email: 'no_one@never.get',
                  filingId: 123
                }
              }
            }
          })
        )
      )

    // create local Vue and mock router
    const localVue = createLocalVue()
    localVue.use(VueRouter)
    const router = mockRouter.mock()
    router.push({ name: 'annual-report', params: { id: '0' } }) // new filing id

    wrapper = shallowMount(AnnualReport, { store, localVue, router, vuetify })
    vm = wrapper.vm as any
  })

  afterEach(() => {
    sinon.restore()
    wrapper.destroy()
  })

  it('saves a new filing when the Save button is clicked', async () => {
    // make sure form is validated
    vm.agmDateValid = true
    vm.addressesFormValid = true
    vm.directorFormValid = true
    vm.certifyFormValid = true

    // stub address data
    vm.addresses = {
      deliveryAddress: {},
      mailingAddress: {}
    }

    // click the Save button
    wrapper.find('#ar-save-btn').trigger('click')
    // work-around because click trigger isn't working
    await vm.onClickSave()

    // verify no routing
    expect(vm.$route.name).toBe('annual-report')
  })

  it('saves a filing and routes to Dashboard URL when the Save & Resume button is clicked', async () => {
    // make sure form is validated
    vm.agmDateValid = true
    vm.addressesFormValid = true
    vm.directorFormValid = true
    vm.certifyFormValid = true

    // stub address data
    vm.addresses = {
      deliveryAddress: {},
      mailingAddress: {}
    }

    // click the Save & Resume Later button
    wrapper.find('#ar-save-resume-btn').trigger('click')
    // work-around because click trigger isn't working
    await vm.onClickSaveResume()

    // verify routing back to Dashboard URL
    expect(vm.$route.name).toBe('dashboard')
  })

  it('routes to Dashboard URL when the Cancel button is clicked', async () => {
    // make sure form is validated
    vm.agmDateValid = true
    vm.addressesFormValid = true
    vm.directorFormValid = true
    vm.certifyFormValid = true

    // click the Cancel button
    wrapper.find('#ar-cancel-btn').trigger('click')
    // work-around because click trigger isn't working
    await vm.$router.push('/dashboard')

    // verify routing back to Dashboard URL
    expect(vm.$route.name).toBe('dashboard')
  })
})

describe('AnnualReport - Part 5 - Data', () => {
  let wrapper
  let vm
  let spy

  const currentFilingYear = 2017

  beforeEach(async () => {
    // init store
    store.state.entityIncNo = 'CP0001191'
    store.state.entityName = 'Legal Name - CP0001191'
    store.state.ARFilingYear = currentFilingYear
    store.state.currentFilingStatus = 'NEW'

    // mock "save draft" endpoint - garbage response data, we aren't testing that
    spy = sinon
      .stub(axios, 'post')
      .withArgs('CP0001191/filings?draft=true')
      .returns(
        new Promise(resolve =>
          resolve({
            data: {
              filing: {
                annualReport: {},
                business: {},
                header: {
                  filingId: 123
                }
              }
            }
          })
        )
      )

    // create local Vue and mock router
    const localVue = createLocalVue()
    localVue.use(VueRouter)
    const router = mockRouter.mock()
    router.push({ name: 'annual-report', params: { id: '0' } }) // new filing id

    wrapper = shallowMount(AnnualReport, { store, localVue, router, vuetify })
    vm = wrapper.vm as any

    // set up director data
    vm.allDirectors = [
      // unchanged director
      {
        officer: {
          firstName: 'Unchanged',
          lastName: 'lastname'
        },
        deliveryAddress: {
          streetAddress: 'a1',
          addressCity: 'city',
          addressCountry: 'country',
          postalCode: 'H0H0H0',
          addressRegion: 'BC'
        },
        appointmentDate: '2019-01-01',
        cessationDate: null,
        actions: []
      },
      // appointed director
      {
        officer: {
          firstName: 'Appointed',
          lastName: 'lastname'
        },
        deliveryAddress: {
          streetAddress: 'a1',
          addressCity: 'city',
          addressCountry: 'country',
          postalCode: 'H0H0H0',
          addressRegion: 'BC'
        },
        appointmentDate: '2019-01-01',
        cessationDate: null,
        actions: ['appointed']
      },
      // ceased director
      {
        officer: {
          firstName: 'Ceased',
          lastName: 'lastname'
        },
        deliveryAddress: {
          streetAddress: 'a1',
          addressCity: 'city',
          addressCountry: 'country',
          postalCode: 'H0H0H0',
          addressRegion: 'BC'
        },
        appointmentDate: '2019-01-01',
        cessationDate: '2019-03-25',
        actions: ['ceased']
      }
    ]

    // stub address data
    vm.addresses = {
      deliveryAddress: {},
      mailingAddress: {}
    }

    // make sure form is validated
    vm.agmDateValid = true
    vm.addressesFormValid = true
    vm.directorFormValid = true
    vm.certifyFormValid = true
  })

  afterEach(() => {
    sinon.restore()
    wrapper.destroy()
  })

  it('Includes Directors, Office Mailing Address, and Office Delivery Address in AR filing data', async () => {
    // click the Save button
    wrapper.find('#ar-save-btn').trigger('click')
    // work-around because click trigger isn't working
    await vm.onClickSave()

    // get the payload of the ajax call
    // - the first index (0) is to get the first call, where there could be many calls to the stubbed function
    // - the second index (1) is to get the second param - data - where the call is axios.post(url, data)
    const payload = spy.args[0][1]

    // basic tests to pass ensuring structure of payload is as expected
    expect(payload.filing).toBeDefined()
    expect(payload.filing.annualReport).toBeDefined()

    expect(payload.filing.annualReport.directors).toBeDefined()
    expect(payload.filing.annualReport.mailingAddress).toBeDefined()
    expect(payload.filing.annualReport.deliveryAddress).toBeDefined()
  })

  it('Includes unchanged directors in AR filing data', async () => {
    // click the Save button
    wrapper.find('#ar-save-btn').trigger('click')
    // work-around because click trigger isn't working
    await vm.onClickSave()

    const payload = spy.args[0][1]

    // basic tests to pass ensuring structure of payload is as expected
    expect(payload.filing).toBeDefined()
    expect(payload.filing.annualReport).toBeDefined()
    expect(payload.filing.annualReport.directors).toBeDefined()

    let names = payload.filing.annualReport.directors.map(el => el.officer.firstName)
    expect(names).toContain('Unchanged')
  })

  it('Includes appointed directors in AR filing data', async () => {
    // click the Save button
    wrapper.find('#ar-save-btn').trigger('click')
    // work-around because click trigger isn't working
    await vm.onClickSave()

    const payload = spy.args[0][1]

    // basic tests to pass ensuring structure of payload is as expected
    expect(payload.filing).toBeDefined()
    expect(payload.filing.annualReport).toBeDefined()
    expect(payload.filing.annualReport.directors).toBeDefined()

    let names = payload.filing.annualReport.directors.map(el => el.officer.firstName)
    expect(names).toContain('Appointed')
  })

  it('Does NOT include ceased directors in AR filing data', async () => {
    // click the Save button
    wrapper.find('#ar-save-btn').trigger('click')
    // work-around because click trigger isn't working
    await vm.onClickSave()

    const payload = spy.args[0][1]

    // basic tests to pass ensuring structure of payload is as expected
    expect(payload.filing).toBeDefined()
    expect(payload.filing.annualReport).toBeDefined()
    expect(payload.filing.annualReport.directors).toBeDefined()

    let names = payload.filing.annualReport.directors.map(el => el.officer.firstName)
    expect(names).not.toContain('Ceased')
  })

  it('Includes certification data in the header', async () => {
    // click the Save button
    wrapper.find('#ar-save-btn').trigger('click')
    // work-around because click trigger isn't working
    await vm.onClickSave()

    const payload = spy.args[0][1]

    // basic tests to pass ensuring structure of payload is as expected
    expect(payload.filing).toBeDefined()
    expect(payload.filing.annualReport).toBeDefined()
    expect(payload.filing.header).toBeDefined()

    expect(payload.filing.header.certifiedBy).toBeDefined()
    expect(payload.filing.header.email).toBeDefined()
  })

  it('Includes the AR Date for the current filing year', async () => {
    // set current date in store, since it's normally set in a different component
    store.state.currentDate = '2019-03-03'

    // click the Save button
    wrapper.find('#ar-save-btn').trigger('click')
    // work-around because click trigger isn't working
    await vm.onClickSave()

    const payload = spy.args[0][1]

    // basic tests to pass ensuring structure of payload is as expected
    expect(payload.filing).toBeDefined()
    expect(payload.filing.annualReport).toBeDefined()
    expect(payload.filing.annualReport.annualReportDate).toBeDefined()

    expect(payload.filing.annualReport.annualReportDate.substr(0, 4)).toBe(currentFilingYear.toString())
  })

  it('Sets the AGM Date and AR Date correctly for "No AGM" filing', async () => {
    // set current date in store, since it's normally set in a different component
    store.state.currentDate = '2019-03-03'

    // set No AGM
    vm.noAGM = true
    vm.agmDate = null

    // click the Save button
    wrapper.find('#ar-save-btn').trigger('click')
    // work-around because click trigger isn't working
    await vm.onClickSave()

    const payload = spy.args[0][1]

    // basic tests to pass ensuring structure of payload is as expected
    expect(payload.filing).toBeDefined()
    expect(payload.filing.annualReport).toBeDefined()
    expect(payload.filing.annualReport.annualReportDate).toBeDefined()

    // AGM Date should be null
    expect(payload.filing.annualReport.annualGeneralMeetingDate).toBeNull()

    // AR Date (year) should be filing year (ie: AR owed)
    expect(payload.filing.annualReport.annualReportDate.substr(0, 4)).toBe(currentFilingYear.toString())
  })
})

describe('AnnualReport - Part 6 - Error/Warning dialogues', () => {
  let wrapper
  let vm
  const request = require('request')
  const { assign } = window.location

  beforeAll(() => {
    // mock the window.location.assign function
    delete window.location
    window.location = { assign: jest.fn() } as any
  })

  afterAll(() => {
    window.location.assign = assign
  })

  beforeEach(async () => {
    // init store
    store.state.entityIncNo = 'CP0001191'
    store.state.entityName = 'Legal Name - CP0001191'
    store.state.ARFilingYear = 2017
    store.state.currentFilingStatus = 'NEW'

    // mock "file post" endpoint
    const p1 = Promise.reject({
      response: {
        status: BAD_REQUEST,
        data: {
          errors: [
            {
              error: 'err msg post',
              path: 'swkmc/sckmr'
            }
          ],
          warnings: [
            {
              warning: 'warn msg post',
              path: 'swkmc/sckmr'
            }
          ],
          filing: {
            annualReport: {
              annualGeneralMeetingDate: '2018-07-15'
            },
            business: {
              cacheId: 1,
              foundingDate: '2007-04-08',
              identifier: 'CP0001191',
              lastLedgerTimestamp: '2019-04-15T20:05:49.068272+00:00',
              legalName: 'Legal Name - CP0001191'
            },
            header: {
              name: 'annualReport',
              date: '2017-06-06',
              submitter: 'cp0001191',
              status: 'DRAFT',
              certifiedBy: 'Full Name',
              email: 'no_one@never.get',
              filingId: 123
            }
          }
        }
      }
    })
    p1.catch(() => {}) // pre-empt "unhandled promise rejection" warning
    sinon
      .stub(axios, 'post')
      .withArgs('CP0001191/filings')
      .returns(p1)

    // mock "file put" endpoint
    const p2 = Promise.reject({
      response: {
        status: BAD_REQUEST,
        data: {
          errors: [
            {
              error: 'err msg put',
              path: 'swkmc/sckmr'
            }
          ],
          warnings: [
            {
              warning: 'warn msg put',
              path: 'swkmc/sckmr'
            }
          ],
          filing: {
            annualReport: {
              annualGeneralMeetingDate: '2018-07-15'
            },
            business: {
              cacheId: 1,
              foundingDate: '2007-04-08',
              identifier: 'CP0001191',
              lastLedgerTimestamp: '2019-04-15T20:05:49.068272+00:00',
              legalName: 'Legal Name - CP0001191'
            },
            header: {
              name: 'annualReport',
              date: '2017-06-06',
              submitter: 'cp0001191',
              status: 'DRAFT',
              certifiedBy: 'Full Name',
              email: 'no_one@never.get',
              filingId: 123
            }
          }
        }
      }
    })
    p2.catch(() => {}) // pre-empt "unhandled promise rejection" warning
    sinon
      .stub(axios, 'put')
      .withArgs('CP0001191/filings/123')
      .returns(p2)
    const localVue = createLocalVue()
    localVue.use(VueRouter)
    const router = mockRouter.mock()
    router.push({ name: 'annual-report', params: { id: '0' } }) // new filing id
    wrapper = mount(AnnualReport, {
      store,
      localVue,
      router,
      stubs: {
        ARDate: true,
        AGMDate: true,
        RegisteredOfficeAddress: true,
        Directors: true,
        Certify: true,
        Affix: true,
        SbcFeeSummary: true,
        ConfirmDialog: true,
        PaymentErrorDialog: true,
        ResumeErrorDialog: true,
        SaveErrorDialog: true
      },
      vuetify
    })
    vm = wrapper.vm as any
  })

  afterEach(() => {
    sinon.restore()
    wrapper.destroy()
  })

  it('sets the required fields to display errors from the api after a post call', async () => {
    // make sure form is validated
    vm.agmDateValid = true
    vm.addressesFormValid = true
    vm.directorFormValid = true
    vm.certifyFormValid = true

    // confirm that flags are set correctly
    expect(vm.validated).toEqual(true)

    // sanity check
    expect(jest.isMockFunction(window.location.assign)).toBe(true)

    // stub address data
    vm.addresses = {
      deliveryAddress: {},
      mailingAddress: {}
    }

    // click the Save button
    wrapper.find('#ar-file-pay-btn').trigger('click')
    // work-around because click trigger isn't working
    await vm.onClickFilePay()

    expect(vm.saveErrorDialog).toBe(true)
    expect(vm.saveErrors.length).toBe(1)
    expect(vm.saveErrors[0].error).toBe('err msg post')
    expect(vm.saveWarnings.length).toBe(1)
    expect(vm.saveWarnings[0].warning).toBe('warn msg post')
  })

  it('sets the required fields to display errors from the api after a put call', async () => {
    // make sure form is validated
    vm.agmDateValid = true
    vm.addressesFormValid = true
    vm.directorFormValid = true
    vm.certifyFormValid = true

    // confirm that flags are set correctly
    expect(vm.validated).toEqual(true)

    // sanity check
    expect(jest.isMockFunction(window.location.assign)).toBe(true)

    // stub address data
    vm.addresses = {
      deliveryAddress: {},
      mailingAddress: {}
    }
    // set the filingId
    vm.filingId = 123
    // click the Save button
    wrapper.find('#ar-file-pay-btn').trigger('click')
    // work-around because click trigger isn't working
    await vm.onClickFilePay()

    expect(vm.saveErrorDialog).toBe(true)
    expect(vm.saveErrors.length).toBe(1)
    expect(vm.saveErrors[0].error).toBe('err msg put')
    expect(vm.saveWarnings.length).toBe(1)
    expect(vm.saveWarnings[0].warning).toBe('warn msg put')
  })
})<|MERGE_RESOLUTION|>--- conflicted
+++ resolved
@@ -669,15 +669,9 @@
       // work-around because click trigger isn't working
       expect(await vm.onClickFilePay()).toBe(true)
 
-<<<<<<< HEAD
-      // verify redirection
-      const payURL = '/makepayment/321/' + encodeURIComponent('/dashboard?filing_id=123')
-      expect(window.location.assign).toHaveBeenCalledWith(payURL)
-=======
     // verify redirection
     const payURL = '/makepayment/321/' + encodeURIComponent('/cooperatives/dashboard?filing_id=123')
     expect(window.location.assign).toHaveBeenCalledWith(payURL)
->>>>>>> d3ddc6b3
 
       wrapper.destroy()
     }
