--- conflicted
+++ resolved
@@ -22,11 +22,7 @@
     """Render the annual_report onto the business model objects."""
     agm_date = filing['annualReport'].get('annualGeneralMeetingDate')
     ar_date = filing['annualReport'].get('annualReportDate')
-<<<<<<< HEAD
-    if agm_date and validations.annual_report.RequiresAGM(business):
-=======
     if agm_date and validations.annual_report.requires_agm(business):
->>>>>>> eb5a26bc
         agm_date = datetime.date.fromisoformat(agm_date)
     if ar_date:
         ar_date = datetime.date.fromisoformat(ar_date)
